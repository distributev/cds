--- conflicted
+++ resolved
@@ -1,17 +1,7 @@
 importScripts('../common.js');
 
-onmessage = function (e) {
-<<<<<<< HEAD
+onmessage = function () {
     loadVersion();
-=======
-    var url;
-    if (e.data.mode === 'local') {
-        url = '/assets/version.json';
-    } else {
-        url = 'mon/version';
-    }
-    loadVersion(url);
->>>>>>> 5ff81a36
 };
 
 function loadVersion () {
