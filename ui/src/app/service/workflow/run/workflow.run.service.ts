--- conflicted
+++ resolved
@@ -1,27 +1,18 @@
 import {HttpClient, HttpParams} from '@angular/common/http';
 import {Injectable} from '@angular/core';
-<<<<<<< HEAD
 import { EventWorkflowNodeJobRunPayload } from 'app/model/event.model';
+import {Commit} from 'app/model/repositories.model';
 import { RequirementEventPayload } from 'app/model/requirement.model';
-import {Observable} from 'rxjs';
-import {map} from 'rxjs/operators';
-import {ServiceLog} from '../../../model/pipeline.model';
-import {Commit} from '../../../model/repositories.model';
-import {Workflow} from '../../../model/workflow.model';
+import {Workflow} from 'app/model/workflow.model';
 import {
     RunNumber,
     WorkflowNodeJobRun,
     WorkflowNodeRun,
     WorkflowRun,
     WorkflowRunRequest
-} from '../../../model/workflow.run.model';
-=======
-import {Commit} from 'app/model/repositories.model';
-import {Workflow} from 'app/model/workflow.model';
-import {RunNumber, WorkflowNodeRun, WorkflowRun, WorkflowRunRequest} from 'app/model/workflow.run.model';
+} from 'app/model/workflow.run.model';
 import {Observable} from 'rxjs';
 import {map} from 'rxjs/operators';
->>>>>>> 57bdf56a
 
 @Injectable()
 export class WorkflowRunService {
