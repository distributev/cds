--- conflicted
+++ resolved
@@ -3,30 +3,20 @@
 
 const routes: Routes = [
     { path: '', redirectTo: 'home', pathMatch: 'full' },
-<<<<<<< HEAD
-    { path: 'home', loadChildren: 'app/views/home/home.module#HomeModule', data: { title: 'Home' } },
-    { path: 'favorite', loadChildren: 'app/views/favorite/favorite.module#FavoriteModule', data: { title: 'Bookmarks' } },
-    { path: 'broadcast', loadChildren: 'app/views/broadcast/broadcast.module#BroadcastModule', data: { title: 'Broadcasts' } },
-    { path: 'auth', loadChildren: 'app/views/auth/auth.module#AuthModule', data: { title: 'Auth' } },
-    { path: 'project', loadChildren: 'app/views/project/project.module#ProjectModule', data: { title: 'Project' } },
-    { path: 'settings', loadChildren: 'app/views/settings/settings.module#SettingsModule', data: { title: 'Settings' } },
-    { path: 'admin', loadChildren: 'app/views/admin/admin.module#AdminModule', data: { title: 'Admin' } }
-=======
     { path: 'home', loadChildren: () => import('app/views/home/home.module')
             .then(m => m.HomeModule), data: { title: 'Home' }},
     { path: 'favorite', loadChildren: () => import('app/views/favorite/favorite.module')
             .then(m => m.FavoriteModule), data: { title: 'Bookmarks' } },
     { path: 'broadcast', loadChildren: () => import('app/views/broadcast/broadcast.module')
             .then(m => m.BroadcastModule), data: { title: 'Broadcasts' } },
-    { path: 'account', loadChildren: () => import('app/views/account/account.module')
-            .then(m => m.AccountModule), data: { title: 'Account' } },
+    { path: 'auth', loadChildren: () => import('app/views/auth/auth.module')
+            .then(m => m.AuthModule), data: { title: 'Auth' } },
     { path: 'project', loadChildren: () => import('app/views/project/project.module')
             .then(m => m.ProjectModule), data: { title: 'Project' } },
     { path: 'settings', loadChildren: () => import('app/views/settings/settings.module')
             .then(m => m.SettingsModule), data: { title: 'Settings' } },
     { path: 'admin', loadChildren: () => import('app/views/admin/admin.module')
             .then(m => m.AdminModule), data: { title: 'Admin' }}
->>>>>>> d367be86
 ];
 
 export const routing: ModuleWithProviders = RouterModule.forRoot(routes, {
