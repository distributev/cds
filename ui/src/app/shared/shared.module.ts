--- conflicted
+++ resolved
@@ -204,15 +204,6 @@
         UploadButtonComponent,
         KeysFormComponent,
         KeysListComponent,
-<<<<<<< HEAD
-        NgForNumber,
-        ParameterDescriptionComponent,
-        ParameterListComponent,
-        ParameterFormComponent,
-        ParameterValueComponent,
-=======
-        TokenListComponent,
->>>>>>> 37d64a8d
         PermissionFormComponent,
         PermissionListComponent,
         PrerequisiteComponent,
