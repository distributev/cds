--- conflicted
+++ resolved
@@ -1,17 +1,9 @@
-<<<<<<< HEAD
-import { Component, EventEmitter, Input, Output } from '@angular/core';
-=======
 import { ChangeDetectionStrategy, ChangeDetectorRef, Component, EventEmitter, Input, Output } from '@angular/core';
->>>>>>> 7da71095
 import { Group, GroupPermission } from 'app/model/group.model';
 import { GroupService } from 'app/service/group/group.service';
 import { PermissionEvent } from 'app/shared/permission/permission.event.model';
 import { PermissionService } from 'app/shared/permission/permission.service';
-<<<<<<< HEAD
-import { first } from 'rxjs/operators';
-=======
 import { finalize, first } from 'rxjs/operators';
->>>>>>> 7da71095
 
 @Component({
     selector: 'app-permission-form',
@@ -45,11 +37,7 @@
     }
 
     loadGroups() {
-<<<<<<< HEAD
-        this._groupService.getAll().pipe(first()).subscribe(groups => {
-=======
-        this._groupService.getGroups().pipe(first(), finalize(() => this._cd.markForCheck())).subscribe(groups => {
->>>>>>> 7da71095
+        this._groupService.getAll().pipe(first(), finalize(() => this._cd.markForCheck())).subscribe(groups => {
             this.groupList = groups;
             this.ready = true;
         });
