--- conflicted
+++ resolved
@@ -66,12 +66,8 @@
     codeMirrorConfig: any;
     suggest: Array<string> = [];
     loadingConditions = false;
-<<<<<<< HEAD
     operators: Array<any>;
     conditionNames: Array<string>;
-=======
-    permission = PermissionValue;
->>>>>>> 57bdf56a
     statuses = [PipelineStatus.SUCCESS, PipelineStatus.FAIL, PipelineStatus.SKIPPED];
     loading = false;
     previousValue: string;
