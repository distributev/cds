<<<<<<< HEAD
import { Component, Input, NgZone, ViewChild } from '@angular/core';
import { Store } from '@ngxs/store';
=======
import { ChangeDetectionStrategy, ChangeDetectorRef, Component, Input, NgZone, ViewChild } from '@angular/core';
>>>>>>> 37d64a8d
import { ModalTemplate, SuiActiveModal, SuiModalService, TemplateModalConfig } from '@richardlt/ng2-semantic-ui';
import { Operation } from 'app/model/operation.model';
import { Project } from 'app/model/project.model';
import { Workflow } from 'app/model/workflow.model';
import { AutoUnsubscribe } from 'app/shared/decorator/autoUnsubscribe';
import { CDSWebWorker } from 'app/shared/worker/web.worker';
<<<<<<< HEAD
import { AuthenticationState } from 'app/store/authentication.state';
=======
import { environment } from 'environments/environment';
>>>>>>> 37d64a8d
import { Subscription } from 'rxjs';

@Component({
    selector: 'app-workflow-save-as-code-modal',
    templateUrl: './save.as.code.html',
    styleUrls: ['./save.as.code.scss'],
    changeDetection: ChangeDetectionStrategy.OnPush
})
@AutoUnsubscribe()
export class WorkflowSaveAsCodeComponent {

    @Input() project: Project;
    @Input() workflow: Workflow;
    ope: Operation;
    webworkerSub: Subscription;

    @ViewChild('saveAsCodeModal', { static: false })
    public saveAsCodeModal: ModalTemplate<boolean, boolean, void>;
    modalConfig: TemplateModalConfig<boolean, boolean, void>;
    modal: SuiActiveModal<boolean, boolean, void>;

<<<<<<< HEAD
    constructor(
        private _modalService: SuiModalService,
        private _store: Store
    ) { }
=======
    constructor(private _modalService: SuiModalService, private _authStore: AuthentificationStore,
                private _cd: ChangeDetectorRef) {
    }
>>>>>>> 37d64a8d

    show(ope: Operation): void {
        if (this.saveAsCodeModal) {
            this.ope = ope;
            this.modalConfig = new TemplateModalConfig<boolean, boolean, void>(this.saveAsCodeModal);
            this.modalConfig.mustScroll = true;
            this.modal = this._modalService.open(this.modalConfig);
            this.startOperationPull();
        }
    }

    startOperationPull() {
        // poll operation
        let zone = new NgZone({ enableLongStackTrace: false });
        let webworker = new CDSWebWorker('./assets/worker/web/operation.js');
        webworker.start({
            'user': this._store.selectSnapshot(AuthenticationState.user),
            // 'session': this._authStore.getSessionToken(),
            'api': '/cdsapi',
            'path': '/project/' + this.project.key + '/workflows/' + this.workflow.name + '/ascode/' + this.ope.uuid
        });
        this.webworkerSub = webworker.response().subscribe(operation => {
            if (operation) {
                zone.run(() => {
                    this.ope = JSON.parse(operation);
                    if (this.ope.status > 1) {
                        webworker.stop();
                        this.webworkerSub.unsubscribe();
                    }
                    this._cd.markForCheck();
                });
            }
        });
    }
}<|MERGE_RESOLUTION|>--- conflicted
+++ resolved
@@ -1,20 +1,12 @@
-<<<<<<< HEAD
-import { Component, Input, NgZone, ViewChild } from '@angular/core';
+import { ChangeDetectionStrategy, ChangeDetectorRef, Component, Input, NgZone, ViewChild } from '@angular/core';
 import { Store } from '@ngxs/store';
-=======
-import { ChangeDetectionStrategy, ChangeDetectorRef, Component, Input, NgZone, ViewChild } from '@angular/core';
->>>>>>> 37d64a8d
 import { ModalTemplate, SuiActiveModal, SuiModalService, TemplateModalConfig } from '@richardlt/ng2-semantic-ui';
 import { Operation } from 'app/model/operation.model';
 import { Project } from 'app/model/project.model';
 import { Workflow } from 'app/model/workflow.model';
 import { AutoUnsubscribe } from 'app/shared/decorator/autoUnsubscribe';
 import { CDSWebWorker } from 'app/shared/worker/web.worker';
-<<<<<<< HEAD
 import { AuthenticationState } from 'app/store/authentication.state';
-=======
-import { environment } from 'environments/environment';
->>>>>>> 37d64a8d
 import { Subscription } from 'rxjs';
 
 @Component({
@@ -36,16 +28,11 @@
     modalConfig: TemplateModalConfig<boolean, boolean, void>;
     modal: SuiActiveModal<boolean, boolean, void>;
 
-<<<<<<< HEAD
     constructor(
         private _modalService: SuiModalService,
-        private _store: Store
+        private _store: Store,
+        private _cd: ChangeDetectorRef
     ) { }
-=======
-    constructor(private _modalService: SuiModalService, private _authStore: AuthentificationStore,
-                private _cd: ChangeDetectorRef) {
-    }
->>>>>>> 37d64a8d
 
     show(ope: Operation): void {
         if (this.saveAsCodeModal) {
