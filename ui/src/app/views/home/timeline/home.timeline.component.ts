import { ChangeDetectionStrategy, ChangeDetectorRef, Component, OnInit } from '@angular/core';
import { TranslateService } from '@ngx-translate/core';
<<<<<<< HEAD
import { EventService } from 'app/event.service';
=======
import { AppService } from 'app/app.service';
>>>>>>> cbe24fd6
import { finalize, first } from 'rxjs/operators';
import { Subscription } from 'rxjs/Subscription';
import { Event } from '../../../model/event.model';
import { PipelineStatus } from '../../../model/pipeline.model';
import { ProjectFilter, TimelineFilter } from '../../../model/timeline.model';
import { TimelineStore } from '../../../service/timeline/timeline.store';
import { AutoUnsubscribe } from '../../../shared/decorator/autoUnsubscribe';
import { ToastService } from '../../../shared/toast/ToastService';

@Component({
    selector: 'app-home-timeline',
    templateUrl: './home.timeline.html',
    styleUrls: ['./home.timeline.scss'],
    changeDetection: ChangeDetectionStrategy.OnPush
})
@AutoUnsubscribe()
export class HomeTimelineComponent implements OnInit {

    loading = true;
    events: Array<Event>;

    timelineSub: Subscription;
    selectedTab = 'timeline';

    currentItem = 0;
    pipelineStatus = PipelineStatus;

    filter: TimelineFilter
    filterSub: Subscription;

    constructor(private _timelineStore: TimelineStore,
        private _translate: TranslateService,
        private _toast: ToastService,
<<<<<<< HEAD
        private _eventService: EventService,
=======
        private _appService: AppService,
>>>>>>> cbe24fd6
        private _cd: ChangeDetectorRef
    ) { }

    ngOnInit(): void {
        this.filterSub = this._timelineStore.getFilter().subscribe(f => {
            this.filter = f;
            this._eventService.initFilter(this.filter);
            if (this.timelineSub) {
                this.timelineSub.unsubscribe();
            }
            if (f) {
                this.timelineSub = this._timelineStore.alltimeline()
                    .subscribe(es => {
                        if (!es) {
                            return;
                        }
                        this.loading = false;
                        this.events = es.toArray();
                        this.currentItem = this.events.length;
                        this._cd.markForCheck();
                    });
            }
            this._cd.markForCheck();
        });
    }

    onScroll() {
        this._timelineStore.getMore(this.currentItem + 1, false);
    }

    addFilter(e: Event): void {
        if (!this.filter.projects) {
            this.filter.projects = new Array<ProjectFilter>();
        }
        let pFilter = this.filter.projects.find(p => p.key === e.project_key);
        if (!pFilter) {
            pFilter = new ProjectFilter();
            pFilter.key = e.project_key;
            this.filter.projects.push(pFilter);
        }

        if (!pFilter.workflow_names) {
            pFilter.workflow_names = new Array<string>();
        }
        let wName = pFilter.workflow_names.find(w => w === e.workflow_name);
        if (!wName) {
            pFilter.workflow_names.push(e.workflow_name);
        }
        this._timelineStore.saveFilter(this.filter)
            .pipe(first(), finalize(() => this._cd.markForCheck()))
            .subscribe(() => {
                this._toast.success('', this._translate.instant('timeline_filter_updated'));
            });
    }
}<|MERGE_RESOLUTION|>--- conflicted
+++ resolved
@@ -1,18 +1,14 @@
 import { ChangeDetectionStrategy, ChangeDetectorRef, Component, OnInit } from '@angular/core';
 import { TranslateService } from '@ngx-translate/core';
-<<<<<<< HEAD
 import { EventService } from 'app/event.service';
-=======
-import { AppService } from 'app/app.service';
->>>>>>> cbe24fd6
+import { Event } from 'app/model/event.model';
+import { PipelineStatus } from 'app/model/pipeline.model';
+import { ProjectFilter, TimelineFilter } from 'app/model/timeline.model';
+import { TimelineStore } from 'app/service/timeline/timeline.store';
+import { AutoUnsubscribe } from 'app/shared/decorator/autoUnsubscribe';
+import { ToastService } from 'app/shared/toast/ToastService';
 import { finalize, first } from 'rxjs/operators';
 import { Subscription } from 'rxjs/Subscription';
-import { Event } from '../../../model/event.model';
-import { PipelineStatus } from '../../../model/pipeline.model';
-import { ProjectFilter, TimelineFilter } from '../../../model/timeline.model';
-import { TimelineStore } from '../../../service/timeline/timeline.store';
-import { AutoUnsubscribe } from '../../../shared/decorator/autoUnsubscribe';
-import { ToastService } from '../../../shared/toast/ToastService';
 
 @Component({
     selector: 'app-home-timeline',
@@ -32,17 +28,13 @@
     currentItem = 0;
     pipelineStatus = PipelineStatus;
 
-    filter: TimelineFilter
+    filter: TimelineFilter;
     filterSub: Subscription;
 
     constructor(private _timelineStore: TimelineStore,
         private _translate: TranslateService,
         private _toast: ToastService,
-<<<<<<< HEAD
         private _eventService: EventService,
-=======
-        private _appService: AppService,
->>>>>>> cbe24fd6
         private _cd: ChangeDetectorRef
     ) { }
 
