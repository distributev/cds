--- conflicted
+++ resolved
@@ -1,11 +1,6 @@
 import { AfterViewInit, ChangeDetectionStrategy, ChangeDetectorRef, Component, ViewChild } from '@angular/core';
 import { TranslateService } from '@ngx-translate/core';
-<<<<<<< HEAD
 import { EventService } from 'app/event.service';
-import { finalize } from 'rxjs/operators';
-=======
-import { AppService } from 'app/app.service';
->>>>>>> 57bdf56a
 import { Subscription } from 'rxjs/Subscription';
 import { Event } from '../../../model/event.model';
 import { HeatmapSearchCriterion } from '../../../model/heatmap.model';
@@ -55,12 +50,8 @@
         private _timelineStore: TimelineStore,
         private _toast: ToastService,
         public _translate: TranslateService,
-<<<<<<< HEAD
-        private _eventService: EventService
-=======
-        private _appService: AppService,
+        private _eventService: EventService,
         private _cd: ChangeDetectorRef
->>>>>>> 57bdf56a
     ) {
         this.filter = new TimelineFilter();
     }
