--- conflicted
+++ resolved
@@ -1,8 +1,4 @@
-<<<<<<< HEAD
-import { Component, OnInit, ViewChild } from '@angular/core';
-=======
-import { ChangeDetectionStrategy, ChangeDetectorRef, Component, NgZone, OnInit, ViewChild } from '@angular/core';
->>>>>>> 57bdf56a
+import { ChangeDetectionStrategy, ChangeDetectorRef, Component, OnInit, ViewChild } from '@angular/core';
 import { ActivatedRoute, Router } from '@angular/router';
 import { TranslateService } from '@ngx-translate/core';
 import { Store } from '@ngxs/store';
@@ -85,11 +81,8 @@
         private _workflowTemplateService: WorkflowTemplateService,
         private _sharedService: SharedService,
         private _theme: ThemeStore,
-<<<<<<< HEAD
-        private _eventService: EventService
-=======
+        private _eventService: EventService,
         private _cd: ChangeDetectorRef
->>>>>>> 57bdf56a
     ) {
         this.workflow = new Workflow();
         this.selectedStrategy = new VCSStrategy();
