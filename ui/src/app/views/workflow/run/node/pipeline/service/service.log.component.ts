<<<<<<< HEAD
import { Component, ElementRef, Input, NgZone, OnDestroy, ViewChild } from '@angular/core';
import { Store } from '@ngxs/store';
=======
import {
    ChangeDetectionStrategy,
    ChangeDetectorRef,
    Component,
    ElementRef,
    Input,
    NgZone,
    OnDestroy,
    ViewChild
} from '@angular/core';
>>>>>>> 664378ce
import * as AU from 'ansi_up';
import { AuthenticationState } from 'app/store/authentication.state';
import { Subscription } from 'rxjs';
<<<<<<< HEAD
import { PipelineStatus } from '../../../../../../model/pipeline.model';
import { ServiceLog } from '../../../../../../model/pipeline.model';
=======
import { environment } from '../../../../../../../environments/environment';
import { PipelineStatus, ServiceLog } from '../../../../../../model/pipeline.model';
>>>>>>> 664378ce
import { Project } from '../../../../../../model/project.model';
import { WorkflowNodeJobRun, WorkflowNodeRun } from '../../../../../../model/workflow.run.model';
import { AutoUnsubscribe } from '../../../../../../shared/decorator/autoUnsubscribe';
import { CDSWebWorker } from '../../../../../../shared/worker/web.worker';

@Component({
    selector: 'app-workflow-service-log',
    templateUrl: './service.log.html',
    styleUrls: ['service.log.scss'],
    changeDetection: ChangeDetectionStrategy.OnPush
})
@AutoUnsubscribe()
export class WorkflowServiceLogComponent implements OnDestroy {

    @Input() project: Project;
    @Input() workflowName: string;
    @Input() nodeRun: WorkflowNodeRun;
    @Input('nodeJobRun')
    set nodeJobRun(data: WorkflowNodeJobRun) {
        this.stopWorker();
        if (data) {
            this._nodeJobRun = data;
            if (PipelineStatus.isDone(data.status)) {
                this.stopWorker();
            }
        }
        this.initWorker();
    }
    get nodeJobRun(): WorkflowNodeJobRun {
        return this._nodeJobRun;
    }

    @ViewChild('logsContent', {static: false}) logsElt: ElementRef;

    logsSplitted: Array<string> = [];

    serviceLogs: Array<ServiceLog>;

    worker: CDSWebWorker;
    workerSubscription: Subscription;

    showLog = {};
    loading = true;
    zone: NgZone;
    _nodeJobRun: WorkflowNodeJobRun;
    ansi_up = new AU.default;

<<<<<<< HEAD
    constructor(
        private _store: Store
        ) {
=======
    constructor(private _authStore: AuthentificationStore, private _cd: ChangeDetectorRef) {
>>>>>>> 664378ce
        this.zone = new NgZone({ enableLongStackTrace: false });
    }

    getLogs(serviceLog: ServiceLog) {
        if (serviceLog && serviceLog.val) {
            return this.ansi_up.ansi_to_html(serviceLog.val);
        }
        return '';
    }

    initWorker(): void {
        if (!this.serviceLogs) {
            this.loading = true;
        }

        if (!this.worker) {
            this.worker = new CDSWebWorker('./assets/worker/web/workflow-service-log.js');
            this.worker.start({
                user: this._store.selectSnapshot(AuthenticationState.user),
                // session: this._authStore.getSessionToken(),
                api: '/cdsapi',
                key: this.project.key,
                workflowName: this.workflowName,
                number: this.nodeRun.num,
                nodeRunId: this.nodeRun.id,
                runJobId: this.nodeJobRun.id,
            });

            this.workerSubscription = this.worker.response().subscribe(msg => {
                if (msg) {
                    let serviceLogs: Array<ServiceLog> = JSON.parse(msg);
                    this.zone.run(() => {
                        this._cd.markForCheck();
                        this.serviceLogs = serviceLogs.map((log, id) => {
                            this.showLog[id] = this.showLog[id] || false;
                            log.logsSplitted = this.getLogs(log).split('\n');
                            return log;
                        });
                        if (this.loading) {
                            this.loading = false;
                        }
                        if (this.nodeJobRun.status === PipelineStatus.SUCCESS || this.nodeJobRun.status === PipelineStatus.FAIL ||
                            this.nodeJobRun.status === PipelineStatus.STOPPED) {
                            this.stopWorker();
                        }
                    });
                }
            });
        }
    }

    ngOnDestroy() {
        this.stopWorker();
    }

    stopWorker() {
        if (this.worker) {
            this.worker.stop();
            this.worker = null;
        }
    }

    copyRawLog(serviceLog) {
        this.logsElt.nativeElement.value = serviceLog.val;
        this.logsElt.nativeElement.select();
        document.execCommand('copy');
    }
}<|MERGE_RESOLUTION|>--- conflicted
+++ resolved
@@ -1,7 +1,3 @@
-<<<<<<< HEAD
-import { Component, ElementRef, Input, NgZone, OnDestroy, ViewChild } from '@angular/core';
-import { Store } from '@ngxs/store';
-=======
 import {
     ChangeDetectionStrategy,
     ChangeDetectorRef,
@@ -12,17 +8,11 @@
     OnDestroy,
     ViewChild
 } from '@angular/core';
->>>>>>> 664378ce
+import { Store } from '@ngxs/store';
 import * as AU from 'ansi_up';
 import { AuthenticationState } from 'app/store/authentication.state';
 import { Subscription } from 'rxjs';
-<<<<<<< HEAD
-import { PipelineStatus } from '../../../../../../model/pipeline.model';
-import { ServiceLog } from '../../../../../../model/pipeline.model';
-=======
-import { environment } from '../../../../../../../environments/environment';
 import { PipelineStatus, ServiceLog } from '../../../../../../model/pipeline.model';
->>>>>>> 664378ce
 import { Project } from '../../../../../../model/project.model';
 import { WorkflowNodeJobRun, WorkflowNodeRun } from '../../../../../../model/workflow.run.model';
 import { AutoUnsubscribe } from '../../../../../../shared/decorator/autoUnsubscribe';
@@ -55,7 +45,7 @@
         return this._nodeJobRun;
     }
 
-    @ViewChild('logsContent', {static: false}) logsElt: ElementRef;
+    @ViewChild('logsContent', { static: false }) logsElt: ElementRef;
 
     logsSplitted: Array<string> = [];
 
@@ -70,13 +60,10 @@
     _nodeJobRun: WorkflowNodeJobRun;
     ansi_up = new AU.default;
 
-<<<<<<< HEAD
     constructor(
-        private _store: Store
-        ) {
-=======
-    constructor(private _authStore: AuthentificationStore, private _cd: ChangeDetectorRef) {
->>>>>>> 664378ce
+        private _store: Store,
+        private _cd: ChangeDetectorRef
+    ) {
         this.zone = new NgZone({ enableLongStackTrace: false });
     }
 
@@ -96,6 +83,7 @@
             this.worker = new CDSWebWorker('./assets/worker/web/workflow-service-log.js');
             this.worker.start({
                 user: this._store.selectSnapshot(AuthenticationState.user),
+                // TODO
                 // session: this._authStore.getSessionToken(),
                 api: '/cdsapi',
                 key: this.project.key,
