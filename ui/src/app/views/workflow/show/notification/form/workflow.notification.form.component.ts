--- conflicted
+++ resolved
@@ -36,10 +36,7 @@
     notifOnFailure: Array<string>;
     selectedUsers: string;
     commentEnabled = true;
-<<<<<<< HEAD
-=======
     alwaysSend = true;
->>>>>>> e1e201e0
     nodeError = false;
     loadingNotifTemplate = false;
     triggerConditions: WorkflowTriggerConditionCache;
@@ -96,10 +93,7 @@
 
         if (this.notification && this.notification.type === 'vcs') {
             this.commentEnabled = !this.notification.settings.template.disable_comment;
-<<<<<<< HEAD
-=======
             this.alwaysSend = this.notification.settings.on_success === 'always';
->>>>>>> e1e201e0
         }
 
     }
@@ -127,14 +121,11 @@
         }
         if (this.notification.type === 'vcs') {
             this.notification.settings.template.disable_comment = !this.commentEnabled;
-<<<<<<< HEAD
-=======
             if (this.alwaysSend) {
                 this.notification.settings.on_success = 'always';
             } else {
                 this.notification.settings.on_success = null;
             }
->>>>>>> e1e201e0
         }
         this.updatedNotification.emit(this.notification);
     }
