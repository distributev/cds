--- conflicted
+++ resolved
@@ -19,7 +19,6 @@
     changeDetection: ChangeDetectionStrategy.OnPush
 })
 export class ApplicationAdminComponent implements OnInit {
-
     @Input() application: Application;
     @Input() project: Project;
     @ViewChild('updateWarning', { static: false })
@@ -35,16 +34,9 @@
         private _toast: ToastService,
         public _translate: TranslateService,
         private _router: Router,
-<<<<<<< HEAD
-        private _store: Store
-=======
-        private _authStore: AuthentificationStore,
-        private store: Store,
+        private _store: Store,
         private _cd: ChangeDetectorRef
->>>>>>> 664378ce
-    ) {
-
-    }
+    ) { }
 
     ngOnInit() {
         this.user = this._store.selectSnapshot(AuthenticationState.user);
@@ -82,16 +74,11 @@
 
     deleteApplication(): void {
         this.loading = true;
-<<<<<<< HEAD
         this._store.dispatch(new DeleteApplication({ projectKey: this.project.key, applicationName: this.application.name }))
-            .pipe(finalize(() => this.loading = false))
-=======
-        this.store.dispatch(new DeleteApplication({ projectKey: this.project.key, applicationName: this.application.name }))
             .pipe(finalize(() => {
                 this.loading = false;
                 this._cd.markForCheck();
             }))
->>>>>>> 664378ce
             .subscribe(() => {
                 this._toast.success('', this._translate.instant('application_deleted'));
                 this._router.navigate(['/project', this.project.key], { queryParams: { 'tab': 'applications' } });
