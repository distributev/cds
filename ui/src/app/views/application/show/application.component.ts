--- conflicted
+++ resolved
@@ -52,7 +52,7 @@
     // Selected tab
     selectedTab = 'home';
 
-    @ViewChild('varWarning', {static: false})
+    @ViewChild('varWarning', { static: false })
     private varWarningModal: WarningModalComponent;
 
     // queryparam for breadcrum
@@ -74,12 +74,8 @@
         private _router: Router,
         private _toast: ToastService,
         public _translate: TranslateService,
-<<<<<<< HEAD
-        private _store: Store
-=======
-        private store: Store,
+        private _store: Store,
         private _cd: ChangeDetectorRef
->>>>>>> 664378ce
     ) {
         this.currentUser = this._store.selectSnapshot(AuthenticationState.user);
         // Update data if route change
