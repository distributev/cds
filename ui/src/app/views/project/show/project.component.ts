import { ChangeDetectionStrategy, ChangeDetectorRef, Component, OnInit } from '@angular/core';
import { ActivatedRoute, Router } from '@angular/router';
import { TranslateService } from '@ngx-translate/core';
import { Store } from '@ngxs/store';
<<<<<<< HEAD
import { AuthenticationState } from 'app/store/authentication.state';
=======
import { ProjectStore } from 'app/service/services.module';
>>>>>>> 5cb087a6
import { FetchProject, UpdateFavoriteProject } from 'app/store/project.action';
import { ProjectState, ProjectStateModel } from 'app/store/project.state';
import * as immutable from 'immutable';
import cloneDeep from 'lodash-es/cloneDeep';
import { Subscription } from 'rxjs';
import { filter, finalize } from 'rxjs/operators';
import { PermissionValue } from '../../../model/permission.model';
import { LoadOpts, Project } from '../../../model/project.model';
import { AuthentifiedUser } from '../../../model/user.model';
import { Warning } from '../../../model/warning.model';
import { HelpersService } from '../../../service/helpers/helpers.service';
import { WarningStore } from '../../../service/warning/warning.store';
import { AutoUnsubscribe } from '../../../shared/decorator/autoUnsubscribe';
import { Tab } from '../../../shared/tabs/tabs.component';
import { ToastService } from '../../../shared/toast/ToastService';

@Component({
    selector: 'app-project-show',
    templateUrl: './project.html',
    styleUrls: ['./project.scss'],
    changeDetection: ChangeDetectionStrategy.OnPush
})
@AutoUnsubscribe()
export class ProjectShowComponent implements OnInit {
    currentUser: AuthentifiedUser;

    project: Project;
    projectSubscriber: Subscription;

    tabs: Array<Tab>;
    selectedTab: Tab;

    permissionEnum = PermissionValue;

    // queryparam for breadcrum
    workflowName: string;
    workflowNum: string;
    workflowNodeRun: string;
    workflowPipeline: string;
    loadingFav = false;

    allWarnings: Array<Warning>;
    warnings: { [key: string]: Array<Warning> };
    warningsSub: Subscription;

    constructor(
        private _route: ActivatedRoute,
        private _router: Router,
        private _toast: ToastService,
        public _translate: TranslateService,
        private _warningStore: WarningStore,
        private _helpersService: HelpersService,
<<<<<<< HEAD
        private _store: Store,
        private _cd: ChangeDetectorRef
=======
        private store: Store,
        private _cd: ChangeDetectorRef,
        private _projectStore: ProjectStore,
>>>>>>> 5cb087a6
    ) {
        this.initWarnings();
        this.currentUser = this._store.selectSnapshot(AuthenticationState.user);

        this.projectSubscriber = this._store.select(ProjectState)
            .pipe(filter((projState: ProjectStateModel) => {
                return projState && projState.project && projState.project.key !== null && !projState.project.externalChange &&
                    this._route.snapshot.params['key'] === projState.project.key;
            }))
            .subscribe((projState: ProjectStateModel) => {
                let proj = cloneDeep(projState.project); // TODO: to delete when all will be in store, here it is usefull to skip readonly
                if (proj.labels) {
                    proj.labels = proj.labels.map((lbl) => {
                        lbl.font_color = this._helpersService.getBrightnessColor(lbl.color);
                        return lbl;
                    });
                }
                this.project = proj;
                this._projectStore.updateRecentProject(this.project);
                this._cd.markForCheck();
            });
    }

    ngOnInit() {
        this.tabs = [<Tab>{
            translate: 'common_workflows',
            icon: 'share alternate',
            key: 'workflows',
            default: true
        }, <Tab>{
            translate: 'common_applications',
            icon: 'rocket',
            key: 'applications'
        }, <Tab>{
            translate: 'common_pipelines',
            icon: 'sitemap',
            key: 'pipelines'
        }, <Tab>{
            translate: 'common_environments',
            icon: 'tree',
            key: 'environments'
        }, <Tab>{
            translate: 'common_variables',
            icon: 'font',
            key: 'variables'
        }, <Tab>{
            translate: 'common_permissions',
            icon: 'users',
            key: 'permissions'
        }, <Tab>{
            translate: 'common_keys',
            icon: 'privacy',
            key: 'keys'
        }, <Tab>{
            translate: 'common_integrations',
            icon: 'plug',
            key: 'integrations'
        }, <Tab>{
            translate: 'common_warnings',
            icon: 'bug',
            key: 'warnings'
        }, <Tab>{
            translate: 'common_advanced',
            icon: 'graduation',
            key: 'advanced'
        }];

        this._route.queryParams.subscribe((queryParams) => {
            if (queryParams['tab']) {
                let current_tab = this.tabs.find((tab) => tab.key === queryParams['tab']);
                if (current_tab) {
                    this.selectTab(current_tab);
                }
                this._cd.markForCheck();
            }
            this._route.params.subscribe(routeParams => {
                const key = routeParams['key'];
                if (key) {
                    if (this.project && this.project.key !== key) {
                        this.project = undefined;
                    }
                    if (!this.project) {
                        this.refreshDatas(key);
                    }
                    this._cd.markForCheck();
                }
            });
        });

        if (this._route.snapshot && this._route.snapshot.queryParams) {
            this.workflowName = this._route.snapshot.queryParams['workflow'];
            this.workflowNum = this._route.snapshot.queryParams['run'];
            this.workflowNodeRun = this._route.snapshot.queryParams['node'];
            this.workflowPipeline = this._route.snapshot.queryParams['wpipeline'];
        }
    }

    initWarnings() {
        this.warnings = {
            'workflows': new Array<Warning>(),
            'applications': new Array<Warning>(),
            'pipelines': new Array<Warning>(),
            'environments': new Array<Warning>(),
            'variables': new Array<Warning>(),
            'permissions': new Array<Warning>(),
            'keys': new Array<Warning>(),
            'advanced': new Array<Warning>(),
        };
    }

    selectTab(tab: Tab): void {
        this.selectedTab = tab;
    }

    refreshDatas(key: string): void {
        let opts = [
            new LoadOpts('withApplicationNames', 'application_names'),
            new LoadOpts('withPipelineNames', 'pipeline_names'),
            new LoadOpts('withWorkflowNames', 'workflow_names'),
            new LoadOpts('withEnvironmentNames', 'environment_names'),
            new LoadOpts('withLabels', 'labels'),
        ];

        if (this.selectedTab) {
            switch (this.selectedTab.key) {
                case 'variables':
                    opts.push(new LoadOpts('withVariables', 'variables'));
                    break;
                case 'permissions':
                    opts.push(new LoadOpts('withEnvironments', 'environments'));
                    break;
            }
        }

        this._store.dispatch(new FetchProject({ projectKey: key, opts }))
            .subscribe(null, () => this._router.navigate(['/home']));

        this.warningsSub = this._warningStore.getProjectWarnings(key).subscribe(ws => {
            this.splitWarnings(ws.get(key));
            this._cd.markForCheck();
        });
    }

    splitWarnings(warnings: immutable.Map<string, Warning>): void {
        if (warnings) {
            this.allWarnings = warnings.valueSeq().toArray().sort((a, b) => {
                return a.id - b.id;
            });
            this.initWarnings();
            this.allWarnings.forEach(v => {
                if (v.ignored) {
                    return;
                }
                if (v.application_name !== '') {
                    this.warnings['applications'].push(v);
                }
                if (v.pipeline_name !== '') {
                    this.warnings['pipelines'].push(v);
                }
                if (v.environment_name !== '') {
                    this.warnings['environments'].push(v);
                }
                if (v.workflow_name !== '') {
                    this.warnings['workflows'].push(v);
                }
                if (v.type.indexOf('_VARIABLE') !== -1) {
                    this.warnings['variables'].push(v);
                    return;
                }
                if (v.type.indexOf('_PERMISSION') !== -1) {
                    this.warnings['permissions'].push(v);
                    return;
                }
                if (v.type.indexOf('_KEY') !== -1) {
                    this.warnings['keys'].push(v);
                    return;
                }
                if (v.type.indexOf('PROJECT_VCS') !== -1) {
                    this.warnings['advanced'].push(v);
                    return;
                }
            });
        }
    }

    updateFav() {
        this.loadingFav = true;
        this._store.dispatch(new UpdateFavoriteProject({ projectKey: this.project.key }))
            .pipe(finalize(() => {
                this.loadingFav = false;
                this._cd.markForCheck();
            }))
            .subscribe(() => this._toast.success('', this._translate.instant('common_favorites_updated')));
    }
}<|MERGE_RESOLUTION|>--- conflicted
+++ resolved
@@ -2,11 +2,8 @@
 import { ActivatedRoute, Router } from '@angular/router';
 import { TranslateService } from '@ngx-translate/core';
 import { Store } from '@ngxs/store';
-<<<<<<< HEAD
+import { ProjectStore } from 'app/service/services.module';
 import { AuthenticationState } from 'app/store/authentication.state';
-=======
-import { ProjectStore } from 'app/service/services.module';
->>>>>>> 5cb087a6
 import { FetchProject, UpdateFavoriteProject } from 'app/store/project.action';
 import { ProjectState, ProjectStateModel } from 'app/store/project.state';
 import * as immutable from 'immutable';
@@ -59,14 +56,9 @@
         public _translate: TranslateService,
         private _warningStore: WarningStore,
         private _helpersService: HelpersService,
-<<<<<<< HEAD
         private _store: Store,
-        private _cd: ChangeDetectorRef
-=======
-        private store: Store,
         private _cd: ChangeDetectorRef,
         private _projectStore: ProjectStore,
->>>>>>> 5cb087a6
     ) {
         this.initWarnings();
         this.currentUser = this._store.selectSnapshot(AuthenticationState.user);
