import { ChangeDetectionStrategy, ChangeDetectorRef, Component, OnInit } from '@angular/core';
import { ActivatedRoute, Router } from '@angular/router';
import { TranslateService } from '@ngx-translate/core';
import { Store } from '@ngxs/store';
import { AuthenticationState } from 'app/store/authentication.state';
import { FetchProject, UpdateFavoriteProject } from 'app/store/project.action';
import { ProjectState, ProjectStateModel } from 'app/store/project.state';
import * as immutable from 'immutable';
import cloneDeep from 'lodash-es/cloneDeep';
import { Subscription } from 'rxjs';
import { filter, finalize } from 'rxjs/operators';
import { PermissionValue } from '../../../model/permission.model';
import { LoadOpts, Project } from '../../../model/project.model';
import { User } from '../../../model/user.model';
import { Warning } from '../../../model/warning.model';
import { HelpersService } from '../../../service/helpers/helpers.service';
import { WarningStore } from '../../../service/warning/warning.store';
import { AutoUnsubscribe } from '../../../shared/decorator/autoUnsubscribe';
import { Tab } from '../../../shared/tabs/tabs.component';
import { ToastService } from '../../../shared/toast/ToastService';

@Component({
    selector: 'app-project-show',
    templateUrl: './project.html',
    styleUrls: ['./project.scss'],
    changeDetection: ChangeDetectionStrategy.OnPush
})
@AutoUnsubscribe()
export class ProjectShowComponent implements OnInit {
    currentUser: User;

    project: Project;
    projectSubscriber: Subscription;

    tabs: Array<Tab>;
    selectedTab: Tab;

    permissionEnum = PermissionValue;

    // queryparam for breadcrum
    workflowName: string;
    workflowNum: string;
    workflowNodeRun: string;
    workflowPipeline: string;
    loadingFav = false;

    allWarnings: Array<Warning>;
    warnings: { [key: string]: Array<Warning> };
    warningsSub: Subscription;

    constructor(
        private _route: ActivatedRoute,
        private _router: Router,
        private _toast: ToastService,
        public _translate: TranslateService,
        private _warningStore: WarningStore,
        private _helpersService: HelpersService,
<<<<<<< HEAD
        private _store: Store
=======
        private store: Store,
        private _cd: ChangeDetectorRef
>>>>>>> 664378ce
    ) {
        this.initWarnings();
        this.currentUser = this._store.selectSnapshot(AuthenticationState.user);

        this.projectSubscriber = this._store.select(ProjectState)
            .pipe(filter((projState: ProjectStateModel) => {
                return projState && projState.project && projState.project.key !== null && !projState.project.externalChange &&
                    this._route.snapshot.params['key'] === projState.project.key;
            }))
            .subscribe((projState: ProjectStateModel) => {
                let proj = cloneDeep(projState.project); // TODO: to delete when all will be in store, here it is usefull to skip readonly
                if (proj.labels) {
                    proj.labels = proj.labels.map((lbl) => {
                        lbl.font_color = this._helpersService.getBrightnessColor(lbl.color);
                        return lbl;
                    });
                }
                this.project = proj;
                this._cd.markForCheck();
            });
    }

    ngOnInit() {
        this.tabs = [<Tab>{
            translate: 'common_workflows',
            icon: 'share alternate',
            key: 'workflows',
            default: true
        }, <Tab>{
            translate: 'common_applications',
            icon: 'rocket',
            key: 'applications'
        }, <Tab>{
            translate: 'common_pipelines',
            icon: 'sitemap',
            key: 'pipelines'
        }, <Tab>{
            translate: 'common_environments',
            icon: 'tree',
            key: 'environments'
        }, <Tab>{
            translate: 'common_variables',
            icon: 'font',
            key: 'variables'
        }, <Tab>{
            translate: 'common_permissions',
            icon: 'users',
            key: 'permissions'
        }, <Tab>{
            translate: 'common_keys',
            icon: 'privacy',
            key: 'keys'
        }, <Tab>{
            translate: 'common_integrations',
            icon: 'plug',
            key: 'integrations'
        }, <Tab>{
            translate: 'common_warnings',
            icon: 'bug',
            key: 'warnings'
        }, <Tab>{
            translate: 'common_advanced',
            icon: 'graduation',
            key: 'advanced'
        }];

        this._route.queryParams.subscribe((queryParams) => {
            if (queryParams['tab']) {
                let current_tab = this.tabs.find((tab) => tab.key === queryParams['tab']);
                if (current_tab) {
                    this.selectTab(current_tab);
                }
                this._cd.markForCheck();
            }
            this._route.params.subscribe(routeParams => {
                const key = routeParams['key'];
                if (key) {
                    if (this.project && this.project.key !== key) {
                        this.project = undefined;
                    }
                    if (!this.project) {
                        this.refreshDatas(key);
                    }
                    this._cd.markForCheck();
                }
            });
        });

        if (this._route.snapshot && this._route.snapshot.queryParams) {
            this.workflowName = this._route.snapshot.queryParams['workflow'];
            this.workflowNum = this._route.snapshot.queryParams['run'];
            this.workflowNodeRun = this._route.snapshot.queryParams['node'];
            this.workflowPipeline = this._route.snapshot.queryParams['wpipeline'];
        }
    }

    initWarnings() {
        this.warnings = {
            'workflows': new Array<Warning>(),
            'applications': new Array<Warning>(),
            'pipelines': new Array<Warning>(),
            'environments': new Array<Warning>(),
            'variables': new Array<Warning>(),
            'permissions': new Array<Warning>(),
            'keys': new Array<Warning>(),
            'advanced': new Array<Warning>(),
        };
    }

    selectTab(tab: Tab): void {
        this.selectedTab = tab;
    }

    refreshDatas(key: string): void {
        let opts = [
            new LoadOpts('withApplicationNames', 'application_names'),
            new LoadOpts('withPipelineNames', 'pipeline_names'),
            new LoadOpts('withWorkflowNames', 'workflow_names'),
            new LoadOpts('withEnvironmentNames', 'environment_names'),
            new LoadOpts('withLabels', 'labels'),
        ];

        if (this.selectedTab) {
            switch (this.selectedTab.key) {
                case 'variables':
                    opts.push(new LoadOpts('withVariables', 'variables'));
                    break;
                case 'permissions':
                    opts.push(new LoadOpts('withEnvironments', 'environments'));
                    break;
            }
        }

        this._store.dispatch(new FetchProject({ projectKey: key, opts }))
            .subscribe(null, () => this._router.navigate(['/home']));

        this.warningsSub = this._warningStore.getProjectWarnings(key).subscribe(ws => {
            this.splitWarnings(ws.get(key));
            this._cd.markForCheck();
        });
    }

    splitWarnings(warnings: immutable.Map<string, Warning>): void {
        if (warnings) {
            this.allWarnings = warnings.valueSeq().toArray().sort((a, b) => {
                return a.id - b.id;
            });
            this.initWarnings();
            this.allWarnings.forEach(v => {
                if (v.ignored) {
                    return;
                }
                if (v.application_name !== '') {
                    this.warnings['applications'].push(v);
                }
                if (v.pipeline_name !== '') {
                    this.warnings['pipelines'].push(v);
                }
                if (v.environment_name !== '') {
                    this.warnings['environments'].push(v);
                }
                if (v.workflow_name !== '') {
                    this.warnings['workflows'].push(v);
                }
                if (v.type.indexOf('_VARIABLE') !== -1) {
                    this.warnings['variables'].push(v);
                    return;
                }
                if (v.type.indexOf('_PERMISSION') !== -1) {
                    this.warnings['permissions'].push(v);
                    return;
                }
                if (v.type.indexOf('_KEY') !== -1) {
                    this.warnings['keys'].push(v);
                    return;
                }
                if (v.type.indexOf('PROJECT_VCS') !== -1) {
                    this.warnings['advanced'].push(v);
                    return;
                }
            });
        }
    }

    updateFav() {
        this.loadingFav = true;
<<<<<<< HEAD
        this._store.dispatch(new UpdateFavoriteProject({ projectKey: this.project.key }))
            .pipe(finalize(() => this.loadingFav = false))
=======
        this.store.dispatch(new UpdateFavoriteProject({ projectKey: this.project.key }))
            .pipe(finalize(() => {
                this.loadingFav = false;
                this._cd.markForCheck();
            }))
>>>>>>> 664378ce
            .subscribe(() => this._toast.success('', this._translate.instant('common_favorites_updated')));
    }
}<|MERGE_RESOLUTION|>--- conflicted
+++ resolved
@@ -55,12 +55,8 @@
         public _translate: TranslateService,
         private _warningStore: WarningStore,
         private _helpersService: HelpersService,
-<<<<<<< HEAD
-        private _store: Store
-=======
-        private store: Store,
+        private _store: Store,
         private _cd: ChangeDetectorRef
->>>>>>> 664378ce
     ) {
         this.initWarnings();
         this.currentUser = this._store.selectSnapshot(AuthenticationState.user);
@@ -247,16 +243,11 @@
 
     updateFav() {
         this.loadingFav = true;
-<<<<<<< HEAD
         this._store.dispatch(new UpdateFavoriteProject({ projectKey: this.project.key }))
-            .pipe(finalize(() => this.loadingFav = false))
-=======
-        this.store.dispatch(new UpdateFavoriteProject({ projectKey: this.project.key }))
             .pipe(finalize(() => {
                 this.loadingFav = false;
                 this._cd.markForCheck();
             }))
->>>>>>> 664378ce
             .subscribe(() => this._toast.success('', this._translate.instant('common_favorites_updated')));
     }
 }