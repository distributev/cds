import { HttpClientTestingModule } from '@angular/common/http/testing';
import { CUSTOM_ELEMENTS_SCHEMA, Injector } from '@angular/core';
import { getTestBed, TestBed } from '@angular/core/testing';
import { XHRBackend } from '@angular/http';
import { MockBackend } from '@angular/http/testing';
import { RouterTestingModule } from '@angular/router/testing';
import { TranslateLoader, TranslateModule, TranslateParser, TranslateService } from '@ngx-translate/core';
import { Store } from '@ngxs/store';
import { ToasterService } from 'angular2-toaster/angular2-toaster';
import { Project } from 'app/model/project.model';
import { RepositoriesManager } from 'app/model/repositories.model';
import { AuthenticationService } from 'app/service/authentication/authentication.service';
import { EnvironmentService } from 'app/service/environment/environment.service';
import { MonitoringService } from 'app/service/monitoring/monitoring.service';
import { NavbarService } from 'app/service/navbar/navbar.service';
import { PipelineService } from 'app/service/pipeline/pipeline.service';
import { ProjectService } from 'app/service/project/project.service';
import { ProjectStore } from 'app/service/project/project.store';
import { RepoManagerService } from 'app/service/repomanager/project.repomanager.service';
import { UserService } from 'app/service/user/user.service';
import { VariableService } from 'app/service/variable/variable.service';
import { WorkflowRunService } from 'app/service/workflow/run/workflow.run.service';
import { WorkflowService } from 'app/service/workflow/workflow.service';
import { SharedModule } from 'app/shared/shared.module';
import { ToastService } from 'app/shared/toast/ToastService';
import { DisconnectRepositoryManagerInProject } from 'app/store/project.action';
import { NgxsStoreModule } from 'app/store/store.module';
import { ProjectModule } from 'app/views/project/project.module';
import { of } from 'rxjs';
import { ProjectRepoManagerComponent } from './project.repomanager.list.component';
<<<<<<< HEAD

=======
import { WorkflowService } from 'app/service/workflow/workflow.service';
import { WorkflowRunService } from 'app/service/workflow/run/workflow.run.service';
import { MonitoringService } from 'app/service/monitoring/monitoring.service';
import { of } from 'rxjs';
>>>>>>> 396580d4
describe('CDS: Project RepoManager List Component', () => {

    let injector: Injector;
    let backend: MockBackend;
    let projectStore: ProjectStore;

    beforeEach(() => {
        TestBed.configureTestingModule({
            declarations: [
            ],
            providers: [
                MockBackend,
                { provide: XHRBackend, useClass: MockBackend },
                TranslateLoader,
                RepoManagerService,
                ProjectStore,
                ProjectService,
                PipelineService,
                EnvironmentService,
                VariableService,
                ToasterService,
                TranslateService,
                MonitoringService,
                TranslateParser,
                NavbarService,
                WorkflowService,
                WorkflowRunService,
                { provide: ToastService, useClass: MockToast },
                UserService,
                AuthenticationService
            ],
            imports: [
                ProjectModule,
                SharedModule,
                NgxsStoreModule,
                TranslateModule.forRoot(),
                RouterTestingModule.withRoutes([]),
                HttpClientTestingModule
            ],
            schemas: [
                CUSTOM_ELEMENTS_SCHEMA
            ]
        });
        injector = getTestBed();
        backend = injector.get(MockBackend);
        projectStore = injector.get(ProjectStore);

    });

    afterEach(() => {
        injector = undefined;
        backend = undefined;
        projectStore = undefined;
    });


    it('it should delete a repo manager', () => {
        // Create Project RepoManager Form Component
        let fixture = TestBed.createComponent(ProjectRepoManagerComponent);
        let component = fixture.debugElement.componentInstance;
        expect(component).toBeTruthy();

        fixture.componentInstance.project = <Project>{
            key: 'key1',
            permissions: {
                readable: true,
                writable: true,
                executable: true
            }
        };
        fixture.componentInstance.reposmanagers = [
            <RepositoriesManager>{ name: 'stash' }
        ];

        fixture.detectChanges(true);

        let store: Store = injector.get(Store);
        spyOn(store, 'dispatch').and.callFake(() => {
            return of(null);
        });

        let compiled = fixture.debugElement.nativeElement;
        compiled.querySelector('.ui.red.button').click();
        fixture.detectChanges(true);

        compiled.querySelector('.ui.red.button.active').click();
        fixture.detectChanges(true);

        // Confirm deletion because we cannot simulate click on global modal ( out of scope of the component)
        fixture.componentInstance.confirmDeletion(true);

        expect(store.dispatch).toHaveBeenCalledWith(new DisconnectRepositoryManagerInProject({
            projectKey: 'key1',
            repoManager: 'stash'
        }));
    });
});

class MockToast {
    success(title: string, msg: string) {

    }
}<|MERGE_RESOLUTION|>--- conflicted
+++ resolved
@@ -28,14 +28,6 @@
 import { ProjectModule } from 'app/views/project/project.module';
 import { of } from 'rxjs';
 import { ProjectRepoManagerComponent } from './project.repomanager.list.component';
-<<<<<<< HEAD
-
-=======
-import { WorkflowService } from 'app/service/workflow/workflow.service';
-import { WorkflowRunService } from 'app/service/workflow/run/workflow.run.service';
-import { MonitoringService } from 'app/service/monitoring/monitoring.service';
-import { of } from 'rxjs';
->>>>>>> 396580d4
 describe('CDS: Project RepoManager List Component', () => {
 
     let injector: Injector;
