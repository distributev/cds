import { ChangeDetectionStrategy, ChangeDetectorRef, Component, OnInit } from '@angular/core';
import { ActivatedRoute, Router } from '@angular/router';
import { TranslateService } from '@ngx-translate/core';
import { Subscription } from 'rxjs';
import { finalize } from 'rxjs/internal/operators/finalize';
import { Group } from '../../../../model/group.model';
import { PipelineTemplate, WorkflowTemplate, WorkflowTemplateError } from '../../../../model/workflow-template.model';
import { GroupService } from '../../../../service/services.module';
import { WorkflowTemplateService } from '../../../../service/workflow-template/workflow-template.service';
import { WorkflowService } from '../../../../service/workflow/workflow.service';
import { PathItem } from '../../../../shared/breadcrumb/breadcrumb.component';
import { AutoUnsubscribe } from '../../../../shared/decorator/autoUnsubscribe';
import { ToastService } from '../../../../shared/toast/ToastService';

@Component({
    selector: 'app-workflow-template-add',
    templateUrl: './workflow-template.add.html',
    styleUrls: ['./workflow-template.add.scss'],
    changeDetection: ChangeDetectionStrategy.OnPush
})
@AutoUnsubscribe()
export class WorkflowTemplateAddComponent implements OnInit {
    workflowTemplate: WorkflowTemplate;
    groups: Array<Group>;
    loading: boolean;
    path: Array<PathItem>;
    errors: Array<WorkflowTemplateError>;
    queryParamsSub: Subscription;
    projectKey: string;
    workflowName: string;

    constructor(
        private _workflowTemplateService: WorkflowTemplateService,
        private _workflowService: WorkflowService,
        private _groupService: GroupService,
        private _router: Router,
        private _toast: ToastService,
        private _translate: TranslateService,
        private _route: ActivatedRoute,
        private _cd: ChangeDetectorRef
    ) {
        this.path = [<PathItem>{
            translate: 'common_settings'
        }, <PathItem>{
            translate: 'workflow_templates',
            routerLink: ['/', 'settings', 'workflow-template']
        }, <PathItem>{
            translate: 'common_create'
        }];

        this.workflowTemplate = <WorkflowTemplate>{ editable: true };
        this.getGroups();
    }

    ngOnInit() {
        this.queryParamsSub = this._route.queryParams.subscribe(params => {
            if (params['from']) {
                let path = params['from'].split('/');
                if (path.length === 2) {
                    this.initFromWorkflow(path[0], path[1]);
                }
                this._cd.markForCheck();
            }
        });
    }

    initFromWorkflow(projectKey: string, workflowName: string) {
        this._workflowService.pullWorkflow(projectKey, workflowName)
            .subscribe(w => {
            this.projectKey = projectKey;
            this.workflowName = workflowName;
            let wt = <WorkflowTemplate>{
                editable: true,
                value: w.workflow.value
            };
            if (w.pipelines) {
                wt.pipelines = w.pipelines.map(p => <PipelineTemplate>{ value: p.value });
            }
            if (w.applications) {
                wt.applications = w.applications.map(a => <PipelineTemplate>{ value: a.value });
            }
            if (w.environments) {
                wt.environments = w.environments.map(e => <PipelineTemplate>{ value: e.value });
            }
            this.workflowTemplate = wt;
            this._cd.markForCheck();
        });
    }

    getGroups() {
        this.loading = true;
<<<<<<< HEAD
        this._groupService.getAll()
            .pipe(finalize(() => this.loading = false))
=======
        this._groupService.getGroups()
            .pipe(finalize(() => {
                this.loading = false;
                this._cd.markForCheck();
            }))
>>>>>>> 664378ce
            .subscribe(gs => {
                this.groups = gs;
            });
    }

    saveWorkflowTemplate(wt: WorkflowTemplate) {
        this.loading = true;
        this._workflowTemplateService.add(wt)
            .pipe(finalize(() => {
                this.loading = false;
                this._cd.markForCheck();
            }))
            .subscribe(res => {
                this.workflowTemplate = res;
                this.errors = [];
                this._toast.success('', this._translate.instant('workflow_template_created'));
                this._router.navigate(['settings', 'workflow-template', this.workflowTemplate.group.name, this.workflowTemplate.slug]);
            }, e => {
                if (e.error) {
                    this.errors = e.error.data;
                }
            });
    }
}<|MERGE_RESOLUTION|>--- conflicted
+++ resolved
@@ -89,16 +89,11 @@
 
     getGroups() {
         this.loading = true;
-<<<<<<< HEAD
         this._groupService.getAll()
-            .pipe(finalize(() => this.loading = false))
-=======
-        this._groupService.getGroups()
             .pipe(finalize(() => {
                 this.loading = false;
                 this._cd.markForCheck();
             }))
->>>>>>> 664378ce
             .subscribe(gs => {
                 this.groups = gs;
             });
