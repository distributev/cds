<<<<<<< HEAD
import { Component, OnInit, ViewChild } from '@angular/core';
=======
import { ChangeDetectionStrategy, ChangeDetectorRef, Component, OnInit } from '@angular/core';
>>>>>>> 664378ce
import { ActivatedRoute, Router } from '@angular/router';
import { TranslateService } from '@ngx-translate/core';
import { Store } from '@ngxs/store';
import { AuthConsumer, AuthDriverManifest, AuthDriverManifests, AuthSession } from 'app/model/authentication.model';
import { AuthenticationService } from 'app/service/services.module';
import { Item } from 'app/shared/menu/menu.component';
import { Column, ColumnType, Filter } from 'app/shared/table/data-table.component';
import { AuthenticationState } from 'app/store/authentication.state';
import { forkJoin } from 'rxjs/internal/observable/forkJoin';
import { finalize } from 'rxjs/operators/finalize';
import { Group } from '../../../../model/group.model';
import { User, UserContact } from '../../../../model/user.model';
import { UserService } from '../../../../service/user/user.service';
import { PathItem } from '../../../../shared/breadcrumb/breadcrumb.component';
import { ConsumerCreateModalComponent } from '../consumer-create-modal/consumer-create-modal.component';
import { ConsumerDetailsModalComponent } from '../consumer-details-modal/consumer-details-modal.component';

@Component({
    selector: 'app-user-edit',
    templateUrl: './user.edit.html',
    styleUrls: ['./user.edit.scss'],
    changeDetection: ChangeDetectionStrategy.OnPush
})
export class UserEditComponent implements OnInit {
    @ViewChild('consumerDetailsModal', { static: false })
    consumerDetailsModal: ConsumerDetailsModalComponent;

    @ViewChild('consumerCreateModal', { static: false })
    consumerCreateModal: ConsumerCreateModalComponent;

    loading = false;
    deleteLoading = false;
    groupsAdmin: Array<Group>;
    // private usernamePattern: RegExp = new RegExp('^[a-zA-Z0-9._-]{1,}$');
    userPatternError = false;

    username: string;
    currentUser: User;
    path: Array<PathItem>;
    items: Array<Item>;
    selectedItem: Item;
    loadingUser: boolean;
    user: User;
    columnsGroups: Array<Column<Group>>;
    loadingGroups = false;
    groups: Array<Group>;
    columnsContacts: Array<Column<UserContact>>;
    loadingContacts = false;
    contacts: Array<UserContact>;
    loadingAuthData: boolean;
    drivers: Array<AuthDriverManifest>;
    consumers: Array<AuthConsumer>;
    mConsumers: { [key: string]: AuthConsumer };
    myConsumers: Array<AuthConsumer>;
    selectedConsumer: AuthConsumer;
    columnsConsumers: Array<Column<AuthConsumer>>;
    filterConsumers: Filter<AuthConsumer>;
    columnsSessions: Array<Column<AuthSession>>;
    filterSessions: Filter<AuthSession>;
    sessions: Array<AuthSession>;

    constructor(
        private _authenticationService: AuthenticationService,
        private _userService: UserService,
<<<<<<< HEAD
        private _translate: TranslateService,
        private _route: ActivatedRoute,
        private _router: Router,
        private _store: Store
=======
        private _toast: ToastService, private _translate: TranslateService,
        private _route: ActivatedRoute, private _router: Router,
        private _authentificationStore: AuthentificationStore,
        private _groupService: GroupService, private _cd: ChangeDetectorRef
>>>>>>> 664378ce
    ) {
        this.currentUser = this._store.selectSnapshot(AuthenticationState.user);

        this.items = [<Item>{
            translate: 'user_profile_btn',
            key: 'profile',
            default: true
        }, <Item>{
            translate: 'user_groups_btn',
            key: 'groups'
        }, <Item>{
            translate: 'user_contacts_btn',
            key: 'contacts'
        }, <Item>{
            translate: 'user_authentication_btn',
            key: 'authentication'
        }];

        this.columnsGroups = [
            <Column<Group>>{
                name: 'common_name',
                selector: (g: Group) => g.name
            },
            <Column<Group>>{
                name: 'user_group_role',
                selector: (g: Group) => g.admin ? this._translate.instant('user_group_admin') : this._translate.instant('user_group_member')
            },
        ];

<<<<<<< HEAD
        this.columnsContacts = [
            <Column<UserContact>>{
                name: 'common_name',
                class: 'two',
                selector: (c: UserContact) => c.type
            },
            <Column<UserContact>>{
                type: ColumnType.TEXT_LABELS,
                class: 'fourteen',
                name: 'common_value',
                selector: (c: UserContact) => {
                    let labels = [];

                    if (c.primary) {
                        labels.push({ color: 'green', title: 'user_contact_primary' });
                    }
                    if (!c.verified) {
                        labels.push({ color: 'red', title: 'user_contact_not_verified' });
                    }

                    return {
                        value: c.value,
                        labels
                    }
                }
=======
            if (this.username === this.currentUser.username) {
                this.tokensLoading = true;
                this._userService.getTokens()
                    .pipe(finalize(() => {
                        this.tokensLoading = false;
                        this._cd.markForCheck();
                    }))
                    .subscribe((tokens) => this.tokens = tokens);
>>>>>>> 664378ce
            }
        ];

        this.filterConsumers = f => {
            const lowerFilter = f.toLowerCase();
            return (c: AuthConsumer) => {
                return c.name.toLowerCase().indexOf(lowerFilter) !== -1 ||
                    c.description.toLowerCase().indexOf(lowerFilter) !== -1 ||
                    c.scopes.join(' ').toLowerCase().indexOf(lowerFilter) !== -1;
            }
        };

        this.columnsConsumers = [
            <Column<AuthConsumer>>{
                name: 'common_name',
                selector: (c: AuthConsumer) => c.name
            },
            <Column<AuthConsumer>>{
                name: 'common_description',
                selector: (c: AuthConsumer) => c.description
            },
            <Column<AuthConsumer>>{
                type: ColumnType.TEXT_ICONS,
                name: 'user_auth_scopes',
                selector: (c: AuthConsumer) => {
                    return {
                        value: c.scopes.join(', '),
                        icons: [
                            {
                                label: 'user_auth_info_scopes',
                                class: ['info', 'circle', 'icon', 'primary', 'link'],
                                title: 'user_auth_info_scopes',
                                trigger: 'outsideClick'
                            }
                        ]
                    }
<<<<<<< HEAD
                }
            },
            <Column<AuthConsumer>>{
                name: 'user_auth_groups',
                selector: (c: AuthConsumer) => c.groups ? c.groups.map((g: Group) => g.name).join(', ') : '*'
            },
            <Column<AuthConsumer>>{
                type: ColumnType.BUTTON,
                name: 'common_action',
                class: 'two right aligned',
                selector: (c: AuthConsumer) => {
                    return {
                        title: 'common_details',
                        click: () => { this.clickConsumerDetails(c) }
                    };
                }
            }
        ];

        this.filterSessions = f => {
            const lowerFilter = f.toLowerCase();
            return (s: AuthSession) => {
                return s.consumer.name.toLowerCase().indexOf(lowerFilter) !== -1 ||
                    s.consumer_id.toLowerCase().indexOf(lowerFilter) !== -1 ||
                    s.created.toLowerCase().indexOf(lowerFilter) !== -1 ||
                    s.expire_at.toLowerCase().indexOf(lowerFilter) !== -1;
            }
        };

        this.columnsSessions = [
            <Column<AuthSession>>{
                name: 'user_auth_consumer',
                selector: (s: AuthSession) => s.consumer.name + ' (' + s.consumer_id + ')'
            },
            <Column<AuthSession>>{
                type: ColumnType.TEXT_LABELS,
                name: 'common_id',
                selector: (s: AuthSession) => {
                    let labels = [];

                    if (s.current) {
                        labels.push({ color: 'blue', title: 'user_auth_session_current' });
                    }

                    return {
                        value: s.id,
                        labels
                    }
                }
            },
            <Column<AuthSession>>{
                type: ColumnType.DATE,
                name: 'common_created',
                selector: (s: AuthSession) => s.created
            },
            <Column<AuthSession>>{
                type: ColumnType.DATE,
                name: 'user_auth_expire_at',
                selector: (s: AuthSession) => s.expire_at
            },
            <Column<AuthSession>>{
                type: ColumnType.CONFIRM_BUTTON,
                name: 'common_action',
                class: 'two right aligned',
                selector: (s: AuthSession) => {
                    return {
                        title: 'user_auth_revoke_btn',
                        color: 'red',
                        click: () => { this.clickSessionRevoke(s) }
                    };
                }
            }
        ];
    }

    ngOnInit() {
        this._route.params.subscribe(params => {
            this.username = params['username'];
            this.getUser();
=======
                    this._cd.markForCheck();
                });

                this.updatePath();
                this._cd.markForCheck();
            });
        });
    }

    clickDeleteButton(): void {
        this.deleteLoading = true;
        this._userService.deleteUser(this.user.username)
            .pipe(finalize(() => {
                this.deleteLoading = false;
                this._cd.markForCheck();
            }))
            .subscribe(() => {
            this._toast.success('', this._translate.instant('user_deleted'));
            this._router.navigate(['../'], { relativeTo: this._route });
>>>>>>> 664378ce
        });
    }

    clickConsumerDetails(c: AuthConsumer): void {
        this.selectedConsumer = c;
        this.consumerDetailsModal.show();
    }

    clickConsumerSignin(consumerType: string): void {

    }

    clickConsumerDetach(c: AuthConsumer): void {

<<<<<<< HEAD
    }

    clickConsumerCreate(): void {
        this.consumerCreateModal.show();
    }

    clickSessionRevoke(s: AuthSession): void {
        if (s.current) {
            this._authenticationService.signout().subscribe(() => {
                this._router.navigate(['/auth/signin']);
            });
        } else {
            this._userService.deleteSession(this.currentUser.username, s.id).subscribe(() => {
                this.getAuthData();
=======
        this.loading = true;
        if (this.user.id > 0) {
            this._userService.updateUser(this.username, this.user)
                .pipe(finalize(() => {
                    this.loading = false;
                    this._cd.markForCheck();
                }))
                .subscribe(wm => {
                this._toast.success('', this._translate.instant('user_saved'));
                this._router.navigate(['/settings', 'user', this.user.username], { relativeTo: this._route });
>>>>>>> 664378ce
            });
        }
    }

    clickDeleteButton(): void {
        // this.deleteLoading = true;
        // this._userService.deleteUser(this.currentUser.username).subscribe(wm => {
        //     this.deleteLoading = false;
        //     this._toast.success('', this._translate.instant('user_deleted'));
        //     this._router.navigate(['../'], { relativeTo: this._route });
        // }, () => {
        //     this.deleteLoading = false;
        // });
    }

<<<<<<< HEAD
    clickSaveButton(): void {
        // if (!this.user.username) {
        //     return;
        // }
        //
        // if (!this.usernamePattern.test(this.user.username)) {
        //     this.userPatternError = true;
        //     return;
        // }

        // this.loading = true;
        // if (this.user.id > 0) {
        //    this._userService.updateUser(this.username, this.user).subscribe(wm => {
        //        this.loading = false;
        //        this._toast.success('', this._translate.instant('user_saved'));
        //        this._router.navigate(['/settings', 'user', this.user.username], { relativeTo: this._route });
        //    }, () => {
        //        this.loading = false;
        //    });
        // }
=======
    tokenEvent(event: TokenEvent): void {
        if (!event) {
            return;
        }
        switch (event.type) {
            case 'delete':
                this._groupService.removeToken(event.token.group_name, event.token.id)
                    .pipe(
                        first(),
                        finalize(() => {
                            event.token.updating = false;
                            this._cd.markForCheck();
                        })
                    )
                    .subscribe(() => {
                        this.tokens = this.tokens.filter((token) => token.id !== event.token.id);
                        this._toast.success('', this._translate.instant('token_deleted'));
                    });
                break;
            case 'add':
                this._groupService.addToken(event.token.group_name, event.token.expirationString, event.token.description)
                    .pipe(
                        first(),
                        finalize(() => {
                            event.token.expirationString = null;
                            event.token.description = null;
                            event.token.updating = false;
                            this._cd.markForCheck();
                        })
                    )
                    .subscribe((token) => {
                        if (!Array.isArray(this.tokens)) {
                            this.tokens = [token];
                        } else {
                            this.tokens.push(token);
                        }
                        this._toast.success('', this._translate.instant('token_added'));
                    });
                break;
        }
>>>>>>> 664378ce
    }

    updatePath() {
        this.path = [<PathItem>{
            translate: 'common_settings'
        }, <PathItem>{
            translate: 'user_list_title',
            routerLink: ['/', 'settings', 'user']
        }, <PathItem>{
            text: this.user.username,
            routerLink: ['/', 'settings', 'user', this.currentUser.username]
        }];
    }

    selectItem(item: Item): void {
        switch (item.key) {
            case 'groups':
                this.getGroups();
                break;
            case 'contacts':
                this.getContacts();
                break;
            case 'authentication':
                this.getAuthData();
                break;
        }
        this.selectedItem = item;
    }

    getUser(): void {
        this.loadingUser = true;
        this._userService.getUser(this.username)
            .pipe(finalize(() => this.loadingUser = false))
            .subscribe(u => {
                this.user = u;
                this.updatePath();
            });
    }

    getGroups(): void {
        this.loadingGroups = true;
        this._userService.getGroups(this.currentUser.username)
            .pipe(finalize(() => this.loadingGroups = false))
            .subscribe((gs) => {
                this.groups = gs;
            });
    }

    getContacts(): void {
        this.loadingContacts = true;
        this._userService.getContacts(this.currentUser.username)
            .pipe(finalize(() => this.loadingContacts = false))
            .subscribe((cs) => {
                this.contacts = cs;
            });
    }

    getAuthData(): void {
        this.loadingAuthData = true;
        forkJoin<AuthDriverManifests, Array<AuthConsumer>, Array<AuthSession>>(
            this._authenticationService.getDrivers(),
            this._userService.getConsumers(this.currentUser.username),
            this._userService.getSessions(this.currentUser.username)
        )
            .pipe(finalize(() => this.loadingAuthData = false))
            .subscribe(res => {
                this.drivers = res[0].manifests.filter(m => m.type !== 'builtin').sort((a, b) => {
                    if (a.type === 'local') {
                        return -1;
                    }
                    if (b.type === 'local') {
                        return 1;
                    }
                    return a.type < b.type ? -1 : 1;
                });
                this.consumers = res[1];

                this.mConsumers = {};
                this.consumers.forEach((c: AuthConsumer) => {
                    this.mConsumers[c.id] = c;
                    if (c.type !== 'builtin') {
                        this.mConsumers[c.type] = c;
                    }
                });

                this.myConsumers = res[1].filter((c: AuthConsumer) => c.type === 'builtin').map((c: AuthConsumer) => {
                    c.parent = this.mConsumers[c.parent_id];
                    return c;
                });

                this.sessions = res[2].map((s: AuthSession) => {
                    s.consumer = this.mConsumers[s.consumer_id];
                    return s;
                });
            });
    }

    modalClose() {
        this.selectedConsumer = null;
    }
}<|MERGE_RESOLUTION|>--- conflicted
+++ resolved
@@ -1,8 +1,4 @@
-<<<<<<< HEAD
-import { Component, OnInit, ViewChild } from '@angular/core';
-=======
-import { ChangeDetectionStrategy, ChangeDetectorRef, Component, OnInit } from '@angular/core';
->>>>>>> 664378ce
+import { ChangeDetectionStrategy, Component, OnInit, ViewChild } from '@angular/core';
 import { ActivatedRoute, Router } from '@angular/router';
 import { TranslateService } from '@ngx-translate/core';
 import { Store } from '@ngxs/store';
@@ -67,17 +63,10 @@
     constructor(
         private _authenticationService: AuthenticationService,
         private _userService: UserService,
-<<<<<<< HEAD
         private _translate: TranslateService,
         private _route: ActivatedRoute,
         private _router: Router,
         private _store: Store
-=======
-        private _toast: ToastService, private _translate: TranslateService,
-        private _route: ActivatedRoute, private _router: Router,
-        private _authentificationStore: AuthentificationStore,
-        private _groupService: GroupService, private _cd: ChangeDetectorRef
->>>>>>> 664378ce
     ) {
         this.currentUser = this._store.selectSnapshot(AuthenticationState.user);
 
@@ -107,7 +96,6 @@
             },
         ];
 
-<<<<<<< HEAD
         this.columnsContacts = [
             <Column<UserContact>>{
                 name: 'common_name',
@@ -133,16 +121,6 @@
                         labels
                     }
                 }
-=======
-            if (this.username === this.currentUser.username) {
-                this.tokensLoading = true;
-                this._userService.getTokens()
-                    .pipe(finalize(() => {
-                        this.tokensLoading = false;
-                        this._cd.markForCheck();
-                    }))
-                    .subscribe((tokens) => this.tokens = tokens);
->>>>>>> 664378ce
             }
         ];
 
@@ -179,7 +157,6 @@
                             }
                         ]
                     }
-<<<<<<< HEAD
                 }
             },
             <Column<AuthConsumer>>{
@@ -259,27 +236,6 @@
         this._route.params.subscribe(params => {
             this.username = params['username'];
             this.getUser();
-=======
-                    this._cd.markForCheck();
-                });
-
-                this.updatePath();
-                this._cd.markForCheck();
-            });
-        });
-    }
-
-    clickDeleteButton(): void {
-        this.deleteLoading = true;
-        this._userService.deleteUser(this.user.username)
-            .pipe(finalize(() => {
-                this.deleteLoading = false;
-                this._cd.markForCheck();
-            }))
-            .subscribe(() => {
-            this._toast.success('', this._translate.instant('user_deleted'));
-            this._router.navigate(['../'], { relativeTo: this._route });
->>>>>>> 664378ce
         });
     }
 
@@ -294,7 +250,6 @@
 
     clickConsumerDetach(c: AuthConsumer): void {
 
-<<<<<<< HEAD
     }
 
     clickConsumerCreate(): void {
@@ -309,18 +264,6 @@
         } else {
             this._userService.deleteSession(this.currentUser.username, s.id).subscribe(() => {
                 this.getAuthData();
-=======
-        this.loading = true;
-        if (this.user.id > 0) {
-            this._userService.updateUser(this.username, this.user)
-                .pipe(finalize(() => {
-                    this.loading = false;
-                    this._cd.markForCheck();
-                }))
-                .subscribe(wm => {
-                this._toast.success('', this._translate.instant('user_saved'));
-                this._router.navigate(['/settings', 'user', this.user.username], { relativeTo: this._route });
->>>>>>> 664378ce
             });
         }
     }
@@ -336,7 +279,6 @@
         // });
     }
 
-<<<<<<< HEAD
     clickSaveButton(): void {
         // if (!this.user.username) {
         //     return;
@@ -357,48 +299,6 @@
         //        this.loading = false;
         //    });
         // }
-=======
-    tokenEvent(event: TokenEvent): void {
-        if (!event) {
-            return;
-        }
-        switch (event.type) {
-            case 'delete':
-                this._groupService.removeToken(event.token.group_name, event.token.id)
-                    .pipe(
-                        first(),
-                        finalize(() => {
-                            event.token.updating = false;
-                            this._cd.markForCheck();
-                        })
-                    )
-                    .subscribe(() => {
-                        this.tokens = this.tokens.filter((token) => token.id !== event.token.id);
-                        this._toast.success('', this._translate.instant('token_deleted'));
-                    });
-                break;
-            case 'add':
-                this._groupService.addToken(event.token.group_name, event.token.expirationString, event.token.description)
-                    .pipe(
-                        first(),
-                        finalize(() => {
-                            event.token.expirationString = null;
-                            event.token.description = null;
-                            event.token.updating = false;
-                            this._cd.markForCheck();
-                        })
-                    )
-                    .subscribe((token) => {
-                        if (!Array.isArray(this.tokens)) {
-                            this.tokens = [token];
-                        } else {
-                            this.tokens.push(token);
-                        }
-                        this._toast.success('', this._translate.instant('token_added'));
-                    });
-                break;
-        }
->>>>>>> 664378ce
     }
 
     updatePath() {
