--- conflicted
+++ resolved
@@ -1,15 +1,9 @@
 import { ChangeDetectionStrategy, ChangeDetectorRef, Component, OnInit, ViewChild } from '@angular/core';
-<<<<<<< HEAD
-import { ActivatedRoute, Router } from '@angular/router';
-import { TranslateService } from '@ngx-translate/core';
-import { Store } from '@ngxs/store';
-=======
 import { NgForm } from '@angular/forms';
 import { ActivatedRoute, Router } from '@angular/router';
 import { TranslateService } from '@ngx-translate/core';
 import { Store } from '@ngxs/store';
 import { Transition, TransitionController, TransitionDirection } from '@richardlt/ng2-semantic-ui';
->>>>>>> cbe24fd6
 import { AuthConsumer, AuthDriverManifest, AuthDriverManifests, AuthSession } from 'app/model/authentication.model';
 import { Group } from 'app/model/group.model';
 import { AuthentifiedUser, UserContact } from 'app/model/user.model';
@@ -47,23 +41,15 @@
     changeDetection: ChangeDetectionStrategy.OnPush
 })
 export class UserEditComponent implements OnInit {
-<<<<<<< HEAD
-=======
     transitionController = new TransitionController();
-
->>>>>>> cbe24fd6
     @ViewChild('consumerDetailsModal', { static: false })
     consumerDetailsModal: ConsumerDetailsModalComponent;
 
     @ViewChild('consumerCreateModal', { static: false })
     consumerCreateModal: ConsumerCreateModalComponent;
 
-<<<<<<< HEAD
-=======
     @ViewChild('ldapSigninForm', { static: false })
     ldapSigninForm: NgForm;
-
->>>>>>> cbe24fd6
     loading = false;
     deleteLoading = false;
     groupsAdmin: Array<Group>;
@@ -94,10 +80,7 @@
     filterSessions: Filter<AuthSession>;
     sessions: Array<AuthSession>;
     loadingLocalReset: boolean;
-<<<<<<< HEAD
-=======
     showLDAPSigninForm: boolean;
->>>>>>> cbe24fd6
 
     constructor(
         private _authenticationService: AuthenticationService,
@@ -129,7 +112,6 @@
                 selector: (g: Group) => g.admin ? this._translate.instant('user_group_admin') : this._translate.instant('user_group_member')
             },
         ];
-<<<<<<< HEAD
 
         this.columnsContacts = [
             <Column<UserContact>>{
@@ -144,22 +126,6 @@
                 selector: (c: UserContact) => {
                     let labels = [];
 
-=======
-
-        this.columnsContacts = [
-            <Column<UserContact>>{
-                name: 'common_name',
-                class: 'two',
-                selector: (c: UserContact) => c.type
-            },
-            <Column<UserContact>>{
-                type: ColumnType.TEXT_LABELS,
-                class: 'fourteen',
-                name: 'common_value',
-                selector: (c: UserContact) => {
-                    let labels = [];
-
->>>>>>> cbe24fd6
                     if (c.primary) {
                         labels.push({ color: 'green', title: 'user_contact_primary' });
                     }
@@ -326,7 +292,6 @@
             this.username = params['username'];
             this.getUser();
         });
-<<<<<<< HEAD
     }
 
     clickConsumerDetails(selected: AuthConsumer): void {
@@ -348,97 +313,6 @@
                 this.loadingLocalReset = false;
                 this._cd.markForCheck();
             }))
-            .subscribe(() => {
-                this._toast.success('', this._translate.instant('auth_ask_reset_success'));
-            });
-    }
-
-    clickConsumerSignin(consumerType: string): void {
-
-    }
-
-    clickConsumerDetach(c: AuthConsumer): void {
-
-    }
-
-    clickConsumerCreate(): void {
-        this.consumerCreateModal.show();
-    }
-
-    clickSessionRevoke(s: AuthSession): void {
-        if (s.current) {
-            this._authenticationService.signout().subscribe(() => {
-                this._router.navigate(['/auth/signin']);
-            });
-        } else {
-            this._userService.deleteSession(this.currentUser.username, s.id).subscribe(() => {
-                this.getAuthData();
-            });
-        }
-    }
-
-    clickDelete(): void {
-        this.deleteLoading = true;
-        this._cd.markForCheck();
-        this._userService.delete(this.username)
-=======
-    }
-
-    clickConsumerDetails(selected: AuthConsumer): void {
-        this.selectedConsumer = selected;
-
-        // calculate children for selected consumer
-        this.selectedConsumer.children = this.consumers.filter(c => c.parent_id === this.selectedConsumer.id);
-        this.selectedConsumer.sessions = this.sessions.filter(s => s.consumer_id === this.selectedConsumer.id);
-
-        this._cd.detectChanges(); // manually ask for detect changes to allow modal data to be set before opening
-        this.consumerDetailsModal.show();
-    }
-
-    clickConsumerLocalReset(): void {
-        this.loadingLocalReset = true;
-        this._cd.markForCheck();
-        this._authenticationService.localAskReset()
->>>>>>> cbe24fd6
-            .pipe(finalize(() => {
-                this.loadingLocalReset = false;
-                this._cd.markForCheck();
-            }))
-<<<<<<< HEAD
-            .subscribe(_ => {
-                this._toast.success('', this._translate.instant('user_deleted'));
-                this._router.navigate(['../'], { relativeTo: this._route });
-            });
-    }
-
-    clickSave(): void {
-        this.userPatternError = false;
-        if (!this.user.username || !this.user.fullname) {
-            return;
-        }
-        if (!usernamePattern.test(this.user.username)) {
-            this.userPatternError = true;
-            this._cd.markForCheck();
-            return;
-        }
-
-        this.loading = true;
-        this._cd.markForCheck();
-        this._userService.update(this.username, this.user)
-            .pipe(finalize(() => {
-                this.loading = false;
-                this._cd.markForCheck();
-            }))
-            .subscribe(u => {
-                this._toast.success('', this._translate.instant('user_saved'));
-                this.user = u;
-                this.setDataFromUser();
-                this.updatePath();
-                this._router.navigate(['/settings', 'user', this.user.username], { relativeTo: this._route });
-            });
-    }
-
-=======
             .subscribe(() => {
                 this._toast.success('', this._translate.instant('auth_ask_reset_success'));
             });
@@ -539,7 +413,6 @@
             });
     }
 
->>>>>>> cbe24fd6
     updatePath(): void {
         this.path = [<PathItem>{
             translate: 'common_settings'
@@ -582,7 +455,6 @@
                 this.updatePath();
             });
     }
-<<<<<<< HEAD
 
     setDataFromUser(): void {
         this.editable = this.user.id === this.currentUser.id || this.currentUser.isAdmin();
@@ -648,7 +520,7 @@
                     }
                     return a.type < b.type ? -1 : 1;
                 });
-                this.consumers = res[1];
+                this.consumers = res[1] ? res[1] : [];
 
                 this.mConsumers = {};
                 this.consumers.forEach((c: AuthConsumer) => {
@@ -670,95 +542,6 @@
             });
     }
 
-=======
-
-    setDataFromUser(): void {
-        this.editable = this.user.id === this.currentUser.id || this.currentUser.isAdmin();
-
-        if (this.user.id === this.currentUser.id || this.currentUser.isMaintainer()) {
-            this.menuItems = defaultMenuItems.concat([<Item>{
-                translate: 'user_contacts_btn',
-                key: 'contacts'
-            }, <Item>{
-                translate: 'user_authentication_btn',
-                key: 'authentication'
-            }]);
-        } else {
-            this.menuItems = [].concat(defaultMenuItems);
-        }
-    }
-
-    getGroups(): void {
-        this.loadingGroups = true;
-        this._cd.markForCheck();
-        this._userService.getGroups(this.username)
-            .pipe(finalize(() => {
-                this.loadingGroups = false;
-                this._cd.markForCheck();
-            }))
-            .subscribe((gs) => {
-                this.groups = gs;
-            });
-    }
-
-    getContacts(): void {
-        this.loadingContacts = true;
-        this._cd.markForCheck();
-        this._userService.getContacts(this.username)
-            .pipe(finalize(() => {
-                this.loadingContacts = false;
-                this._cd.markForCheck();
-            }))
-            .subscribe((cs) => {
-                this.contacts = cs;
-            });
-    }
-
-    getAuthData(): void {
-        this.loadingAuthData = true;
-        this._cd.markForCheck();
-        forkJoin<AuthDriverManifests, Array<AuthConsumer>, Array<AuthSession>>(
-            this._authenticationService.getDrivers(),
-            this._userService.getConsumers(this.username),
-            this._userService.getSessions(this.username)
-        )
-            .pipe(finalize(() => {
-                this.loadingAuthData = false;
-                this._cd.markForCheck();
-            }))
-            .subscribe(res => {
-                this.drivers = res[0].manifests.filter(m => m.type !== 'builtin').sort((a, b) => {
-                    if (a.type === 'local') {
-                        return -1;
-                    }
-                    if (b.type === 'local') {
-                        return 1;
-                    }
-                    return a.type < b.type ? -1 : 1;
-                });
-                this.consumers = res[1] ? res[1] : [];
-
-                this.mConsumers = {};
-                this.consumers.forEach((c: AuthConsumer) => {
-                    this.mConsumers[c.id] = c;
-                    if (c.type !== 'builtin') {
-                        this.mConsumers[c.type] = c;
-                    }
-                });
-
-                this.myConsumers = res[1].filter((c: AuthConsumer) => c.type === 'builtin').map((c: AuthConsumer) => {
-                    c.parent = this.mConsumers[c.parent_id];
-                    return c;
-                });
-
-                this.sessions = res[2].map((s: AuthSession) => {
-                    s.consumer = this.mConsumers[s.consumer_id];
-                    return s;
-                });
-            });
-    }
-
->>>>>>> cbe24fd6
     modalCreateClose(eventType: CloseEventType) {
         if (eventType === CloseEventType.CREATED) {
             this.getAuthData();
@@ -771,8 +554,6 @@
 
         if (event.type === DetailsCloseEventType.CHILD_DETAILS) {
             this.clickConsumerDetails(event.payload);
-<<<<<<< HEAD
-=======
             return;
         }
 
@@ -784,7 +565,6 @@
                 this.getAuthData();
             }
             return;
->>>>>>> cbe24fd6
         }
     }
 }