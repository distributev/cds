--- conflicted
+++ resolved
@@ -24,7 +24,7 @@
                                     </div>
                                     <div class="field">
                                         <label for="admin">{{'user_label_ring' | translate}}</label>
-                                        <sm-select *ngIf="currentUser.isAdmin()" class="fluid search" name="admin"
+                                        <sm-select *ngIf="currentUser.isAdmin()" class="fluid search" id="admin"
                                             [disabled]="loading" [(model)]="user.ring">
                                             <option [value]="'USER'">USER</option>
                                             <option [value]="'MAINTAINER'">MAINTAINER</option>
@@ -83,13 +83,6 @@
                                     </div>
                                 </ng-container>
                                 <ng-container *ngSwitchCase="'ldap'">
-<<<<<<< HEAD
-                                    <div class="center aligned header">
-                                        <i class="ui address book icon huge"></i>
-                                    </div>
-                                    <div class="center aligned description">
-                                        LDAP
-=======
                                     <div [suiTransition]="transitionController">
                                         <ng-container *ngIf="!showLDAPSigninForm">
                                             <div class="center aligned header">
@@ -111,7 +104,6 @@
                                                 </div>
                                             </form>
                                         </ng-container>
->>>>>>> cbe24fd6
                                     </div>
                                 </ng-container>
                                 <ng-container *ngSwitchCase="'corporate-sso'">
@@ -153,11 +145,6 @@
                                         <button class="ui green button small" [class.loading]="loadingLocalReset"
                                             (click)="clickConsumerLocalReset()">{{'account_password_btn_reset' | translate}}</button>
                                     </ng-container>
-<<<<<<< HEAD
-                                    <ng-container *ngSwitchDefault>
-                                        <button class="ui green button small"
-                                            (click)="clickConsumerSignin(d.type)">{{'account_btn_signin' | translate}}</button>
-=======
                                     <ng-container *ngSwitchCase="'ldap'">
                                         <button *ngIf="user.id === currentUser.id" class="ui green button small"
                                             (click)="clickConsumerLDAPSignin()">{{(showLDAPSigninForm ? 'account_btn_submit' : 'account_btn_signin') | translate}}</button>
@@ -168,7 +155,6 @@
                                             [queryParams]="{redirect_uri: '/settings/user/'+user.username+'?item=authentication', require_mfa: false}">
                                             {{'account_btn_signin' | translate}}
                                         </a>
->>>>>>> cbe24fd6
                                     </ng-container>
                                 </ng-container>
                             </div>
@@ -202,10 +188,6 @@
 </div>
 <app-consumer-create-modal #consumerCreateModal [user]="user" (close)="modalCreateClose($event)">
 </app-consumer-create-modal>
-<<<<<<< HEAD
-<app-consumer-details-modal #consumerDetailsModal [consumer]="selectedConsumer" (close)="modalDetailsClose($event)">
-=======
 <app-consumer-details-modal #consumerDetailsModal [user]="user" [consumer]="selectedConsumer"
     (close)="modalDetailsClose($event)">
->>>>>>> cbe24fd6
 </app-consumer-details-modal>