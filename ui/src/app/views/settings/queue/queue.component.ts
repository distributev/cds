--- conflicted
+++ resolved
@@ -1,26 +1,13 @@
-<<<<<<< HEAD
-import { Component } from '@angular/core';
+import { ChangeDetectionStrategy, ChangeDetectorRef, Component } from '@angular/core';
 import { TranslateService } from '@ngx-translate/core';
 import { Store } from '@ngxs/store';
 import { EventWorkflowNodeJobRunPayload } from 'app/model/event.model';
 import { PipelineStatus } from 'app/model/pipeline.model';
-import { User } from 'app/model/user.model';
-=======
-import { ChangeDetectionStrategy, ChangeDetectorRef, Component, NgZone, OnDestroy } from '@angular/core';
-import { TranslateService } from '@ngx-translate/core';
-import { Store } from '@ngxs/store';
-import { PipelineStatus } from 'app/model/pipeline.model';
 import { AuthentifiedUser } from 'app/model/user.model';
-import { WorkflowNodeJobRun } from 'app/model/workflow.run.model';
->>>>>>> 57bdf56a
 import { WorkflowRunService } from 'app/service/workflow/run/workflow.run.service';
 import { PathItem } from 'app/shared/breadcrumb/breadcrumb.component';
 import { AutoUnsubscribe } from 'app/shared/decorator/autoUnsubscribe';
 import { ToastService } from 'app/shared/toast/ToastService';
-<<<<<<< HEAD
-=======
-import { CDSWebWorker } from 'app/shared/worker/web.worker';
->>>>>>> 57bdf56a
 import { AuthenticationState } from 'app/store/authentication.state';
 import { GetQueue } from 'app/store/queue.action';
 import { QueueState, QueueStateModel } from 'app/store/queue.state';
@@ -36,12 +23,8 @@
 @AutoUnsubscribe()
 export class QueueComponent {
     queueSubscription: Subscription;
-<<<<<<< HEAD
     nodeJobRuns: Array<EventWorkflowNodeJobRunPayload> = [];
-=======
     user: AuthentifiedUser;
-    nodeJobRuns: Array<WorkflowNodeJobRun> = [];
->>>>>>> 57bdf56a
     parametersMaps: Array<{}> = [];
     requirementsList: Array<string> = [];
     bookedOrBuildingByList: Array<string> = [];
@@ -49,7 +32,6 @@
     statusOptions: Array<string> = [PipelineStatus.WAITING, PipelineStatus.BUILDING];
     status: Array<string>;
     path: Array<PathItem>;
-    user: User;
 
     constructor(
         private _store: Store,
@@ -69,7 +51,7 @@
                 this.requirementsList = [];
                 this.bookedOrBuildingByList = [];
                 this.parametersMaps = this.nodeJobRuns.map((nj) => {
-                    if (this.user.admin && nj.Requirements) {
+                    if (this.user.isAdmin() && nj.Requirements) {
                         let requirements = nj.Requirements
                             .reduce((reqs, req) => `type: ${req.Type}, value: ${req.Value}; ${reqs}`, '');
                         this.requirementsList.push(requirements);
@@ -107,8 +89,6 @@
         this._store.dispatch(new GetQueue({ status: (this.status.length > 0 ? this.status : this.statusOptions)}));
     }
 
-<<<<<<< HEAD
-=======
     getQueueWorkerParams(): any {
         return {
             'user': this._store.selectSnapshot(AuthenticationState.user),
@@ -117,58 +97,6 @@
             'status': this.status.length > 0 ? this.status : this.statusOptions
         };
     }
-
-    startWorker() {
-        if (this.queueWorker) {
-            this.queueWorker.stop();
-        }
-        if (this.queueSubscription) {
-            this.queueSubscription.unsubscribe();
-        }
-        // Start web worker
-        this.queueWorker = new CDSWebWorker('./assets/worker/web/queue.js');
-        this.queueWorker.start(this.getQueueWorkerParams());
-
-        this.queueSubscription = this.queueWorker.response().subscribe(wrString => {
-            if (!wrString) {
-                return;
-            }
-            this.loading = false;
-            this.zone.run(() => {
-                this.nodeJobRuns = <Array<WorkflowNodeJobRun>>JSON.parse(wrString);
-
-                if (Array.isArray(this.nodeJobRuns) && this.nodeJobRuns.length > 0) {
-                    this.requirementsList = [];
-                    this.bookedOrBuildingByList = [];
-                    this.parametersMaps = this.nodeJobRuns.map((nj) => {
-                        if (this.user.ring === 'ADMIN' && nj.job && nj.job.action && nj.job.action.requirements) {
-                            let requirements = nj.job.action.requirements
-                                .reduce((reqs, req) => `type: ${req.type}, value: ${req.value}; ${reqs}`, '');
-                            this.requirementsList.push(requirements);
-                        }
-                        this.bookedOrBuildingByList.push(((): string => {
-                            if (nj.status === PipelineStatus.BUILDING) {
-                                return nj.job.worker_name;
-                            }
-                            if (nj.bookedby !== null) {
-                                return nj.bookedby.name;
-                            }
-                            return '';
-                        })());
-                        if (!nj.parameters) {
-                            return null;
-                        }
-                        return nj.parameters.reduce((params, param) => {
-                            params[param.name] = param.value;
-                            return params;
-                        }, {});
-                    });
-                }
-                this._cd.markForCheck();
-            });
-        });
-    }
->>>>>>> 57bdf56a
 
     stopNode(index: number) {
         let parameters = this.parametersMaps[index];
