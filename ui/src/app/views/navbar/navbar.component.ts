import { ChangeDetectionStrategy, ChangeDetectorRef, Component, OnInit } from '@angular/core';
import { FormControl } from '@angular/forms';
import { NavigationEnd, Router } from '@angular/router';
import { Store } from '@ngxs/store';
import { Application } from 'app/model/application.model';
import { Broadcast } from 'app/model/broadcast.model';
import { NavbarProjectData, NavbarRecentData, NavbarSearchItem } from 'app/model/navbar.model';
<<<<<<< HEAD
import { AuthentifiedUser } from 'app/model/user.model';
=======
import { Project } from 'app/model/project.model';
import { User } from 'app/model/user.model';
>>>>>>> 5cb087a6
import { ApplicationStore } from 'app/service/application/application.store';
import { BroadcastStore } from 'app/service/broadcast/broadcast.store';
import { LanguageStore } from 'app/service/language/language.store';
import { NavbarService } from 'app/service/navbar/navbar.service';
import { RouterService } from 'app/service/router/router.service';
import { ProjectStore } from 'app/service/services.module';
import { ThemeStore } from 'app/service/theme/theme.store';
import { WorkflowStore } from 'app/service/workflow/workflow.store';
import { AutoUnsubscribe } from 'app/shared/decorator/autoUnsubscribe';
import { SignoutCurrentUser } from 'app/store/authentication.action';
import { AuthenticationState } from 'app/store/authentication.state';
import { List } from 'immutable';
import { Subscription } from 'rxjs';
import { filter } from 'rxjs/operators';


@Component({
    selector: 'app-navbar',
    templateUrl: './navbar.html',
    styleUrls: ['./navbar.scss'],
    changeDetection: ChangeDetectionStrategy.OnPush
})
@AutoUnsubscribe()
export class NavbarComponent implements OnInit {
    // List of projects in the nav bar
    navProjects: Array<NavbarProjectData> = [];
    listFavs: Array<NavbarProjectData> = [];
    navRecentProjects: List<Project>;
    navRecentApp: List<Application>;
    navRecentWorkflows: List<NavbarRecentData>;
    searchItems: Array<NavbarSearchItem> = [];
    recentItems: Array<NavbarSearchItem> = [];
    items: Array<NavbarSearchItem> = [];
    broadcasts: Array<Broadcast> = new Array<Broadcast>();
    recentBroadcastsToDisplay: Array<Broadcast> = new Array<Broadcast>();
    previousBroadcastsToDisplay: Array<Broadcast> = new Array<Broadcast>();
    loading = true;
    listWorkflows: List<NavbarRecentData>;
    currentCountry: string;
    langSubscription: Subscription;
    navbarSubscription: Subscription;
    userSubscription: Subscription;
    broadcastSubscription: Subscription;
    currentRoute: {};
    recentView = true;
    currentUser: AuthentifiedUser;
    themeSubscription: Subscription;
    themeSwitch = new FormControl();
    searchValue: string;
    searchProjects: Array<NavbarSearchItem>;
    searchApplications: Array<NavbarSearchItem>;
    searchWorkflows: Array<NavbarSearchItem>;
    isSearch = false;
    containsResult = false;
    projectsSubscription: Subscription;
    applicationsSubscription: Subscription;
    workflowsSubscription: Subscription;

    constructor(
        private _navbarService: NavbarService,
<<<<<<< HEAD
        private _store: Store,
=======
        private _authStore: AuthentificationStore,
        private _projectStore: ProjectStore,
>>>>>>> 5cb087a6
        private _appStore: ApplicationStore,
        private _workflowStore: WorkflowStore,
        private _broadcastStore: BroadcastStore,
        private _router: Router,
        private _language: LanguageStore,
        private _theme: ThemeStore,
        private _routerService: RouterService,
        private _cd: ChangeDetectorRef
    ) {
        this.userSubscription = this._store.select(AuthenticationState.user).subscribe(u => {
            this.currentUser = u;
            this._cd.markForCheck();
        });

        this.langSubscription = this._language.get().subscribe(l => {
            this.currentCountry = l;
            this._cd.markForCheck();
        });

        this.themeSubscription = this._theme.get().subscribe(t => {
            this.themeSwitch.setValue(t === 'night');
            this._cd.markForCheck();
        });

        this._router.events.pipe(
            filter(e => e instanceof NavigationEnd),
        ).forEach(() => {
            this.currentRoute = this._routerService.getRouteParams({}, this._router.routerState.root);
        });
    }

    changeCountry() {
        this._language.set(this.currentCountry);
    }

    changeTheme() {
        let darkActive = !!this.themeSwitch.value;
        this._theme.set(darkActive ? 'night' : 'light');
    }

    ngOnInit() {
        // Listen list of nav project
        this._store.selectOnce(AuthenticationState.user).subscribe(user => {
            if (user) {
                this.getData();
            }
        });

        // Listen change on recent projects viewed
        this.projectsSubscription = this._projectStore.getRecentProjects().subscribe(projects => {
            if (projects) {
                this.recentItems = projects.toArray().map((prj) => ({
                    type: 'project',
                    value: prj.project_key,
                    title: prj.name,
                    projectKey: prj.project_key
                })).concat(
                    this.recentItems.filter((i) => i.type !== 'project')
                );
                this.items = this.recentItems;
                this._cd.markForCheck();
            }
        });

        // Listen change on recent app viewed
        this.applicationsSubscription = this._appStore.getRecentApplications().subscribe(apps => {
            if (apps) {
                this.navRecentApp = apps;
                this.recentItems = this.recentItems
                    .filter((i) => i.type !== 'application')
                    .concat(
                        apps.toArray().map((app) => ({
                            type: 'application',
                            value: app.project_key + '/' + app.name,
                            title: app.name,
                            projectKey: app.project_key,
                            favorite: false
                        }))
                    );
                this.items = this.recentItems;
                this._cd.markForCheck();
            }
        });

        // Listen change on recent workflows viewed
        this.workflowsSubscription = this._workflowStore.getRecentWorkflows().subscribe(workflows => {
            if (workflows) {
                this.navRecentWorkflows = workflows;
                this.listWorkflows = workflows;
                this.recentItems = workflows.toArray().map((wf) => ({
                    type: 'workflow',
                    value: wf.project_key + '/' + wf.name,
                    title: wf.name,
                    projectKey: wf.project_key
                })).concat(
                    this.recentItems.filter((i) => i.type !== 'workflow')
                );
                this.items = this.recentItems;
                this._cd.markForCheck();
            }
        });
    }

    search() {
        this.searchProjects = new Array<NavbarSearchItem>();
        this.searchApplications = new Array<NavbarSearchItem>();
        this.searchWorkflows = new Array<NavbarSearchItem>();

        // refresh data if cache was cleaned
        if (!this._navbarService.isInCache()) {
            this.getData();
        }

        if (this.searchValue && this.searchValue !== '') {
            this.isSearch = true;
            this.processSearch(this.searchItems);
            return;
        }

        // no search, display recentItems
        this.isSearch = false;
        this.processSearch(this.recentItems);
    }

    processSearch(items: Array<NavbarSearchItem>) {
        let searchPrjFull = false;
        let searchAppFull = false;
        let searchWfFull = false;

        let projectKey = '';
        let isProjectOnly = false;
        let containsProject = false;
        let firstPart = '';
        let secondPart = '';
        this.containsResult = false;

        if (this.searchValue && this.searchValue !== '') {
            isProjectOnly = this.searchValue.endsWith('/');
            containsProject = this.searchValue.includes('/');
            if (containsProject) {
                // FIRSTPART/SECONDPART
                firstPart = this.searchValue.substring(0, this.searchValue.indexOf('/')).toLowerCase();
                secondPart = this.searchValue.substring(this.searchValue.indexOf('/') + 1, this.searchValue.length).toLowerCase();
            }

            // if the search contains a project, get the current projectKey
            if (containsProject) {
                for (let index = 0; index < items.length; index++) {
                    const element = items[index];
                    if (element.type !== 'project') {
                        continue;
                    }
                    if (isProjectOnly) { // search end with '/'
                        if (element.title.toLowerCase() + '/' === this.searchValue.toLowerCase() ||
                            element.projectKey.toLowerCase() + '/' === this.searchValue.toLowerCase()) {
                            projectKey = element.projectKey;
                            break;
                        }
                    } else if ((element.title.toLowerCase() === firstPart) ||
                               (element.projectKey.toLowerCase() === firstPart)) {
                        projectKey = element.projectKey;
                        break;
                    }
                }
            }
        }

        for (let index = 0; index < items.length; index++) {
            const element = items[index];
            let toadd = false;
            if (!this.searchValue || this.searchValue === '') { // recent view
                toadd = true;
            } else if (isProjectOnly) {
                if (element.projectKey === projectKey) {
                    toadd = true;
                }
            } else if (containsProject) {
                // add project of firstpart/secondpart
                if (element.projectKey === projectKey && element.type === 'project') {
                    toadd = true;
                }

                if ((element.projectKey === projectKey) &&
                    element.title.toLowerCase().includes(secondPart)) {
                    toadd = true;
                }
            } else {
                // if search is not in projectKey and not in title, skip this item
                if (element.projectKey.toLowerCase().includes(this.searchValue.toLowerCase()) ||
                    element.title.toLowerCase().includes(this.searchValue.toLowerCase())) {
                    toadd = true;
                }
            }

            if (!toadd) {
                continue
            }
            switch (element.type) {
                case 'project':
                    if (this.searchProjects.length < 10) {
                        this.searchProjects.push(element);
                        this.containsResult = true;
                    } else {
                        searchPrjFull = true;
                    }
                    break;
                case 'workflow':
                    if (this.searchWorkflows.length < 10) {
                        this.searchWorkflows.push(element);
                        this.containsResult = true;
                    } else {
                        searchWfFull = true;
                    }
                    break;
                case 'application':
                    if (this.searchApplications.length < 10) {
                        this.searchApplications.push(element);
                        this.containsResult = true;
                    } else {
                        searchAppFull = true;
                    }
                    break;
            }
            if (searchPrjFull && searchWfFull && searchAppFull) {
                break;
            }
        }
    }

    /**
     * Listen change on project list.
     */
    getData(): void {
        this.navbarSubscription = this._navbarService.getData().subscribe(data => {
            if (Array.isArray(data) && data.length > 0) {
                this.navProjects = data;
                this.searchItems = new Array<NavbarSearchItem>();
                let favProj = [];
                this.listFavs = data.filter((p) => {
                    if (p.favorite && p.type !== 'workflow') {
                        if (p.type === 'project' && favProj.indexOf(p.key) === -1) {
                            favProj.push(p.key);
                            return true;
                        }
                        return false
                    }
                    return p.favorite;
                }).slice(0, 7);

                this.navProjects.forEach(p => {
                    switch (p.type) {
                        case 'workflow':
                            this.searchItems.push({
                                value: p.key + '/' + p.workflow_name,
                                title: p.workflow_name,
                                type: 'workflow',
                                projectKey: p.key,
                                favorite: p.favorite
                            });
                            break;
                        case 'application':
                            this.searchItems.push({
                                value: p.key + '/' + p.application_name,
                                title: p.application_name,
                                type: 'application',
                                projectKey: p.key,
                                favorite: false
                            });
                            break;
                        default:
                            this.searchItems.push({
                                value: p.key,
                                title: p.name,
                                type: 'project',
                                projectKey: p.key,
                                favorite: p.favorite
                            });
                    }
                });
            }
            this.loading = false;
            this._cd.markForCheck();
        });

        this.broadcastSubscription = this._broadcastStore.getBroadcasts()
            .subscribe((broadcasts) => {
                let broadcastsToRead = broadcasts.valueSeq().toArray().filter(br => !br.read && !br.archived);
                let previousBroadcasts = broadcasts.valueSeq().toArray().filter(br => br.read && !br.archived);
                this.recentBroadcastsToDisplay = broadcastsToRead
                    .sort((a, b) => (new Date(b.updated)).getTime() - (new Date(a.updated)).getTime()).slice(0, 4);
                this.previousBroadcastsToDisplay = previousBroadcasts
                    .sort((a, b) => (new Date(b.updated)).getTime() - (new Date(a.updated)).getTime()).slice(0, 4);
                this.broadcasts = broadcastsToRead
                    .sort((a, b) => (new Date(b.updated)).getTime() - (new Date(a.updated)).getTime());
                this._cd.markForCheck();
            });
    }

    navigateToResult(result: NavbarSearchItem) {
        if (!result) {
            return;
        }
        switch (result.type) {
            case 'workflow':
                this.navigateToWorkflow(result.projectKey, result.value.split('/', 2)[1]);
                break;
            case 'application':
                this.navigateToApplication(result.projectKey, result.value.split('/', 2)[1]);
                break;
            default:
                this.navigateToProject(result.projectKey);
        }
    }

    searchItem(list: Array<NavbarSearchItem>, query: string): boolean | Array<NavbarSearchItem> {
        let queryLowerCase = query.toLowerCase();
        let found: Array<NavbarSearchItem> = [];
        for (let elt of list) {
            if (query === elt.projectKey) {
                found.push(elt);
            } else if (elt.title && elt.title.toLowerCase().indexOf(queryLowerCase) !== -1) {
                found.push(elt);
            }
        }
        return found;
    }

    /**
     * Navigate to the selected project.
     * @param key Project unique key get by the event
     */
    navigateToProject(key): void {
        this._router.navigate(['project/' + key]);
    }

    /**
     * Navigate to the selected application.
     */
    navigateToApplication(key: string, appName: string): void {
        this._router.navigate(['project', key, 'application', appName]);
    }

    /**
     * Navigate to the selected application.
     */
    navigateToWorkflow(key: string, workflowName: string): void {
        this._router.navigate(['project', key, 'workflow', workflowName]);
    }

    markAsRead(event: Event, id: number) {
        event.stopPropagation();
        this._broadcastStore.markAsRead(id)
            .subscribe();
    }

    clickLogout(): void {
        this._store.dispatch(new SignoutCurrentUser()).subscribe(
            () => { this._router.navigate(['/auth/signin']); }
        );
    }
}<|MERGE_RESOLUTION|>--- conflicted
+++ resolved
@@ -5,12 +5,8 @@
 import { Application } from 'app/model/application.model';
 import { Broadcast } from 'app/model/broadcast.model';
 import { NavbarProjectData, NavbarRecentData, NavbarSearchItem } from 'app/model/navbar.model';
-<<<<<<< HEAD
+import { Project } from 'app/model/project.model';
 import { AuthentifiedUser } from 'app/model/user.model';
-=======
-import { Project } from 'app/model/project.model';
-import { User } from 'app/model/user.model';
->>>>>>> 5cb087a6
 import { ApplicationStore } from 'app/service/application/application.store';
 import { BroadcastStore } from 'app/service/broadcast/broadcast.store';
 import { LanguageStore } from 'app/service/language/language.store';
@@ -71,12 +67,8 @@
 
     constructor(
         private _navbarService: NavbarService,
-<<<<<<< HEAD
         private _store: Store,
-=======
-        private _authStore: AuthentificationStore,
         private _projectStore: ProjectStore,
->>>>>>> 5cb087a6
         private _appStore: ApplicationStore,
         private _workflowStore: WorkflowStore,
         private _broadcastStore: BroadcastStore,
