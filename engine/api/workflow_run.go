package api

import (
	"context"
	"fmt"
	"io"
	"net/http"
	"sort"
	"strconv"
	"sync"
	"time"

	"github.com/ovh/cds/engine/api/permission"

	"github.com/go-gorp/gorp"
	"github.com/gorilla/mux"

	"github.com/ovh/cds/engine/api/cache"
	"github.com/ovh/cds/engine/api/integration"
	"github.com/ovh/cds/engine/api/objectstore"
	"github.com/ovh/cds/engine/api/observability"
	"github.com/ovh/cds/engine/api/project"
	"github.com/ovh/cds/engine/api/workflow"
	"github.com/ovh/cds/engine/service"
	"github.com/ovh/cds/sdk"
	"github.com/ovh/cds/sdk/log"
	"github.com/ovh/cds/sdk/luascript"
)

const (
	defaultLimit = 10
)

func (api *API) searchWorkflowRun(ctx context.Context, w http.ResponseWriter, r *http.Request, vars map[string]string, route, key, name string) error {
	// About pagination: [FR] http://blog.octo.com/designer-une-api-rest/#pagination
	var limit, offset int

	offsetS := r.FormValue("offset")
	var errAtoi error
	if offsetS != "" {
		offset, errAtoi = strconv.Atoi(offsetS)
		if errAtoi != nil {
			return sdk.ErrWrongRequest
		}
	}
	limitS := r.FormValue("limit")
	if limitS != "" {
		limit, errAtoi = strconv.Atoi(limitS)
		if errAtoi != nil {
			return sdk.ErrWrongRequest
		}
	}

	if offset < 0 {
		offset = 0
	}
	if limit == 0 {
		limit = defaultLimit
	}

	//Parse all form values
	mapFilters := map[string]string{}
	for k := range r.Form {
		if k != "offset" && k != "limit" && k != "workflow" {
			mapFilters[k] = r.FormValue(k)
		}
	}

	//Maximim range is set to 50
	w.Header().Add("Accept-Range", "run 50")
	runs, offset, limit, count, err := workflow.LoadRuns(api.mustDB(), key, name, offset, limit, mapFilters)
	if err != nil {
		return sdk.WrapError(err, "Unable to load workflow runs")
	}

	code := http.StatusOK

	//RFC5988: Link : <https://api.fakecompany.com/v1/orders?range=0-7>; rel="first", <https://api.fakecompany.com/v1/orders?range=40-47>; rel="prev", <https://api.fakecompany.com/v1/orders?range=56-64>; rel="next", <https://api.fakecompany.com/v1/orders?range=968-975>; rel="last"
	if len(runs) < count {
		baseLinkURL := api.Router.URL + route
		code = http.StatusPartialContent

		//First page
		firstLimit := limit - offset
		if firstLimit > count {
			firstLimit = count
		}
		firstLink := fmt.Sprintf(`<%s?offset=0&limit=%d>; rel="first"`, baseLinkURL, firstLimit)
		link := firstLink

		//Prev page
		if offset != 0 {
			prevOffset := offset - (limit - offset)
			prevLimit := offset
			if prevOffset < 0 {
				prevOffset = 0
			}
			prevLink := fmt.Sprintf(`<%s?offset=%d&limit=%d>; rel="prev"`, baseLinkURL, prevOffset, prevLimit)
			link = link + ", " + prevLink
		}

		//Next page
		if limit < count {
			nextOffset := limit
			nextLimit := limit + (limit - offset)

			if nextLimit >= count {
				nextLimit = count
			}

			nextLink := fmt.Sprintf(`<%s?offset=%d&limit=%d>; rel="next"`, baseLinkURL, nextOffset, nextLimit)
			link = link + ", " + nextLink
		}

		//Last page
		lastOffset := count - (limit - offset)
		if lastOffset < 0 {
			lastOffset = 0
		}
		lastLimit := count
		lastLink := fmt.Sprintf(`<%s?offset=%d&limit=%d>; rel="last"`, baseLinkURL, lastOffset, lastLimit)
		link = link + ", " + lastLink

		w.Header().Add("Link", link)
	}

	w.Header().Add("Content-Range", fmt.Sprintf("%d-%d/%d", offset, limit, count))

	for i := range runs {
		runs[i].Translate(r.Header.Get("Accept-Language"))
	}

	// Return empty array instead of nil
	if runs == nil {
		runs = []sdk.WorkflowRun{}
	}
	return service.WriteJSON(w, runs, code)
}

func (api *API) getWorkflowAllRunsHandler() service.Handler {
	return func(ctx context.Context, w http.ResponseWriter, r *http.Request) error {
		vars := mux.Vars(r)
		key := vars[permProjectKey]
		name := r.FormValue("workflow")
		route := api.Router.GetRoute("GET", api.getWorkflowAllRunsHandler, map[string]string{
			"permProjectKey": key,
		})
		return api.searchWorkflowRun(ctx, w, r, vars, route, key, name)
	}
}

func (api *API) getWorkflowRunsHandler() service.Handler {
	return func(ctx context.Context, w http.ResponseWriter, r *http.Request) error {
		vars := mux.Vars(r)
		key := vars["key"]
		name := vars["permWorkflowName"]
		route := api.Router.GetRoute("GET", api.getWorkflowRunsHandler, map[string]string{
			"key":          key,
			"workflowName": name,
		})
		return api.searchWorkflowRun(ctx, w, r, vars, route, key, name)
	}
}

func (api *API) deleteWorkflowRunsBranchHandler() service.Handler {
	return func(ctx context.Context, w http.ResponseWriter, r *http.Request) error {
		vars := mux.Vars(r)
		key := vars["key"]
		name := vars["permWorkflowName"]
		branch := vars["branch"]

		wfIDs, err := workflow.LoadRunsIDByTag(api.mustDB(), key, name, "git.branch", branch)
		if err != nil {
			return err
		}

		if err := workflow.MarkWorkflowRunsAsDelete(api.mustDB(), wfIDs); err != nil {
			return err
		}

		return service.WriteJSON(w, nil, http.StatusOK)
	}
}

// getWorkflowRunNumHandler returns the last run number for the given workflow
func (api *API) getWorkflowRunNumHandler() service.Handler {
	return func(ctx context.Context, w http.ResponseWriter, r *http.Request) error {
		vars := mux.Vars(r)
		key := vars["key"]
		name := vars["permWorkflowName"]

		num, err := workflow.LoadCurrentRunNum(api.mustDB(), key, name)
		if err != nil {
			return sdk.WrapError(err, "Cannot load current run num")
		}

		return service.WriteJSON(w, sdk.WorkflowRunNumber{Num: num}, http.StatusOK)
	}
}

// postWorkflowRunNumHandler updates the current run number for the given workflow
func (api *API) postWorkflowRunNumHandler() service.Handler {
	return func(ctx context.Context, w http.ResponseWriter, r *http.Request) error {
		vars := mux.Vars(r)
		key := vars["key"]
		name := vars["permWorkflowName"]

		m := struct {
			Num int64 `json:"num"`
		}{}

		if err := service.UnmarshalBody(r, &m); err != nil {
			return sdk.WithStack(err)
		}

		num, err := workflow.LoadCurrentRunNum(api.mustDB(), key, name)
		if err != nil {
			return sdk.WrapError(err, "Cannot load current run num")
		}

		if m.Num < num {
			return sdk.WrapError(sdk.ErrWrongRequest, "postWorkflowRunNumHandler> Cannot num must be > %d, got %d", num, m.Num)
		}

		proj, err := project.Load(api.mustDB(), api.Cache, key, project.LoadOptions.WithIntegrations)
		if err != nil {
			return sdk.WrapError(err, "unable to load projet")
		}

		options := workflow.LoadOptions{}
		wf, errW := workflow.Load(ctx, api.mustDB(), api.Cache, proj, name, options)
		if errW != nil {
			return sdk.WrapError(errW, "postWorkflowRunNumHandler > Cannot load workflow")
		}

		var errDb error
		if num == 0 {
			errDb = workflow.InsertRunNum(api.mustDB(), wf, m.Num)
		} else {
			errDb = workflow.UpdateRunNum(api.mustDB(), wf, m.Num)
		}

		if errDb != nil {
			return sdk.WrapError(errDb, "postWorkflowRunNumHandler> ")
		}

		return service.WriteJSON(w, m, http.StatusOK)
	}
}

func (api *API) getLatestWorkflowRunHandler() service.Handler {
	return func(ctx context.Context, w http.ResponseWriter, r *http.Request) error {
		vars := mux.Vars(r)
		key := vars["key"]
		name := vars["permWorkflowName"]
		run, err := workflow.LoadLastRun(api.mustDB(), key, name, workflow.LoadRunOptions{WithArtifacts: true})
		if err != nil {
			return sdk.WrapError(err, "Unable to load last workflow run")
		}
		run.Translate(r.Header.Get("Accept-Language"))
		return service.WriteJSON(w, run, http.StatusOK)
	}
}

func (api *API) resyncWorkflowRunHandler() service.Handler {
	return func(ctx context.Context, w http.ResponseWriter, r *http.Request) error {
		vars := mux.Vars(r)
		key := vars["key"]
		name := vars["permWorkflowName"]
		number, err := requestVarInt(r, "number")
		if err != nil {
			return err
		}

		proj, err := project.Load(api.mustDB(), api.Cache, key, project.LoadOptions.WithIntegrations)
		if err != nil {
			return sdk.WrapError(err, "unable to load projet")
		}

		run, err := workflow.LoadRun(ctx, api.mustDB(), key, name, number, workflow.LoadRunOptions{})
		if err != nil {
			return sdk.WrapError(err, "Unable to load last workflow run [%s/%d]", name, number)
		}

		tx, errT := api.mustDB().Begin()
		if errT != nil {
			return sdk.WrapError(errT, "resyncWorkflowRunHandler> Cannot start transaction")
		}

		if err := workflow.Resync(ctx, tx, api.Cache, proj, run); err != nil {
			return sdk.WrapError(err, "Cannot resync pipelines")
		}

		if err := tx.Commit(); err != nil {
			return sdk.WrapError(err, "Cannot commit transaction")
		}
		return service.WriteJSON(w, run, http.StatusOK)
	}
}

func (api *API) getWorkflowRunHandler() service.Handler {
	return func(ctx context.Context, w http.ResponseWriter, r *http.Request) error {
		vars := mux.Vars(r)
		key := vars["key"]
		name := vars["permWorkflowName"]
		number, err := requestVarInt(r, "number")
		if err != nil {
			return err
		}

		withDetailledNodeRun := QueryString(r, "withDetails")

		_, isService := api.isService(ctx)

		// loadRun, DisableDetailledNodeRun = false for calls from CDS Service
		// as hook service. It's needed to have the buildParameters.
		run, err := workflow.LoadRun(ctx, api.mustDB(), key, name, number,
			workflow.LoadRunOptions{
				WithDeleted:             false,
				WithArtifacts:           true,
				WithLightTests:          true,
				DisableDetailledNodeRun: !isService && withDetailledNodeRun != "true",
				Language:                r.Header.Get("Accept-Language"),
			},
		)
		if err != nil {
			return sdk.WrapError(err, "Unable to load workflow %s run number %d", name, number)
		}

		// Remove unused data
		for i := range run.WorkflowNodeRuns {
			for j := range run.WorkflowNodeRuns[i] {
				nr := &run.WorkflowNodeRuns[i][j]
				for si := range nr.Stages {
					s := &nr.Stages[si]
					for rji := range s.RunJobs {
						rj := &s.RunJobs[rji]
						rj.Parameters = nil
					}
				}
			}
		}

		run.Translate(r.Header.Get("Accept-Language"))

		return service.WriteJSON(w, run, http.StatusOK)
	}
}

func (api *API) deleteWorkflowRunHandler() service.Handler {
	return func(ctx context.Context, w http.ResponseWriter, r *http.Request) error {
		vars := mux.Vars(r)
		key := vars["key"]
		name := vars["permWorkflowName"]
		number, err := requestVarInt(r, "number")
		if err != nil {
			return err
		}

		run, err := workflow.LoadRun(ctx, api.mustDB(), key, name, number,
			workflow.LoadRunOptions{
				DisableDetailledNodeRun: true,
			},
		)
		if err != nil {
			return sdk.WrapError(err, "Unable to load workflow %s run number %d", name, number)
		}

		if err := workflow.MarkWorkflowRunsAsDelete(api.mustDB(), []int64{run.ID}); err != nil {
			return sdk.WrapError(err, "cannot mark workflow run %d as delete", run.ID)
		}

		return service.WriteJSON(w, nil, http.StatusAccepted)
	}
}

func (api *API) stopWorkflowRunHandler() service.Handler {
	return func(ctx context.Context, w http.ResponseWriter, r *http.Request) error {
		vars := mux.Vars(r)
		key := vars["key"]
		name := vars["permWorkflowName"]
		number, err := requestVarInt(r, "number")
		if err != nil {
			return err
		}

		run, errL := workflow.LoadRun(ctx, api.mustDB(), key, name, number, workflow.LoadRunOptions{})
		if errL != nil {
			return sdk.WrapError(errL, "stopWorkflowRunHandler> Unable to load last workflow run")
		}

		proj, errP := project.Load(api.mustDB(), api.Cache, key)
		if errP != nil {
			return sdk.WrapError(errP, "stopWorkflowRunHandler> Unable to load project")
		}

		report, err := stopWorkflowRun(ctx, api.mustDB, api.Cache, proj, run, getAPIConsumer(ctx), 0)
		if err != nil {
			return sdk.WrapError(err, "Unable to stop workflow")
		}
		workflowRuns := report.WorkflowRuns()

		go workflow.SendEvent(context.Background(), api.mustDB(), proj.Key, report)

		go func(ID int64) {
			wRun, errLw := workflow.LoadRunByID(api.mustDB(), ID, workflow.LoadRunOptions{DisableDetailledNodeRun: true})
			if errLw != nil {
				log.Error("workflow.stopWorkflowNodeRun> Cannot load run for resync commit status %v", errLw)
				return
			}
			//The function could be called with nil project so we need to test if project is not nil
			if sdk.StatusIsTerminated(wRun.Status) && proj != nil {
				wRun.LastExecution = time.Now()
				if err := workflow.ResyncCommitStatus(context.Background(), api.mustDB(), api.Cache, proj, wRun); err != nil {
					log.Error("workflow.UpdateNodeJobRunStatus> %v", err)
				}
			}
		}(run.ID)

		if len(workflowRuns) > 0 {
			observability.Current(ctx,
				observability.Tag(observability.TagProjectKey, proj.Key),
				observability.Tag(observability.TagWorkflow, workflowRuns[0].Workflow.Name),
			)

			if workflowRuns[0].Status == sdk.StatusFail {
				observability.Record(api.Router.Background, api.Metrics.WorkflowRunFailed, 1)
			}
		}

		return service.WriteJSON(w, run, http.StatusOK)
	}
}

func stopWorkflowRun(ctx context.Context, dbFunc func() *gorp.DbMap, store cache.Store, p *sdk.Project,
	run *sdk.WorkflowRun, ident sdk.Identifiable, parentWorkflowRunID int64) (*workflow.ProcessorReport, error) {
	report := new(workflow.ProcessorReport)

	tx, errTx := dbFunc().Begin()
	if errTx != nil {
		return nil, sdk.WrapError(errTx, "unable to create transaction")
	}
	defer tx.Rollback() //nolint

	spwnMsg := sdk.SpawnMsg{ID: sdk.MsgWorkflowNodeStop.ID, Args: []interface{}{ident.GetUsername()}}

	stopInfos := sdk.SpawnInfo{
		APITime:    time.Now(),
		RemoteTime: time.Now(),
		Message:    spwnMsg,
	}

	workflow.AddWorkflowRunInfo(run, false, spwnMsg)

	for _, wn := range run.WorkflowNodeRuns {
		for _, wnr := range wn {
			if wnr.SubNumber != run.LastSubNumber || (wnr.Status == sdk.StatusSuccess ||
				wnr.Status == sdk.StatusFail || wnr.Status == sdk.StatusSkipped) {
				log.Debug("stopWorkflowRun> cannot stop this workflow node run with current status %s", wnr.Status)
				continue
			}

			r1, errS := workflow.StopWorkflowNodeRun(ctx, dbFunc, store, p, wnr, stopInfos)
			if errS != nil {
				return nil, sdk.WrapError(errS, "stopWorkflowRun> Unable to stop workflow node run %d", wnr.ID)
			}
			report.Merge(r1, nil) // nolint
			wnr.Status = sdk.StatusStopped

			// If it's a outgoing hook, we stop the child
			if wnr.OutgoingHook != nil {
				if run.Workflow.OutGoingHookModels == nil {
					run.Workflow.OutGoingHookModels = make(map[int64]sdk.WorkflowHookModel)
				}
				model, has := run.Workflow.OutGoingHookModels[wnr.OutgoingHook.HookModelID]
				if !has {
					m, errM := workflow.LoadOutgoingHookModelByID(dbFunc(), wnr.OutgoingHook.HookModelID)
					if errM != nil {
						log.Error("stopWorkflowRun> Unable to load outgoing hook model: %v", errM)
						continue
					}
					model = *m
					run.Workflow.OutGoingHookModels[wnr.OutgoingHook.HookModelID] = *m
				}
				if model.Name == sdk.WorkflowModelName && wnr.Callback != nil && wnr.Callback.WorkflowRunNumber != nil {
					//Stop trigggered workflow
					targetProject := wnr.OutgoingHook.Config[sdk.HookConfigTargetProject].Value
					targetWorkflow := wnr.OutgoingHook.Config[sdk.HookConfigTargetWorkflow].Value

					targetRun, errL := workflow.LoadRun(ctx, dbFunc(), targetProject, targetWorkflow, *wnr.Callback.WorkflowRunNumber, workflow.LoadRunOptions{})
					if errL != nil {
						log.Error("stopWorkflowRun> Unable to load last workflow run: %v", errL)
						continue
					}

					targetProj, errP := project.Load(dbFunc(), store, targetProject)
					if errP != nil {
						log.Error("stopWorkflowRun> Unable to load project %v", errP)
						continue
					}

					r2, err := stopWorkflowRun(ctx, dbFunc, store, targetProj, targetRun, ident, run.ID)
					if err != nil {
						log.Error("stopWorkflowRun> Unable to stop workflow %v", err)
						continue
					}
					report.Merge(r2, nil) // nolint
				}
			}
		}
	}

	run.LastExecution = time.Now()
	run.Status = sdk.StatusStopped
	if errU := workflow.UpdateWorkflowRun(ctx, tx, run); errU != nil {
		return nil, sdk.WrapError(errU, "Unable to update workflow run %d", run.ID)
	}
	report.Add(*run)

	if err := tx.Commit(); err != nil {
		return nil, sdk.WrapError(err, "Cannot commit transaction")
	}

	if parentWorkflowRunID == 0 {
		if err := updateParentWorkflowRun(ctx, dbFunc, store, run); err != nil {
			return nil, sdk.WithStack(err)
		}
	}

	return report, nil
}

func updateParentWorkflowRun(ctx context.Context, dbFunc func() *gorp.DbMap, store cache.Store, run *sdk.WorkflowRun) error {
	if !run.HasParentWorkflow() {
		return nil
	}

	parentProj, err := project.Load(
		dbFunc(), store, run.RootRun().HookEvent.ParentWorkflow.Key,
		project.LoadOptions.WithVariables,
		project.LoadOptions.WithFeatures,
		project.LoadOptions.WithIntegrations,
		project.LoadOptions.WithApplicationVariables,
		project.LoadOptions.WithApplicationWithDeploymentStrategies,
	)
	if err != nil {
		return sdk.WrapError(err, "updateParentWorkflowRun> Cannot load project")
	}

	parentWR, err := workflow.LoadRun(ctx,
		dbFunc(),
		run.RootRun().HookEvent.ParentWorkflow.Key,
		run.RootRun().HookEvent.ParentWorkflow.Name,
		run.RootRun().HookEvent.ParentWorkflow.Run,
		workflow.LoadRunOptions{
			DisableDetailledNodeRun: false,
		})
	if err != nil {
		return sdk.WrapError(err, "Unable to load parent run: %v", run.RootRun().HookEvent)
	}

	if err := workflow.UpdateParentWorkflowRun(ctx, dbFunc, store, run, parentProj, parentWR); err != nil {
		return sdk.WrapError(err, "updateParentWorkflowRun")
	}

	return nil
}

func (api *API) getWorkflowNodeRunHistoryHandler() service.Handler {
	return func(ctx context.Context, w http.ResponseWriter, r *http.Request) error {
		vars := mux.Vars(r)
		key := vars["key"]
		name := vars["permWorkflowName"]
		number, err := requestVarInt(r, "number")
		if err != nil {
			return err
		}
		nodeID, err := requestVarInt(r, "nodeID")
		if err != nil {
			return err
		}

		run, errR := workflow.LoadRun(ctx, api.mustDB(), key, name, number, workflow.LoadRunOptions{DisableDetailledNodeRun: true})
		if errR != nil {
			return sdk.WrapError(errR, "getWorkflowNodeRunHistoryHandler")
		}

		nodeRuns, ok := run.WorkflowNodeRuns[nodeID]
		if !ok {
			return sdk.WrapError(sdk.ErrWorkflowNodeNotFound, "getWorkflowNodeRunHistoryHandler")
		}
		return service.WriteJSON(w, nodeRuns, http.StatusOK)
	}
}

func (api *API) getWorkflowCommitsHandler() service.Handler {
	return func(ctx context.Context, w http.ResponseWriter, r *http.Request) error {
		vars := mux.Vars(r)
		key := vars["key"]
		name := vars["permWorkflowName"]
		nodeName := vars["nodeName"]
		remote := FormString(r, "remote")
		branch := FormString(r, "branch")
		hash := FormString(r, "hash")
		number, err := requestVarInt(r, "number")
		if err != nil {
			return err
		}

		proj, errP := project.Load(api.mustDB(), api.Cache, key, project.LoadOptions.WithIntegrations)
		if errP != nil {
			return sdk.WrapError(errP, "getWorkflowCommitsHandler> Unable to load project %s", key)
		}

		var wf *sdk.Workflow
		wfRun, errW := workflow.LoadRun(ctx, api.mustDB(), key, name, number, workflow.LoadRunOptions{DisableDetailledNodeRun: true})
		if errW != nil {
			wf, errW = workflow.Load(ctx, api.mustDB(), api.Cache, proj, name, workflow.LoadOptions{})
			if errW != nil {
				return sdk.WrapError(errW, "getWorkflowCommitsHandler> Unable to load workflow %s", name)
			}
		} else {
			wf = &wfRun.Workflow
		}

		var app sdk.Application
		var env sdk.Environment
		var node *sdk.Node
		if wf != nil {
			node = wf.WorkflowData.NodeByName(nodeName)
			if node == nil {
				return sdk.WrapError(sdk.ErrNotFound, "getWorkflowCommitsHandler> Unable to load workflow data node")
			}
			if node.Context != nil && node.Context.ApplicationID == 0 {
				return service.WriteJSON(w, []sdk.VCSCommit{}, http.StatusOK)
			}
			if node.Context != nil && node.Context.ApplicationID != 0 {
				app = wf.Applications[node.Context.ApplicationID]
			}
			if node.Context != nil && node.Context.EnvironmentID != 0 {
				env = wf.Environments[node.Context.EnvironmentID]
			}
		}

		if wfRun == nil {
			wfRun = &sdk.WorkflowRun{Number: number, Workflow: *wf}
		}
		wfNodeRun := &sdk.WorkflowNodeRun{}
		if branch != "" {
			wfNodeRun.VCSBranch = branch
		}
		if remote != "" {
			wfNodeRun.VCSRepository = remote
		}
		if hash != "" {
			wfNodeRun.VCSHash = hash
		} else {
			// Find hash and branch of ancestor node run
			var nodeIDsAncestors []int64
			if node != nil {
				nodeIDsAncestors = node.Ancestors(wfRun.Workflow.WorkflowData)
			}

			for _, ancestorID := range nodeIDsAncestors {
				if wfRun.WorkflowNodeRuns != nil && wfRun.WorkflowNodeRuns[ancestorID][0].VCSRepository == app.RepositoryFullname {
					wfNodeRun.VCSHash = wfRun.WorkflowNodeRuns[ancestorID][0].VCSHash
					wfNodeRun.VCSBranch = wfRun.WorkflowNodeRuns[ancestorID][0].VCSBranch
					break
				}
			}
		}

		log.Debug("getWorkflowCommitsHandler> VCSHash: %s VCSBranch: %s", wfNodeRun.VCSHash, wfNodeRun.VCSBranch)
		commits, _, errC := workflow.GetNodeRunBuildCommits(ctx, api.mustDB(), api.Cache, proj, wf, nodeName, wfRun.Number, wfNodeRun, &app, &env)
		if errC != nil {
			return sdk.WrapError(errC, "unable to load commits: %v", errC)
		}

		return service.WriteJSON(w, commits, http.StatusOK)
	}
}

func (api *API) stopWorkflowNodeRunHandler() service.Handler {
	return func(ctx context.Context, w http.ResponseWriter, r *http.Request) error {
		vars := mux.Vars(r)
		key := vars["key"]
		name := vars["permWorkflowName"]
		number, err := requestVarInt(r, "number")
		if err != nil {
			return err
		}
		id, err := requestVarInt(r, "nodeRunID")
		if err != nil {
			return err
		}

		p, errP := project.Load(api.mustDB(), api.Cache, key, project.LoadOptions.WithVariables)
		if errP != nil {
			return sdk.WrapError(errP, "stopWorkflowNodeRunHandler> Cannot load project")
		}

		// Load node run
		nodeRun, err := workflow.LoadNodeRun(api.mustDB(), key, name, number, id, workflow.LoadRunOptions{})
		if err != nil {
			return sdk.WrapError(err, "Unable to load last workflow run")
		}

		report, err := api.stopWorkflowNodeRun(ctx, api.mustDB, api.Cache, p, nodeRun, name, getAPIConsumer(ctx))
		if err != nil {
			return sdk.WrapError(err, "Unable to stop workflow run")
		}

		go workflow.SendEvent(context.Background(), api.mustDB(), p.Key, report)

		return service.WriteJSON(w, nodeRun, http.StatusOK)
	}
}

func (api *API) stopWorkflowNodeRun(ctx context.Context, dbFunc func() *gorp.DbMap, store cache.Store,
	p *sdk.Project, nodeRun *sdk.WorkflowNodeRun, workflowName string, ident sdk.Identifiable) (*workflow.ProcessorReport, error) {
	tx, errTx := dbFunc().Begin()
	if errTx != nil {
		return nil, sdk.WrapError(errTx, "unable to create transaction")
	}
	defer tx.Rollback() // nolint

	stopInfos := sdk.SpawnInfo{
		APITime:    time.Now(),
		RemoteTime: time.Now(),
		Message:    sdk.SpawnMsg{ID: sdk.MsgWorkflowNodeStop.ID, Args: []interface{}{ident.GetUsername()}},
	}
	report, errS := workflow.StopWorkflowNodeRun(ctx, dbFunc, store, p, *nodeRun, stopInfos)
	if errS != nil {
		return nil, sdk.WrapError(errS, "unable to stop workflow node run")
	}

	wr, errLw := workflow.LoadRun(ctx, tx, p.Key, workflowName, nodeRun.Number, workflow.LoadRunOptions{})
	if errLw != nil {
		return nil, sdk.WrapError(errLw, "unable to load workflow run %s", workflowName)
	}

	r1, errR := workflow.ResyncWorkflowRunStatus(tx, wr)
	if errR != nil {
		return nil, sdk.WrapError(errR, "unable to resync workflow run status")
	}

	_, _ = report.Merge(r1, nil)

	observability.Current(ctx,
		observability.Tag(observability.TagProjectKey, p.Key),
		observability.Tag(observability.TagWorkflow, wr.Workflow.Name),
	)
	if wr.Status == sdk.StatusFail {
		observability.Record(api.Router.Background, api.Metrics.WorkflowRunFailed, 1)
	}

	if errC := tx.Commit(); errC != nil {
		return nil, sdk.WrapError(errC, "unable to commit")
	}

	go func(ID int64) {
		wRun, errLw := workflow.LoadRunByID(api.mustDB(), ID, workflow.LoadRunOptions{DisableDetailledNodeRun: true})
		if errLw != nil {
			log.Error("workflow.stopWorkflowNodeRun> Cannot load run for resync commit status %v", errLw)
			return
		}
		//The function could be called with nil project so we need to test if project is not nil
		if sdk.StatusIsTerminated(wRun.Status) && p != nil {
			wRun.LastExecution = time.Now()
			if err := workflow.ResyncCommitStatus(context.Background(), api.mustDB(), api.Cache, p, wRun); err != nil {
				log.Error("workflow.stopWorkflowNodeRun> %v", err)
			}
		}
	}(wr.ID)

	return report, nil
}

func (api *API) getWorkflowNodeRunHandler() service.Handler {
	return func(ctx context.Context, w http.ResponseWriter, r *http.Request) error {
		vars := mux.Vars(r)
		key := vars["key"]
		name := vars["permWorkflowName"]
		number, err := requestVarInt(r, "number")
		if err != nil {
			return err
		}
		id, err := requestVarInt(r, "nodeRunID")
		if err != nil {
			return err
		}
		run, err := workflow.LoadNodeRun(api.mustDB(), key, name, number, id, workflow.LoadRunOptions{
			WithTests:           true,
			WithArtifacts:       true,
			WithStaticFiles:     true,
			WithCoverage:        true,
			WithVulnerabilities: true,
		})
		if err != nil {
			return sdk.WrapError(err, "Unable to load last workflow run")
		}

		run.Translate(r.Header.Get("Accept-Language"))
		return service.WriteJSON(w, run, http.StatusOK)
	}
}

func (api *API) postWorkflowRunHandler() service.Handler {
	return func(ctx context.Context, w http.ResponseWriter, r *http.Request) error {
		vars := mux.Vars(r)
		key := vars["key"]
		name := vars["permWorkflowName"]

		observability.Current(ctx,
			observability.Tag(observability.TagProjectKey, key),
			observability.Tag(observability.TagWorkflow, name),
		)
		observability.Record(api.Router.Background, api.Metrics.WorkflowRunStarted, 1)

		// LOAD PROJECT
		_, next := observability.Span(ctx, "project.Load")
		p, errP := project.Load(api.mustDB(), api.Cache, key,
			project.LoadOptions.WithVariables,
			project.LoadOptions.WithFeatures,
			project.LoadOptions.WithIntegrations,
			project.LoadOptions.WithApplicationVariables,
			project.LoadOptions.WithApplicationWithDeploymentStrategies,
			project.LoadOptions.WithEnvironments,
			project.LoadOptions.WithPipelines,
		)
		next()
		if errP != nil {
			return sdk.WrapError(errP, "cannot load project")
		}

		// GET BODY
		opts := &sdk.WorkflowRunPostHandlerOption{}
		if err := service.UnmarshalBody(r, opts); err != nil {
			return err
		}

		// CHECK IF IT S AN EXISTING RUN
		var lastRun *sdk.WorkflowRun
		if opts.Number != nil {
			var errlr error
			lastRun, errlr = workflow.LoadRun(ctx, api.mustDB(), key, name, *opts.Number, workflow.LoadRunOptions{})
			if errlr != nil {
				return sdk.WrapError(errlr, "unable to load workflow run")
			}
		}

<<<<<<< HEAD
		c := getAPIConsumer(ctx)
=======
		// To handle conditions on hooks
		if opts.Hook != nil {
			hook, errH := workflow.LoadHookByUUID(api.mustDB(), opts.Hook.WorkflowNodeHookUUID)
			if errH != nil {
				return sdk.WrapError(errH, "cannot load hook for uuid %s", opts.Hook.WorkflowNodeHookUUID)
			}
			conditions := hook.Conditions
			params := sdk.ParametersFromMap(opts.Hook.Payload)

			var errc error
			var conditionsOK bool
			if conditions.LuaScript == "" {
				conditionsOK, errc = sdk.WorkflowCheckConditions(conditions.PlainConditions, params)
			} else {
				luacheck, err := luascript.NewCheck()
				if err != nil {
					return sdk.WrapError(err, "cannot check lua script")
				}
				luacheck.SetVariables(sdk.ParametersToMap(params))
				errc = luacheck.Perform(conditions.LuaScript)
				conditionsOK = luacheck.Result
			}

			if errc != nil {
				return sdk.WrapError(errc, "cannot check conditoons")
			}

			if !conditionsOK {
				return sdk.ErrConditionsNotOk
			}
		}
>>>>>>> bef82cb9

		var wf *sdk.Workflow
		// IF CONTINUE EXISTING RUN
		if lastRun != nil {
			wf = &lastRun.Workflow
			// Check workflow name in case of rename
			if wf.Name != name {
				wf.Name = name
			}

			for _, id := range opts.FromNodeIDs {
				fromNode := lastRun.Workflow.WorkflowData.NodeByID(opts.FromNodeIDs[0])
				if fromNode == nil {
					return sdk.WrapError(sdk.ErrWorkflowNodeNotFound, "unable to find node %d", id)
				}

				if !permission.AccessToWorkflowNode(ctx, api.mustDB(), &lastRun.Workflow, fromNode, getAPIConsumer(ctx), sdk.PermissionReadExecute) {
					return sdk.WrapError(sdk.ErrNoPermExecution, "not enough right on node %s", fromNode.Name)
				}
			}

			lastRun.Status = sdk.StatusWaiting
		} else {
			var errWf error
			wf, errWf = workflow.Load(ctx, api.mustDB(), api.Cache, p, name, workflow.LoadOptions{
				DeepPipeline:          true,
				Base64Keys:            true,
				WithAsCodeUpdateEvent: true,
				WithIcon:              true,
				WithIntegrations:      true,
			})
			if errWf != nil {
				return sdk.WrapError(errWf, "unable to load workflow %s", name)
			}

			// Check node permission
			if _, isService := api.isService(ctx); !isService && !permission.AccessToWorkflowNode(ctx, api.mustDB(), wf, &wf.WorkflowData.Node, getAPIConsumer(ctx), sdk.PermissionReadExecute) {
				return sdk.WrapError(sdk.ErrNoPermExecution, "not enough right on node %s", wf.WorkflowData.Node.Name)
			}

			// CREATE WORKFLOW RUN
			var errCreateRun error
			lastRun, errCreateRun = workflow.CreateRun(api.mustDB(), wf, opts, c)
			if errCreateRun != nil {
				return errCreateRun
			}
		}

		// Workflow Run initialization
		sdk.GoRoutine(context.Background(), fmt.Sprintf("api.initWorkflowRun-%d", lastRun.ID), func(ctx context.Context) {
			api.initWorkflowRun(ctx, api.mustDB(), api.Cache, p, wf, lastRun, opts, c)
		}, api.PanicDump())

		return service.WriteJSON(w, lastRun, http.StatusAccepted)
	}
}

func (api *API) initWorkflowRun(ctx context.Context, db *gorp.DbMap, cache cache.Store, p *sdk.Project, wf *sdk.Workflow,
	wfRun *sdk.WorkflowRun, opts *sdk.WorkflowRunPostHandlerOption, u *sdk.AuthConsumer) {
	var asCodeInfosMsg []sdk.Message
	report := new(workflow.ProcessorReport)
	defer func() {
		go workflow.SendEvent(context.Background(), db, p.Key, report)
	}()

	// IF NEW WORKFLOW RUN
	if wfRun.Status == sdk.StatusPending {
		// BECOME AS CODE ?
		if wf.FromRepository == "" && len(wf.AsCodeEvent) > 0 {
			tx, err := db.Begin()
			if err != nil {
				r1 := failInitWorkflowRun(ctx, db, wfRun, sdk.WrapError(err, "unable to start transaction"))
				report.Merge(r1, nil) // nolint
				return
			}
			if err := workflow.SyncAsCodeEvent(ctx, tx, cache, p, wf, u); err != nil {
				tx.Rollback() // nolint
				r1 := failInitWorkflowRun(ctx, db, wfRun, sdk.WrapError(err, "unable to sync as code event"))
				report.Merge(r1, nil) // nolint
				return
			}
			if err := tx.Commit(); err != nil {
				tx.Rollback() // nolint
				r1 := failInitWorkflowRun(ctx, db, wfRun, sdk.WrapError(err, "unable to commit transaction as code event"))
				report.Merge(r1, nil) // nolint
				return
			}
		}

		// IF AS CODE - REBUILD Workflow
		if wf.FromRepository != "" {
			log.Debug("initWorkflowRun> rebuild workflow %s/%s from as code configuration", p.Key, wf.Name)
			p1, errp := project.Load(db, cache, p.Key,
				project.LoadOptions.WithVariables,
				project.LoadOptions.WithGroups,
				project.LoadOptions.WithApplicationVariables,
				project.LoadOptions.WithApplicationWithDeploymentStrategies,
				project.LoadOptions.WithEnvironments,
				project.LoadOptions.WithPipelines,
				project.LoadOptions.WithClearKeys,
				project.LoadOptions.WithClearIntegrations,
			)

			if errp != nil {
				r1 := failInitWorkflowRun(ctx, db, wfRun, sdk.WrapError(errp, "cannot load project for as code workflow creation"))
				report.Merge(r1, nil) // nolint
				return
			}
			// Get workflow from repository
			var errCreate error
			log.Debug("workflow.CreateFromRepository> %s", wf.Name)
			asCodeInfosMsg, errCreate = workflow.CreateFromRepository(ctx, db, cache, p1, wf, *opts, u, project.DecryptWithBuiltinKey)
			if errCreate != nil {
				infos := make([]sdk.SpawnMsg, len(asCodeInfosMsg))
				for i, msg := range asCodeInfosMsg {
					infos[i] = sdk.SpawnMsg{
						ID:   msg.ID,
						Args: msg.Args,
					}
					workflow.AddWorkflowRunInfo(wfRun, false, infos...)
				}
				r1 := failInitWorkflowRun(ctx, db, wfRun, sdk.WrapError(errCreate, "unable to get workflow from repository."))
				report.Merge(r1, nil) // nolint
				return
			}
		}
		wfRun.Workflow = *wf
	}

	r1, errS := workflow.StartWorkflowRun(ctx, db, cache, p, wfRun, opts, u, asCodeInfosMsg)
	report.Merge(r1, nil) // nolint
	if errS != nil {
		r1 := failInitWorkflowRun(ctx, db, wfRun, sdk.WrapError(errS, "unable to start workflow %s/%s", p.Key, wf.Name))
		report.Merge(r1, nil) // nolint
		return
	}

	workflow.ResyncNodeRunsWithCommits(db, cache, p, report)

	// Purge workflow run
	sdk.GoRoutine(ctx, "workflow.PurgeWorkflowRun", func(ctx context.Context) {
		if err := workflow.PurgeWorkflowRun(ctx, db, *wf, api.Metrics.WorkflowRunsMarkToDelete); err != nil {
			log.Error("workflow.PurgeWorkflowRun> error %v", err)
		}
	}, api.PanicDump())
}

func failInitWorkflowRun(ctx context.Context, db *gorp.DbMap, wfRun *sdk.WorkflowRun, err error) *workflow.ProcessorReport {
	report := new(workflow.ProcessorReport)

	var info sdk.SpawnMsg
	if sdk.ErrorIs(err, sdk.ErrConditionsNotOk) {
		info = sdk.SpawnMsg{
			ID: sdk.MsgWorkflowConditionError.ID,
		}
		if len(wfRun.WorkflowNodeRuns) == 0 {
			wfRun.Status = sdk.StatusNeverBuilt
		}
	} else {
		log.Error("unable to start workflow: %v", err)
		wfRun.Status = sdk.StatusFail
		info = sdk.SpawnMsg{
			ID:   sdk.MsgWorkflowError.ID,
			Args: []interface{}{sdk.Cause(err).Error()},
		}
	}

	workflow.AddWorkflowRunInfo(wfRun, !sdk.ErrorIs(err, sdk.ErrConditionsNotOk), info)
	if errU := workflow.UpdateWorkflowRun(ctx, db, wfRun); errU != nil {
		log.Error("unable to fail workflow run %v", errU)
	}
	report.Add(wfRun)
	return report
}

func (api *API) downloadworkflowArtifactDirectHandler() service.Handler {
	return func(ctx context.Context, w http.ResponseWriter, r *http.Request) error {
		vars := mux.Vars(r)
		hash := vars["hash"]

		art, err := workflow.LoadWorkfowArtifactByHash(api.mustDB(), hash)
		if err != nil {
			return sdk.WrapError(err, "Could not load artifact with hash %s", hash)
		}

		w.Header().Add("Content-Type", "application/octet-stream")
		w.Header().Add("Content-Disposition", fmt.Sprintf("attachment; filename=\"%s\"", art.Name))

		f, err := api.SharedStorage.Fetch(art)
		if err != nil {
			return sdk.WrapError(err, "Cannot fetch artifact")
		}

		if _, err := io.Copy(w, f); err != nil {
			_ = f.Close()
			return sdk.WrapError(err, "Cannot stream artifact")
		}

		if err := f.Close(); err != nil {
			return sdk.WrapError(err, "Cannot close artifact")
		}
		return nil
	}
}

func (api *API) getDownloadArtifactHandler() service.Handler {
	return func(ctx context.Context, w http.ResponseWriter, r *http.Request) error {
		vars := mux.Vars(r)
		key := vars["key"]
		name := vars["permWorkflowName"]

		id, errI := requestVarInt(r, "artifactId")
		if errI != nil {
			return sdk.WrapError(sdk.ErrInvalidID, "getDownloadArtifactHandler> Invalid node job run ID")
		}

		proj, err := project.Load(api.mustDB(), api.Cache, key, project.LoadOptions.WithIntegrations)
		if err != nil {
			return sdk.WrapError(err, "unable to load projet")
		}

		options := workflow.LoadOptions{}
		work, errW := workflow.Load(ctx, api.mustDB(), api.Cache, proj, name, options)
		if errW != nil {
			return sdk.WrapError(errW, "getDownloadArtifactHandler> Cannot load workflow")
		}

		art, errA := workflow.LoadArtifactByIDs(api.mustDB(), work.ID, id)
		if errA != nil {
			return sdk.WrapError(errA, "getDownloadArtifactHandler> Cannot load artifacts")
		}

		w.Header().Add("Content-Type", "application/octet-stream")
		w.Header().Add("Content-Disposition", fmt.Sprintf("attachment; filename=\"%s\"", art.Name))

		var integrationName string
		if art.ProjectIntegrationID != nil && *art.ProjectIntegrationID > 0 {
			projectIntegration, err := integration.LoadProjectIntegrationByID(api.mustDB(), *art.ProjectIntegrationID, false)
			if err != nil {
				return sdk.WrapError(err, "Cannot load LoadProjectIntegrationByID %s/%d", proj.Key, *art.ProjectIntegrationID)
			}
			integrationName = projectIntegration.Name
		} else {
			integrationName = sdk.DefaultStorageIntegrationName
		}

		storageDriver, err := api.getStorageDriver(proj.Key, integrationName)
		if err != nil {
			return err
		}

		f, err := storageDriver.Fetch(art)
		if err != nil {
			_ = f.Close()
			return sdk.WrapError(err, "Cannot fetch artifact")
		}

		if _, err := io.Copy(w, f); err != nil {
			_ = f.Close()
			return sdk.WrapError(err, "Cannot stream artifact")
		}

		if err := f.Close(); err != nil {
			return sdk.WrapError(err, "Cannot close artifact")
		}
		return nil
	}
}

func (api *API) getWorkflowRunArtifactsHandler() service.Handler {
	return func(ctx context.Context, w http.ResponseWriter, r *http.Request) error {
		vars := mux.Vars(r)
		key := vars["key"]
		name := vars["permWorkflowName"]

		number, errNu := requestVarInt(r, "number")
		if errNu != nil {
			return sdk.WrapError(errNu, "getWorkflowJobArtifactsHandler> Invalid node job run ID")
		}

		wr, errW := workflow.LoadRun(ctx, api.mustDB(), key, name, number, workflow.LoadRunOptions{WithArtifacts: true})
		if errW != nil {
			return errW
		}

		arts := []sdk.WorkflowNodeRunArtifact{}
		for _, runs := range wr.WorkflowNodeRuns {
			if len(runs) == 0 {
				continue
			}

			sort.Slice(runs, func(i, j int) bool {
				return runs[i].SubNumber > runs[j].SubNumber
			})

			wg := &sync.WaitGroup{}
			for i := range runs[0].Artifacts {
				wg.Add(1)
				go func(art *sdk.WorkflowNodeRunArtifact) {
					defer wg.Done()

					var integrationName string
					if art.ProjectIntegrationID != nil && *art.ProjectIntegrationID > 0 {
						projectIntegration, err := integration.LoadProjectIntegrationByID(api.mustDB(), *art.ProjectIntegrationID, false)
						if err != nil {
							log.Error("Cannot load LoadProjectIntegrationByID %s/%d: err: %v", key, *art.ProjectIntegrationID, err)
							return
						}
						integrationName = projectIntegration.Name
					} else {
						integrationName = sdk.DefaultStorageIntegrationName
					}

					storageDriver, err := api.getStorageDriver(key, integrationName)
					if err != nil {
						log.Error("Cannot load storage driver: %v", err)
						return
					}

					s, temporaryURLSupported := storageDriver.(objectstore.DriverWithRedirect)
					if temporaryURLSupported { // with temp URL
						fURL, _, err := s.FetchURL(art)
						if err != nil {
							log.Error("Cannot fetch cache object: %v", err)
						} else if fURL != "" {
							art.TempURL = fURL
						}
					}
				}(&runs[0].Artifacts[i])
			}
			wg.Wait()
			arts = append(arts, runs[0].Artifacts...)
		}

		return service.WriteJSON(w, arts, http.StatusOK)
	}
}

func (api *API) getWorkflowNodeRunJobSpawnInfosHandler() service.Handler {
	return func(ctx context.Context, w http.ResponseWriter, r *http.Request) error {
		runJobID, errJ := requestVarInt(r, "runJobId")
		if errJ != nil {
			return sdk.WrapError(errJ, "getWorkflowNodeRunJobSpawnInfosHandler> runJobId: invalid number")
		}
		db := api.mustDB()

		spawnInfos, err := workflow.LoadNodeRunJobInfo(db, runJobID)
		if err != nil {
			return sdk.WrapError(err, "cannot load spawn infos for node run job id %d", runJobID)
		}

		l := r.Header.Get("Accept-Language")
		for ki, info := range spawnInfos {
			m := sdk.NewMessage(sdk.Messages[info.Message.ID], info.Message.Args...)
			spawnInfos[ki].UserMessage = m.String(l)
		}
		return service.WriteJSON(w, spawnInfos, http.StatusOK)
	}
}

func (api *API) getWorkflowNodeRunJobServiceLogsHandler() service.Handler {
	return func(ctx context.Context, w http.ResponseWriter, r *http.Request) error {
		runJobID, errJ := requestVarInt(r, "runJobId")
		if errJ != nil {
			return sdk.WrapError(errJ, "runJobId: invalid number")
		}
		db := api.mustDB()

		logsServices, err := workflow.LoadServicesLogsByJob(db, runJobID)
		if err != nil {
			return sdk.WrapError(err, "cannot load service logs for node run job id %d", runJobID)
		}

		return service.WriteJSON(w, logsServices, http.StatusOK)
	}
}

func (api *API) getWorkflowNodeRunJobStepHandler() service.Handler {
	return func(ctx context.Context, w http.ResponseWriter, r *http.Request) error {
		vars := mux.Vars(r)
		projectKey := vars["key"]
		workflowName := vars["permWorkflowName"]
		number, errN := requestVarInt(r, "number")
		if errN != nil {
			return sdk.WrapError(errN, "number: invalid number")
		}
		nodeRunID, errNI := requestVarInt(r, "nodeRunID")
		if errNI != nil {
			return sdk.WrapError(errNI, "id: invalid number")
		}
		runJobID, errJ := requestVarInt(r, "runJobId")
		if errJ != nil {
			return sdk.WrapError(errJ, "runJobId: invalid number")
		}
		stepOrder, errS := requestVarInt(r, "stepOrder")
		if errS != nil {
			return sdk.WrapError(errS, "stepOrder: invalid number")
		}

		// Check nodeRunID is link to workflow
		nodeRun, errNR := workflow.LoadNodeRun(api.mustDB(), projectKey, workflowName, number, nodeRunID, workflow.LoadRunOptions{DisableDetailledNodeRun: true})
		if errNR != nil {
			return sdk.WrapError(errNR, "cannot find nodeRun %d/%d for workflow %s in project %s", nodeRunID, number, workflowName, projectKey)
		}

		var stepStatus string
		// Find job/step in nodeRun
	stageLoop:
		for _, s := range nodeRun.Stages {
			for _, rj := range s.RunJobs {
				if rj.ID != runJobID {
					continue
				}
				ss := rj.Job.StepStatus
				for _, sss := range ss {
					if int64(sss.StepOrder) == stepOrder {
						stepStatus = sss.Status
						break
					}
				}
				break stageLoop
			}
		}

		if stepStatus == "" {
			return sdk.WrapError(sdk.ErrStepNotFound, "cannot find step %d on job %d in nodeRun %d/%d for workflow %s in project %s",
				stepOrder, runJobID, nodeRunID, number, workflowName, projectKey)
		}

		logs, errL := workflow.LoadStepLogs(api.mustDB(), runJobID, stepOrder)
		if errL != nil {
			return sdk.WrapError(errL, "cannot load log for runJob %d on step %d", runJobID, stepOrder)
		}

		ls := &sdk.Log{}
		if logs != nil {
			ls = logs
		}
		result := &sdk.BuildState{
			Status:   stepStatus,
			StepLogs: *ls,
		}

		log.Debug("logs: %+v", result)

		return service.WriteJSON(w, result, http.StatusOK)
	}
}

func (api *API) getWorkflowRunTagsHandler() service.Handler {
	return func(ctx context.Context, w http.ResponseWriter, r *http.Request) error {
		vars := mux.Vars(r)
		projectKey := vars["key"]
		workflowName := vars["permWorkflowName"]

		res, err := workflow.GetTagsAndValue(api.mustDB(), projectKey, workflowName)
		if err != nil {
			return sdk.WrapError(err, "Error")
		}

		return service.WriteJSON(w, res, http.StatusOK)
	}
}

func (api *API) postResyncVCSWorkflowRunHandler() service.Handler {
	return func(ctx context.Context, w http.ResponseWriter, r *http.Request) error {
		db := api.mustDB()
		vars := mux.Vars(r)
		key := vars["key"]
		name := vars["permWorkflowName"]
		number, err := requestVarInt(r, "number")
		if err != nil {
			return err
		}

		proj, errP := project.Load(db, api.Cache, key, project.LoadOptions.WithVariables)
		if errP != nil {
			return sdk.WrapError(errP, "postResyncVCSWorkflowRunHandler> Cannot load project")
		}

		wfr, errW := workflow.LoadRun(ctx, db, key, name, number, workflow.LoadRunOptions{DisableDetailledNodeRun: true})
		if errW != nil {
			return sdk.WrapError(errW, "postResyncVCSWorkflowRunHandler> Cannot load workflow run")
		}

		if err := workflow.ResyncCommitStatus(ctx, db, api.Cache, proj, wfr); err != nil {
			return sdk.WrapError(err, "Cannot resync workflow run commit status")
		}

		return nil
	}
}<|MERGE_RESOLUTION|>--- conflicted
+++ resolved
@@ -849,9 +849,7 @@
 			}
 		}
 
-<<<<<<< HEAD
 		c := getAPIConsumer(ctx)
-=======
 		// To handle conditions on hooks
 		if opts.Hook != nil {
 			hook, errH := workflow.LoadHookByUUID(api.mustDB(), opts.Hook.WorkflowNodeHookUUID)
@@ -883,7 +881,6 @@
 				return sdk.ErrConditionsNotOk
 			}
 		}
->>>>>>> bef82cb9
 
 		var wf *sdk.Workflow
 		// IF CONTINUE EXISTING RUN
