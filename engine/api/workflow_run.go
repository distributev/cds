--- conflicted
+++ resolved
@@ -226,11 +226,7 @@
 		}
 
 		options := workflow.LoadOptions{}
-<<<<<<< HEAD
 		wf, errW := workflow.Load(ctx, api.mustDB(), api.Cache, proj, name, options)
-=======
-		wf, errW := workflow.Load(ctx, api.mustDB(), api.Cache, proj, name, deprecatedGetUser(ctx), options)
->>>>>>> d367be86
 		if errW != nil {
 			return sdk.WrapError(errW, "postWorkflowRunNumHandler > Cannot load workflow")
 		}
@@ -817,11 +813,7 @@
 			var errlr error
 			lastRun, errlr = workflow.LoadRun(ctx, api.mustDB(), key, name, *opts.Number, workflow.LoadRunOptions{})
 			if errlr != nil {
-<<<<<<< HEAD
 				return sdk.WrapError(errlr, "unable to load workflow run")
-=======
-				return sdk.WrapError(errlr, "postWorkflowRunHandler> Unable to load workflow run")
->>>>>>> d367be86
 			}
 		}
 
@@ -1048,11 +1040,7 @@
 		}
 
 		options := workflow.LoadOptions{}
-<<<<<<< HEAD
 		work, errW := workflow.Load(ctx, api.mustDB(), api.Cache, proj, name, options)
-=======
-		work, errW := workflow.Load(ctx, api.mustDB(), api.Cache, proj, name, deprecatedGetUser(ctx), options)
->>>>>>> d367be86
 		if errW != nil {
 			return sdk.WrapError(errW, "getDownloadArtifactHandler> Cannot load workflow")
 		}
