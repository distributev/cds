package event

import (
	"context"
	"encoding/json"

	"github.com/go-gorp/gorp"
	"gopkg.in/olivere/elastic.v6"

	"github.com/ovh/cds/engine/api/cache"
	"github.com/ovh/cds/engine/api/services"
	"github.com/ovh/cds/sdk"
	"github.com/ovh/cds/sdk/log"
)

// PushInElasticSearch pushes event to an elasticsearch
func PushInElasticSearch(ctx context.Context, db gorp.SqlExecutor, store cache.Store) {
	eventChan := make(chan sdk.Event, 10)
	Subscribe(eventChan)

	for {
		select {
		case <-ctx.Done():
			if ctx.Err() != nil {
				log.Error("PushInElasticSearch> Exiting: %v", ctx.Err())
				return
			}
		case e := <-eventChan:
			esServices, errS := services.GetAllByType(ctx, db, services.TypeElasticsearch)
			if errS != nil {
				log.Error("PushInElasticSearch> Unable to get elasticsearch service: %v", errS)
				continue
			}

			if len(esServices) == 0 {
				continue
			}

			switch e.EventType {
			case "sdk.EventJob", "sdk.EventEngine":
				continue
			}
			e.Payload = nil
<<<<<<< HEAD
			code, errD := services.DoJSONRequest(context.Background(), db, esServices, "POST", "/events", e, nil)
=======
			_, code, errD := services.DoJSONRequest(context.Background(), esServices, "POST", "/events", e, nil)
>>>>>>> d367be86
			if code >= 400 || errD != nil {
				log.Error("PushInElasticSearch> Unable to send event %s to elasticsearch [%d]: %v", e.EventType, code, errD)
				continue
			}
		}
	}
}

// GetEvents retrieves events from elasticsearch
func GetEvents(ctx context.Context, db gorp.SqlExecutor, store cache.Store, filters sdk.EventFilter) ([]json.RawMessage, error) {
	srvs, err := services.GetAllByType(ctx, db, services.TypeElasticsearch)
	if err != nil {
		return nil, sdk.WrapError(err, "Unable to get elasticsearch service")
	}

	var esEvents []elastic.SearchHit
<<<<<<< HEAD
	if _, err := services.DoJSONRequest(context.Background(), db, srvs, "GET", "/events", filters, &esEvents); err != nil {
=======
	if _, _, err := services.DoJSONRequest(context.Background(), srvs, "GET", "/events", filters, &esEvents); err != nil {
>>>>>>> d367be86
		return nil, sdk.WrapError(err, "Unable to get events")
	}

	events := make([]json.RawMessage, 0, len(esEvents))
	for _, h := range esEvents {
		events = append(events, *h.Source)
	}
	return events, nil
}<|MERGE_RESOLUTION|>--- conflicted
+++ resolved
@@ -41,11 +41,7 @@
 				continue
 			}
 			e.Payload = nil
-<<<<<<< HEAD
-			code, errD := services.DoJSONRequest(context.Background(), db, esServices, "POST", "/events", e, nil)
-=======
-			_, code, errD := services.DoJSONRequest(context.Background(), esServices, "POST", "/events", e, nil)
->>>>>>> d367be86
+			_, code, errD := services.DoJSONRequest(context.Background(), db, esServices, "POST", "/events", e, nil)
 			if code >= 400 || errD != nil {
 				log.Error("PushInElasticSearch> Unable to send event %s to elasticsearch [%d]: %v", e.EventType, code, errD)
 				continue
@@ -62,11 +58,7 @@
 	}
 
 	var esEvents []elastic.SearchHit
-<<<<<<< HEAD
-	if _, err := services.DoJSONRequest(context.Background(), db, srvs, "GET", "/events", filters, &esEvents); err != nil {
-=======
-	if _, _, err := services.DoJSONRequest(context.Background(), srvs, "GET", "/events", filters, &esEvents); err != nil {
->>>>>>> d367be86
+	if _, _, err := services.DoJSONRequest(context.Background(), db, srvs, "GET", "/events", filters, &esEvents); err != nil {
 		return nil, sdk.WrapError(err, "Unable to get events")
 	}
 
