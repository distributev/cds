--- conflicted
+++ resolved
@@ -124,26 +124,8 @@
 			value = value || $7
 		WHERE workflow_node_run_job_id = $1 AND step_order = $2`
 
-<<<<<<< HEAD
-	if _, err := db.Exec(query, logs.JobID, logs.NodeRunID, logs.Start, logs.LastModified, logs.Done, logs.StepOrder, logs.Val, logs.ID); err != nil {
+	if _, err := db.Exec(query, logs.JobID, logs.StepOrder, logs.NodeRunID, logs.Start, logs.LastModified, logs.Done, , logs.Val); err != nil {
 		return sdk.WithStack(err)
 	}
 	return nil
-=======
-	s, errs := ptypes.Timestamp(logs.Start)
-	if errs != nil {
-		return errs
-	}
-	m, errm := ptypes.Timestamp(logs.LastModified)
-	if errm != nil {
-		return errm
-	}
-	d, errd := ptypes.Timestamp(logs.Done)
-	if errd != nil {
-		return errd
-	}
-
-	_, err := db.Exec(query, logs.PipelineBuildJobID, logs.StepOrder, logs.PipelineBuildID, s, m, d, logs.Val)
-	return sdk.WrapError(err, "unable to update log")
->>>>>>> 25b9e201
 }