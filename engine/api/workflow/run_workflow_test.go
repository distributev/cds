package workflow_test

import (
	"context"
	"testing"
	"time"

	"github.com/go-gorp/gorp"
	"github.com/stretchr/testify/assert"

	"github.com/ovh/cds/engine/api/authentication"
	"github.com/ovh/cds/engine/api/bootstrap"
	"github.com/ovh/cds/engine/api/group"
<<<<<<< HEAD
=======
	"github.com/ovh/cds/engine/api/integration"
	"github.com/ovh/cds/engine/api/permission"
>>>>>>> 25b9e201
	"github.com/ovh/cds/engine/api/pipeline"
	"github.com/ovh/cds/engine/api/plugin"
	"github.com/ovh/cds/engine/api/project"
	"github.com/ovh/cds/engine/api/test"
	"github.com/ovh/cds/engine/api/test/assets"
	"github.com/ovh/cds/engine/api/workermodel"
	"github.com/ovh/cds/engine/api/workflow"
	"github.com/ovh/cds/sdk"
)

func TestManualRun1(t *testing.T) {
	db, cache, end := test.SetupPG(t, bootstrap.InitiliazeDB)
	defer end()
	u, _ := assets.InsertAdminUser(t, db)
	key := sdk.RandomString(10)
	proj := assets.InsertTestProject(t, db, cache, key, key)
	ctx := context.Background()

	//First pipeline
	pip := sdk.Pipeline{
		ProjectID:  proj.ID,
		ProjectKey: proj.Key,
		Name:       "pip1",
	}
	test.NoError(t, pipeline.InsertPipeline(db, cache, proj, &pip))

	s := sdk.NewStage("stage 1")
	s.Enabled = true
	s.PipelineID = pip.ID
	pipeline.InsertStage(db, s)
	j := &sdk.Job{
		Enabled: true,
		Action: sdk.Action{
			Enabled: true,
		},
	}
	pipeline.InsertJob(db, j, s.ID, &pip)
	s.Jobs = append(s.Jobs, *j)

	pip.Stages = append(pip.Stages, *s)

	//Second pipeline
	pip2 := sdk.Pipeline{
		ProjectID:  proj.ID,
		ProjectKey: proj.Key,
		Name:       "pip2",
	}
	test.NoError(t, pipeline.InsertPipeline(db, cache, proj, &pip2))
	s = sdk.NewStage("stage 1")
	s.Enabled = true
	s.PipelineID = pip2.ID
	pipeline.InsertStage(db, s)
	j = &sdk.Job{
		Enabled: true,
		Action: sdk.Action{
			Enabled: true,
		},
	}
	pipeline.InsertJob(db, j, s.ID, &pip2)
	s.Jobs = append(s.Jobs, *j)

	proj, _ = project.LoadByID(db, cache, proj.ID, project.LoadOptions.WithApplications, project.LoadOptions.WithPipelines, project.LoadOptions.WithEnvironments, project.LoadOptions.WithGroups)

	w := sdk.Workflow{
		Name:       "test_1",
		ProjectID:  proj.ID,
		ProjectKey: proj.Key,
		WorkflowData: &sdk.WorkflowData{
			Node: sdk.Node{
				Name: "node1",
				Ref:  "node1",
				Type: sdk.NodeTypePipeline,
				Context: &sdk.NodeContext{
					PipelineID: pip.ID,
				},
				Triggers: []sdk.NodeTrigger{
					{
						ChildNode: sdk.Node{
							Name: "node2",
							Ref:  "node2",
							Type: sdk.NodeTypePipeline,
							Context: &sdk.NodeContext{
								PipelineID: pip.ID,
							},
						},
					},
				},
			},
		},
	}

	test.NoError(t, workflow.Insert(context.TODO(), db, cache, &w, proj))

	w1, err := workflow.Load(context.TODO(), db, cache, proj, "test_1", workflow.LoadOptions{
		DeepPipeline: true,
	})
	test.NoError(t, err)

	wr, errWR := workflow.CreateRun(db, w1, nil, u)
	assert.NoError(t, errWR)
	wr.Workflow = *w1
	consumer, _ := authentication.LoadConsumerByTypeAndUserID(context.TODO(), db, sdk.ConsumerLocal, u.ID, authentication.LoadConsumerOptions.WithAuthentifiedUser)

	_, errS := workflow.StartWorkflowRun(context.TODO(), db, cache, proj, wr, &sdk.WorkflowRunPostHandlerOption{
		Manual: &sdk.WorkflowNodeRunManual{
			Username: u.Username,
			Payload: map[string]string{
				"git.branch": "master",
			},
		},
	}, consumer, nil)
	test.NoError(t, errS)

	wr2, errWR := workflow.CreateRun(db, w1, nil, u)
	assert.NoError(t, errWR)
	wr2.Workflow = *w1
	_, errS = workflow.StartWorkflowRun(context.TODO(), db, cache, proj, wr2, &sdk.WorkflowRunPostHandlerOption{
		Manual: &sdk.WorkflowNodeRunManual{
			Username: u.Username,
		},
	}, consumer, nil)
	test.NoError(t, errS)

	//LoadLastRun
	lastrun, err := workflow.LoadLastRun(db, proj.Key, "test_1", workflow.LoadRunOptions{})
	test.NoError(t, err)
	assert.Equal(t, int64(2), lastrun.Number)

	//TestLoadNodeRun
	nodeRun, err := workflow.LoadNodeRun(db, proj.Key, "test_1", 2, lastrun.WorkflowNodeRuns[w1.WorkflowData.Node.ID][0].ID, workflow.LoadRunOptions{WithArtifacts: true})
	test.NoError(t, err)

	//don't want to compare queueSeconds attributes and spawn infos attributes
	nodeRun.Stages[0].RunJobs[0].QueuedSeconds = 0
	lastrun.WorkflowNodeRuns[w1.WorkflowData.Node.ID][0].Stages[0].RunJobs[0].QueuedSeconds = 0
	nodeRun.Stages[0].RunJobs[0].SpawnInfos = nil
	lastrun.WorkflowNodeRuns[w1.WorkflowData.Node.ID][0].Stages[0].RunJobs[0].SpawnInfos = nil

	test.Equal(t, lastrun.WorkflowNodeRuns[w1.WorkflowData.Node.ID][0], nodeRun)

	//TestLoadNodeJobRun
	filter := workflow.NewQueueFilter()
	filter.Rights = sdk.PermissionReadExecute
	jobs, err := workflow.LoadNodeJobRunQueueByGroupIDs(ctx, db, cache, filter, sdk.Groups(append(u.OldUserStruct.Groups, proj.ProjectGroups[0].Group)).ToIDs())
	test.NoError(t, err)
	test.Equal(t, 2, len(jobs))

	//TestprocessWorkflowRun
	_, errS = workflow.StartWorkflowRun(context.TODO(), db, cache, proj, wr2, &sdk.WorkflowRunPostHandlerOption{
		Manual: &sdk.WorkflowNodeRunManual{
			Username: u.Username,
		},
		FromNodeIDs: []int64{wr2.Workflow.WorkflowData.Node.ID},
	}, consumer, nil)
	test.NoError(t, errS)

	//TestLoadRuns
	runs, offset, limit, count, err := workflow.LoadRuns(db, proj.Key, w1.Name, 0, 50, nil)
	test.NoError(t, err)
	assert.Equal(t, 0, offset)
	assert.Equal(t, 50, limit)
	assert.Equal(t, 2, count)
	assert.Len(t, runs, 2)

	//TestLoadRunByID
	_, err = workflow.LoadRunByIDAndProjectKey(db, proj.Key, wr2.ID, workflow.LoadRunOptions{})
	test.NoError(t, err)
}

func TestManualRun2(t *testing.T) {
	db, cache, end := test.SetupPG(t, bootstrap.InitiliazeDB)
	defer end()
	u, _ := assets.InsertAdminUser(t, db)
	key := sdk.RandomString(10)
	proj := assets.InsertTestProject(t, db, cache, key, key)
	ctx := context.Background()

	//First pipeline
	pip := sdk.Pipeline{
		ProjectID:  proj.ID,
		ProjectKey: proj.Key,
		Name:       "pip1",
	}
	test.NoError(t, pipeline.InsertPipeline(db, cache, proj, &pip))

	s := sdk.NewStage("stage 1")
	s.Enabled = true
	s.PipelineID = pip.ID
	pipeline.InsertStage(db, s)
	j := &sdk.Job{
		Enabled: true,
		Action: sdk.Action{
			Enabled: true,
		},
	}
	pipeline.InsertJob(db, j, s.ID, &pip)
	s.Jobs = append(s.Jobs, *j)

	pip.Stages = append(pip.Stages, *s)

	//Second pipeline
	pip2 := sdk.Pipeline{
		ProjectID:  proj.ID,
		ProjectKey: proj.Key,
		Name:       "pip2",
	}
	test.NoError(t, pipeline.InsertPipeline(db, cache, proj, &pip2))
	s = sdk.NewStage("stage 1")
	s.Enabled = true
	s.PipelineID = pip2.ID
	pipeline.InsertStage(db, s)
	j = &sdk.Job{
		Enabled: true,
		Action: sdk.Action{
			Enabled: true,
		},
	}
	pipeline.InsertJob(db, j, s.ID, &pip2)
	s.Jobs = append(s.Jobs, *j)

	proj, _ = project.LoadByID(db, cache, proj.ID, project.LoadOptions.WithApplications, project.LoadOptions.WithPipelines, project.LoadOptions.WithEnvironments, project.LoadOptions.WithGroups)

	w := sdk.Workflow{
		Name:       "test_1",
		ProjectID:  proj.ID,
		ProjectKey: proj.Key,
		WorkflowData: &sdk.WorkflowData{
			Node: sdk.Node{
				Name: "node1",
				Ref:  "node1",
				Type: sdk.NodeTypePipeline,
				Context: &sdk.NodeContext{
					PipelineID: pip.ID,
				},
				Triggers: []sdk.NodeTrigger{
					{
						ChildNode: sdk.Node{
							Name: "node2",
							Ref:  "node2",
							Type: sdk.NodeTypePipeline,
							Context: &sdk.NodeContext{
								PipelineID: pip.ID,
							},
						},
					},
				},
			},
		},
	}

	test.NoError(t, workflow.Insert(context.TODO(), db, cache, &w, proj))

	w1, err := workflow.Load(context.TODO(), db, cache, proj, "test_1", workflow.LoadOptions{
		DeepPipeline: true,
	})
	test.NoError(t, err)
	consumer, _ := authentication.LoadConsumerByTypeAndUserID(context.TODO(), db, sdk.ConsumerLocal, u.ID, authentication.LoadConsumerOptions.WithAuthentifiedUser)

	wr, errWR := workflow.CreateRun(db, w1, nil, u)
	assert.NoError(t, errWR)
	wr.Workflow = *w1
	_, errS := workflow.StartWorkflowRun(context.TODO(), db, cache, proj, wr, &sdk.WorkflowRunPostHandlerOption{
		Manual: &sdk.WorkflowNodeRunManual{Username: u.Username},
	}, consumer, nil)
	test.NoError(t, errS)

	wr2, errWR := workflow.CreateRun(db, w1, nil, u)
	assert.NoError(t, errWR)
	wr2.Workflow = *w1
	_, errS = workflow.StartWorkflowRun(context.TODO(), db, cache, proj, wr2, &sdk.WorkflowRunPostHandlerOption{
		Manual: &sdk.WorkflowNodeRunManual{Username: u.Username},
	}, consumer, nil)
	test.NoError(t, errS)

	_, errS = workflow.StartWorkflowRun(context.TODO(), db, cache, proj, wr, &sdk.WorkflowRunPostHandlerOption{
		Manual:      &sdk.WorkflowNodeRunManual{Username: u.Username},
		FromNodeIDs: []int64{wr.Workflow.WorkflowData.Node.ID},
	}, consumer, nil)
	test.NoError(t, errS)

	filter := workflow.NewQueueFilter()
	filter.Rights = sdk.PermissionReadExecute
	jobs, err := workflow.LoadNodeJobRunQueueByGroupIDs(ctx, db, cache, filter, sdk.Groups(append(u.OldUserStruct.Groups, proj.ProjectGroups[0].Group)).ToIDs())
	test.NoError(t, err)

	assert.Len(t, jobs, 3)
}

func TestManualRun3(t *testing.T) {
	db, cache, end := test.SetupPG(t, bootstrap.InitiliazeDB)
	defer end()
	u, _ := assets.InsertAdminUser(t, db)
	consumer, _ := authentication.LoadConsumerByTypeAndUserID(context.TODO(), db, sdk.ConsumerLocal, u.ID, authentication.LoadConsumerOptions.WithAuthentifiedUser)

	key := sdk.RandomString(10)
<<<<<<< HEAD
	proj := assets.InsertTestProject(t, db, cache, key, key)
=======
	proj := assets.InsertTestProject(t, db, cache, key, key, u)

>>>>>>> 25b9e201
	ctx := context.Background()

	test.NoError(t, project.AddKeyPair(db, proj, "key", u))

<<<<<<< HEAD
	g, err := group.LoadByName(ctx, db, "shared.infra")
=======
	g0 := sdk.Group{Name: "g0"}
	g1 := sdk.Group{Name: "g1"}
	for _, g := range []sdk.Group{g0, g1} {
		oldg, _ := group.LoadGroup(db, g.Name)
		if oldg != nil {
			test.NoError(t, group.DeleteGroupAndDependencies(db, oldg))
		}
	}

	test.NoError(t, group.InsertGroup(db, &g0))
	test.NoError(t, group.InsertGroup(db, &g1))

	test.NoError(t, group.InsertGroupInProject(db, proj.ID, g0.ID, permission.PermissionReadWriteExecute))
	test.NoError(t, group.InsertGroupInProject(db, proj.ID, g1.ID, permission.PermissionReadWriteExecute))

	g, err := group.LoadGroup(db, "shared.infra")
>>>>>>> 25b9e201
	if err != nil {
		t.Fatalf("Error getting group : %s", err)
	}

	modelIntegration := sdk.IntegrationModel{
		Name:       sdk.RandomString(10),
		Deployment: true,
	}
	test.NoError(t, integration.InsertModel(db, &modelIntegration))
	t.Logf("### Integration model %s created with id: %d\n", modelIntegration.Name, modelIntegration.ID)

	projInt := sdk.ProjectIntegration{
		Config: sdk.IntegrationConfig{
			"test": sdk.IntegrationConfigValue{
				Description: "here is a test",
				Type:        sdk.IntegrationConfigTypeString,
				Value:       "test",
			},
		},
		Name:               sdk.RandomString(10),
		ProjectID:          proj.ID,
		Model:              modelIntegration,
		IntegrationModelID: modelIntegration.ID,
	}
	test.NoError(t, integration.InsertIntegration(db, &projInt))
	t.Logf("### Integration %s created with id: %d\n", projInt.Name, projInt.ID)

	p := sdk.GRPCPlugin{
		Author:             "unitTest",
		Description:        "desc",
		Name:               sdk.RandomString(10),
		Type:               sdk.GRPCPluginDeploymentIntegration,
		IntegrationModelID: &modelIntegration.ID,
		Integration:        modelIntegration.Name,
		Binaries: []sdk.GRPCPluginBinary{
			{
				OS:   "linux",
				Arch: "adm64",
				Name: "blabla",
			},
		},
	}

	test.NoError(t, plugin.Insert(db, &p))
	assert.NotEqual(t, 0, p.ID)

	model, _ := workermodel.LoadByNameAndGroupID(db, "TestManualRun", g.ID)
	if model == nil {
		model = &sdk.Model{
			Name:    "TestManualRun",
			GroupID: g.ID,
			Type:    sdk.Docker,
			ModelDocker: sdk.ModelDocker{
				Image: "buildpack-deps:jessie",
			},
			RegisteredCapabilities: sdk.RequirementList{
				{
					Name:  "capa1",
					Type:  sdk.BinaryRequirement,
					Value: "1",
				},
			},
		}

		if err := workermodel.Insert(db, model); err != nil {
			t.Fatalf("Error inserting model : %s", err)
		}
	}

	//First pipeline
	pip := sdk.Pipeline{
		ProjectID:  proj.ID,
		ProjectKey: proj.Key,
		Name:       "pip1",
	}
	test.NoError(t, pipeline.InsertPipeline(db, cache, proj, &pip))

	// one pipeline with two stages
	s := sdk.NewStage("stage1-pipeline1")
	s2 := sdk.NewStage("stage2-pipeline1")
	s.Enabled = true
	s2.Enabled = true
	s.PipelineID = pip.ID
	s2.PipelineID = pip.ID
	test.NoError(t, pipeline.InsertStage(db, s))
	test.NoError(t, pipeline.InsertStage(db, s2))
	j := &sdk.Job{
		Enabled: true,
		Action: sdk.Action{
			Enabled:      true,
			Name:         "job10",
			Requirements: []sdk.Requirement{{Name: "TestManualRun", Value: "TestManualRun", Type: sdk.ModelRequirement}},
		},
	}
	j2 := &sdk.Job{
		Enabled: true,
		Action: sdk.Action{
			Enabled: true,
			Name:    "job11",
		},
	}
	test.NoError(t, pipeline.InsertJob(db, j, s.ID, &pip))
	test.NoError(t, pipeline.InsertJob(db, j2, s2.ID, &pip))
	s.Jobs = append(s.Jobs, *j)
	s2.Jobs = append(s.Jobs, *j2)

	pip.Stages = append(pip.Stages, *s)
	pip.Stages = append(pip.Stages, *s2)

	//Second pipeline
	pip2 := sdk.Pipeline{
		ProjectID:  proj.ID,
		ProjectKey: proj.Key,
		Name:       "pip2",
	}
<<<<<<< HEAD
	test.NoError(t, pipeline.InsertPipeline(db, cache, proj, &pip2))
	s = sdk.NewStage("stage 1")
=======
	test.NoError(t, pipeline.InsertPipeline(db, cache, proj, &pip2, u))
	s = sdk.NewStage("stage1-pipeline2")
>>>>>>> 25b9e201
	s.Enabled = true
	s.PipelineID = pip2.ID
	pipeline.InsertStage(db, s)
	j = &sdk.Job{
		Enabled: true,
		Action: sdk.Action{
			Enabled:      true,
			Name:         "job20",
			Requirements: []sdk.Requirement{{Name: "fooNameService", Value: "valueService", Type: sdk.ServiceRequirement}},
		},
	}
	pipeline.InsertJob(db, j, s.ID, &pip2)
	s.Jobs = append(s.Jobs, *j)

	w := sdk.Workflow{
		Name:       "test_1",
		ProjectID:  proj.ID,
		ProjectKey: proj.Key,
		WorkflowData: &sdk.WorkflowData{
			Node: sdk.Node{
				Name: "node1",
				Ref:  "node1",
				Type: sdk.NodeTypePipeline,
				Context: &sdk.NodeContext{
					PipelineID:           pip.ID,
					ProjectIntegrationID: projInt.ID,
				},
				Groups: []sdk.GroupPermission{
					{
						Group:      g0,
						Permission: 777,
					},
				},
				Triggers: []sdk.NodeTrigger{
					{
						ChildNode: sdk.Node{
							Name: "node2",
							Ref:  "node2",
							Type: sdk.NodeTypePipeline,
							Context: &sdk.NodeContext{
								PipelineID: pip2.ID,
							},
							Groups: []sdk.GroupPermission{
								{
									Group:      g1,
									Permission: 777,
								},
							},
						},
					},
				},
			},
		},
	}

<<<<<<< HEAD
	proj, _ = project.LoadByID(db, cache, proj.ID, project.LoadOptions.WithApplications, project.LoadOptions.WithPipelines, project.LoadOptions.WithEnvironments, project.LoadOptions.WithGroups, project.LoadOptions.WithVariablesWithClearPassword, project.LoadOptions.WithKeys)
=======
	proj, _ = project.LoadByID(db, cache, proj.ID, u, project.LoadOptions.WithApplications, project.LoadOptions.WithPipelines, project.LoadOptions.WithEnvironments, project.LoadOptions.WithGroups, project.LoadOptions.WithVariablesWithClearPassword, project.LoadOptions.WithKeys, project.LoadOptions.WithIntegrations)
>>>>>>> 25b9e201

	test.NoError(t, workflow.Insert(context.TODO(), db, cache, &w, proj))

	w1, err := workflow.Load(context.TODO(), db, cache, proj, "test_1", workflow.LoadOptions{
		DeepPipeline: true,
	})
	test.NoError(t, err)

	wr, errWR := workflow.CreateRun(db, w1, nil, u)
	assert.NoError(t, errWR)
	wr.Workflow = *w1
	_, errS := workflow.StartWorkflowRun(context.TODO(), db, cache, proj, wr, &sdk.WorkflowRunPostHandlerOption{
		Manual: &sdk.WorkflowNodeRunManual{Username: u.Username},
	}, consumer, nil)
	test.NoError(t, errS)

	filter := workflow.NewQueueFilter()
	// test nil since/until
	_, err = workflow.CountNodeJobRunQueueByGroupIDs(ctx, db, cache, filter, sdk.Groups(append(u.OldUserStruct.Groups, proj.ProjectGroups[0].Group)).ToIDs())
	test.NoError(t, err)

	// queue should be empty with since 0,0 until 0,0
	t0 := time.Unix(0, 0)
	t1 := time.Unix(0, 0)

	filter.Since = &t0
	filter.Until = &t1

	countAlreadyInQueueNone, err := workflow.CountNodeJobRunQueueByGroupIDs(ctx, db, cache, filter, sdk.Groups(append(u.OldUserStruct.Groups, proj.ProjectGroups[0].Group)).ToIDs())
	test.NoError(t, err)
	assert.Equal(t, 0, int(countAlreadyInQueueNone.Count))

queueRun:
	filter3 := workflow.NewQueueFilter()
	filter3.Rights = sdk.PermissionReadExecute

<<<<<<< HEAD
	jobs, err := workflow.LoadNodeJobRunQueueByGroupIDs(ctx, db, cache, filter3, sdk.Groups(append(u.OldUserStruct.Groups, proj.ProjectGroups[0].Group)).ToIDs())
=======
	var jobs []sdk.WorkflowNodeJobRun
	// this group must return nothing (execGroups)
	jobs, err = workflow.LoadNodeJobRunQueueByGroups(ctx, db, cache, filter, append(u.Groups, proj.ProjectGroups[0].Group))
	test.NoError(t, err)
	assert.Equal(t, 0, len(jobs))

	// this group must return first job (execGroups)
	jobs, err = workflow.LoadNodeJobRunQueueByGroups(ctx, db, cache, filter3, append(u.Groups, g0))
>>>>>>> 25b9e201
	test.NoError(t, err)

	for i := range jobs {
		j := &jobs[i]
		tx, _ := db.Begin()

		t.Logf("##### work on job : %+v\n", j.Job.Action.Name)

		//BookNodeJobRun
		_, err = workflow.BookNodeJobRun(cache, j.ID, &sdk.Service{
			CanonicalService: sdk.CanonicalService{
				Name: "Hatchery",
				ID:   1,
			},
		})
		assert.NoError(t, err)
		if t.Failed() {
			tx.Rollback()
			t.FailNow()
		}

		//AddSpawnInfosNodeJobRun
		err := workflow.AddSpawnInfosNodeJobRun(db, j.ID, []sdk.SpawnInfo{
			{
				APITime:    time.Now(),
				RemoteTime: time.Now(),
				Message: sdk.SpawnMsg{
					ID: sdk.MsgSpawnInfoHatcheryStarts.ID,
				},
			},
		})
		assert.NoError(t, err)
		if t.Failed() {
			tx.Rollback()
			t.FailNow()
		}

		//TakeNodeJobRun
		j, _, _ = workflow.TakeNodeJobRun(context.TODO(), func() *gorp.DbMap { return db }, db, cache, proj, j.ID, "model", "worker", "1", []sdk.SpawnInfo{
			{
				APITime:    time.Now(),
				RemoteTime: time.Now(),
				Message: sdk.SpawnMsg{
					ID: sdk.MsgSpawnInfoJobTaken.ID,
				},
			},
		})

		//Load workflow node run
		nodeRun, err := workflow.LoadNodeRunByID(db, j.WorkflowNodeRunID, workflow.LoadRunOptions{})
		if err != nil {
			t.Fatal(err)
		}

		//Load workflow run
		workflowRun, err := workflow.LoadRunByID(db, nodeRun.WorkflowRunID, workflow.LoadRunOptions{})
		if err != nil {
			t.Fatal(err)
		}

		secrets, err := workflow.LoadSecrets(db, cache, nodeRun, workflowRun, proj.Variable)
		assert.NoError(t, err)
		assert.Len(t, secrets, 1)

		//TestAddLog
		assert.NoError(t, workflow.AddLog(db, j, &sdk.Log{
			Val: "This is a log",
		}, workflow.DefaultMaxLogSize))
		if t.Failed() {
			tx.Rollback()
			t.FailNow()
		}
		assert.NoError(t, workflow.AddLog(db, j, &sdk.Log{
			Val: "This is another log",
		}, workflow.DefaultMaxLogSize))
		if t.Failed() {
			tx.Rollback()
			t.FailNow()
		}

		//TestUpdateNodeJobRunStatus
		_, err = workflow.UpdateNodeJobRunStatus(context.TODO(), func() *gorp.DbMap { return db }, db, cache, proj, j, sdk.StatusSuccess)
		assert.NoError(t, err)
		if t.Failed() {
			tx.Rollback()
			t.FailNow()
		}

		logs, err := workflow.LoadLogs(db, j.ID)
		assert.NoError(t, err)
		if t.Failed() {
			tx.Rollback()
			t.FailNow()
		}
		assert.NotEmpty(t, logs)

		tx.Commit()

		// check if there is another job to run
		if j.Job.Action.Name == "job10" {
			goto queueRun
		} else if j.Job.Action.Name == "job11" {
			assert.Equal(t, 2, len(j.ExecGroups))
			// this pipeline is attached to an deployment integration
			// so, we check IntegrationPluginBinaries
			assert.Equal(t, 1, len(j.IntegrationPluginBinaries))

			// Check ExecGroups
			var g0Found bool
			for _, eg := range j.ExecGroups {
				if eg.Name != "shared.infra" && eg.Name != "g0" {
					t.Fatalf("this group %s should not be in execGroups", eg.Name)
				}
				if eg.Name == "g0" {
					g0Found = true
				}
			}
			if !g0Found {
				t.Fatal("g0 group not found in execGroups")
			}
		}
	}

	filter = workflow.NewQueueFilter()
<<<<<<< HEAD
	filter.Rights = sdk.PermissionReadExecute
	jobs, err = workflow.LoadNodeJobRunQueueByGroupIDs(ctx, db, cache, filter, sdk.Groups(append(u.OldUserStruct.Groups, proj.ProjectGroups[0].Group)).ToIDs())
=======
	filter.Rights = permission.PermissionReadExecute
	jobs, err = workflow.LoadNodeJobRunQueueByGroups(ctx, db, cache, filter, append(u.Groups, g1))
>>>>>>> 25b9e201
	test.NoError(t, err)
	assert.Equal(t, 1, len(jobs))

	if len(jobs) == 1 {
		assert.Equal(t, "Waiting", jobs[0].Status)
		assert.Equal(t, "job20", jobs[0].Job.Job.Action.Name)

		// test since / until
		t.Logf("##### jobs[0].Queued : %+v\n", jobs[0].Queued)
		since := jobs[0].Queued

		t0 := since.Add(-2 * time.Minute)
		t1 := since.Add(-1 * time.Minute)
		filter := workflow.NewQueueFilter()
		filter.Rights = sdk.PermissionReadExecute
		filter.Since = &t0
		filter.Until = &t1
<<<<<<< HEAD
		jobsSince, err := workflow.LoadNodeJobRunQueueByGroupIDs(ctx, db, cache, filter, sdk.Groups(append(u.OldUserStruct.Groups, proj.ProjectGroups[0].Group)).ToIDs())
=======
		jobsSince, err := workflow.LoadNodeJobRunQueueByGroups(ctx, db, cache, filter, append(u.Groups, g1))
>>>>>>> 25b9e201
		test.NoError(t, err)
		for _, job := range jobsSince {
			if jobs[0].ID == job.ID {
				assert.Fail(t, " this job should not be in queue since/until")
			}
		}

		filter = workflow.NewQueueFilter()
		filter.Rights = sdk.PermissionReadExecute
		filter.Since = &t0
<<<<<<< HEAD
		jobsSince, err = workflow.LoadNodeJobRunQueueByGroupIDs(ctx, db, cache, filter, sdk.Groups(append(u.OldUserStruct.Groups, proj.ProjectGroups[0].Group)).ToIDs())
=======
		jobsSince, err = workflow.LoadNodeJobRunQueueByGroups(ctx, db, cache, filter, append(u.Groups, g1))
>>>>>>> 25b9e201
		test.NoError(t, err)
		var found bool
		for _, job := range jobsSince {
			if jobs[0].ID == job.ID {
				found = true
			}
		}
		if !found {
			assert.Fail(t, " this job should be in queue since")
		}

		t0 = since.Add(10 * time.Second)
		t1 = since.Add(15 * time.Second)
		filter = workflow.NewQueueFilter()
		filter.Rights = sdk.PermissionReadExecute
		filter.Since = &t0
		filter.Until = &t1
<<<<<<< HEAD
		jobsSince, err = workflow.LoadNodeJobRunQueueByGroupIDs(ctx, db, cache, filter, sdk.Groups(append(u.OldUserStruct.Groups, proj.ProjectGroups[0].Group)).ToIDs())
=======
		jobsSince, err = workflow.LoadNodeJobRunQueueByGroups(ctx, db, cache, filter, append(u.Groups, g1))
>>>>>>> 25b9e201
		test.NoError(t, err)
		for _, job := range jobsSince {
			if jobs[0].ID == job.ID {
				assert.Fail(t, " this job should not be in queue since/until")
			}
		}

		// there is one job with a CDS Service prerequisiste
		// Getting queue with RatioService=100 -> we want this job only.
		// If we get a job without a service, it's a failure
		cent := 100
		filter = workflow.NewQueueFilter()
		filter.Rights = sdk.PermissionReadExecute
		filter.RatioService = &cent
<<<<<<< HEAD
		jobsSince, err = workflow.LoadNodeJobRunQueueByGroupIDs(ctx, db, cache, filter, sdk.Groups(append(u.OldUserStruct.Groups, proj.ProjectGroups[0].Group)).ToIDs())
=======
		jobsSince, err = workflow.LoadNodeJobRunQueueByGroups(ctx, db, cache, filter, append(u.Groups, g1))
>>>>>>> 25b9e201
		test.NoError(t, err)
		for _, job := range jobsSince {
			if !job.ContainsService {
				assert.Fail(t, " this job should not be in queue !job.ContainsService: job")
			}
		}

		// there is one job with a CDS Service prerequisiste
		// Getting queue with RatioService=0 -> we want job only without CDS Service.
		// If we get a job with a service, it's a failure
		zero := 0
		filter = workflow.NewQueueFilter()
		filter.Rights = sdk.PermissionReadExecute
		filter.RatioService = &zero
<<<<<<< HEAD
		jobsSince, err = workflow.LoadNodeJobRunQueueByGroupIDs(ctx, db, cache, filter, sdk.Groups(append(u.OldUserStruct.Groups, proj.ProjectGroups[0].Group)).ToIDs())
=======
		jobsSince, err = workflow.LoadNodeJobRunQueueByGroups(ctx, db, cache, filter, append(u.Groups, g1))
>>>>>>> 25b9e201
		test.NoError(t, err)
		for _, job := range jobsSince {
			if job.ContainsService {
				assert.Fail(t, " this job should not be in queue job.ContainsService")
			}
		}

		// there is one job with a CDS Model prerequisiste
		// we get the queue with a modelType openstack : we don't want
		// job with worker model type docker in result
		filter = workflow.NewQueueFilter()
		filter.Rights = sdk.PermissionReadExecute
		filter.ModelType = []string{sdk.Openstack}
<<<<<<< HEAD
		jobsSince, err = workflow.LoadNodeJobRunQueueByGroupIDs(ctx, db, cache, filter, sdk.Groups(append(u.OldUserStruct.Groups, proj.ProjectGroups[0].Group)).ToIDs())
=======
		jobsSince, err = workflow.LoadNodeJobRunQueueByGroups(ctx, db, cache, filter, append(u.Groups, g1))
>>>>>>> 25b9e201
		test.NoError(t, err)
		// we don't want the job with the worker model "TestManualRun"
		for _, job := range jobsSince {
			if job.ModelType == sdk.Docker {
				assert.Fail(t, " this job should not be in queue with this model")
			}
		}
	}
}

func TestNoStage(t *testing.T) {
	db, cache, end := test.SetupPG(t, bootstrap.InitiliazeDB)
	defer end()
	u, _ := assets.InsertAdminUser(t, db)
	key := sdk.RandomString(10)
	proj := assets.InsertTestProject(t, db, cache, key, key)

	//First pipeline
	pip := sdk.Pipeline{
		ProjectID:  proj.ID,
		ProjectKey: proj.Key,
		Name:       "pip1",
	}
	test.NoError(t, pipeline.InsertPipeline(db, cache, proj, &pip))

	proj, _ = project.LoadByID(db, cache, proj.ID, project.LoadOptions.WithApplications, project.LoadOptions.WithPipelines, project.LoadOptions.WithEnvironments, project.LoadOptions.WithGroups)

	w := sdk.Workflow{
		Name:       "test_1",
		ProjectID:  proj.ID,
		ProjectKey: proj.Key,
		WorkflowData: &sdk.WorkflowData{
			Node: sdk.Node{
				Name: "node1",
				Ref:  "node1",
				Type: sdk.NodeTypePipeline,
				Context: &sdk.NodeContext{
					PipelineID: pip.ID,
				},
				Triggers: []sdk.NodeTrigger{
					{
						ChildNode: sdk.Node{
							Name: "node2",
							Ref:  "node2",
							Type: sdk.NodeTypePipeline,
							Context: &sdk.NodeContext{
								PipelineID: pip.ID,
							},
						},
					},
				},
			},
		},
	}

	test.NoError(t, workflow.Insert(context.TODO(), db, cache, &w, proj))
	w1, err := workflow.Load(context.TODO(), db, cache, proj, "test_1", workflow.LoadOptions{
		DeepPipeline: true,
	})
	test.NoError(t, err)
	consumer, _ := authentication.LoadConsumerByTypeAndUserID(context.TODO(), db, sdk.ConsumerLocal, u.ID, authentication.LoadConsumerOptions.WithAuthentifiedUser)

	wr, errWR := workflow.CreateRun(db, w1, nil, u)
	assert.NoError(t, errWR)
	wr.Workflow = *w1
	_, errS := workflow.StartWorkflowRun(context.TODO(), db, cache, proj, wr, &sdk.WorkflowRunPostHandlerOption{
		Manual: &sdk.WorkflowNodeRunManual{Username: u.Username},
	}, consumer, nil)
	test.NoError(t, errS)

	lastrun, err := workflow.LoadLastRun(db, proj.Key, "test_1", workflow.LoadRunOptions{})
	test.NoError(t, err)

	//TestLoadNodeRun
	nodeRun, err := workflow.LoadNodeRun(db, proj.Key, "test_1", 1, lastrun.WorkflowNodeRuns[w1.WorkflowData.Node.ID][0].ID, workflow.LoadRunOptions{WithArtifacts: true})
	test.NoError(t, err)

	assert.Equal(t, sdk.StatusSuccess, nodeRun.Status)
}

func TestNoJob(t *testing.T) {
	db, cache, end := test.SetupPG(t, bootstrap.InitiliazeDB)
	defer end()
	u, _ := assets.InsertAdminUser(t, db)
	consumer, _ := authentication.LoadConsumerByTypeAndUserID(context.TODO(), db, sdk.ConsumerLocal, u.ID, authentication.LoadConsumerOptions.WithAuthentifiedUser)

	key := sdk.RandomString(10)
	proj := assets.InsertTestProject(t, db, cache, key, key)

	//First pipeline
	pip := sdk.Pipeline{
		ProjectID:  proj.ID,
		ProjectKey: proj.Key,
		Name:       "pip1",
	}
	test.NoError(t, pipeline.InsertPipeline(db, cache, proj, &pip))

	s := sdk.NewStage("stage 1")
	s.Enabled = true
	s.PipelineID = pip.ID
	test.NoError(t, pipeline.InsertStage(db, s))

	proj, _ = project.LoadByID(db, cache, proj.ID, project.LoadOptions.WithApplications, project.LoadOptions.WithPipelines, project.LoadOptions.WithEnvironments, project.LoadOptions.WithGroups)

	w := sdk.Workflow{
		Name:       "test_1",
		ProjectID:  proj.ID,
		ProjectKey: proj.Key,
		WorkflowData: &sdk.WorkflowData{
			Node: sdk.Node{
				Name: "node1",
				Ref:  "node1",
				Type: sdk.NodeTypePipeline,
				Context: &sdk.NodeContext{
					PipelineID: pip.ID,
				},
				Triggers: []sdk.NodeTrigger{
					{
						ChildNode: sdk.Node{
							Name: "node2",
							Ref:  "node2",
							Type: sdk.NodeTypePipeline,
							Context: &sdk.NodeContext{
								PipelineID: pip.ID,
							},
						},
					},
				},
			},
		},
	}

	test.NoError(t, workflow.Insert(context.TODO(), db, cache, &w, proj))
	w1, err := workflow.Load(context.TODO(), db, cache, proj, "test_1", workflow.LoadOptions{
		DeepPipeline: true,
	})
	test.NoError(t, err)

	wr, errWR := workflow.CreateRun(db, w1, nil, u)
	assert.NoError(t, errWR)
	wr.Workflow = *w1
	_, errS := workflow.StartWorkflowRun(context.TODO(), db, cache, proj, wr, &sdk.WorkflowRunPostHandlerOption{
		Manual: &sdk.WorkflowNodeRunManual{Username: u.Username},
	}, consumer, nil)
	test.NoError(t, errS)

	lastrun, err := workflow.LoadLastRun(db, proj.Key, "test_1", workflow.LoadRunOptions{})
	test.NoError(t, err)

	//TestLoadNodeRun
	nodeRun, err := workflow.LoadNodeRun(db, proj.Key, "test_1", 1, lastrun.WorkflowNodeRuns[w1.WorkflowData.Node.ID][0].ID, workflow.LoadRunOptions{WithArtifacts: true})
	test.NoError(t, err)

	assert.Equal(t, sdk.StatusSuccess, nodeRun.Status)
}<|MERGE_RESOLUTION|>--- conflicted
+++ resolved
@@ -1,6 +1,7 @@
 package workflow_test
 
 import (
+	"github.com/stretchr/testify/require"
 	"context"
 	"testing"
 	"time"
@@ -11,11 +12,7 @@
 	"github.com/ovh/cds/engine/api/authentication"
 	"github.com/ovh/cds/engine/api/bootstrap"
 	"github.com/ovh/cds/engine/api/group"
-<<<<<<< HEAD
-=======
 	"github.com/ovh/cds/engine/api/integration"
-	"github.com/ovh/cds/engine/api/permission"
->>>>>>> 25b9e201
 	"github.com/ovh/cds/engine/api/pipeline"
 	"github.com/ovh/cds/engine/api/plugin"
 	"github.com/ovh/cds/engine/api/project"
@@ -311,21 +308,13 @@
 	consumer, _ := authentication.LoadConsumerByTypeAndUserID(context.TODO(), db, sdk.ConsumerLocal, u.ID, authentication.LoadConsumerOptions.WithAuthentifiedUser)
 
 	key := sdk.RandomString(10)
-<<<<<<< HEAD
 	proj := assets.InsertTestProject(t, db, cache, key, key)
-=======
-	proj := assets.InsertTestProject(t, db, cache, key, key, u)
-
->>>>>>> 25b9e201
 	ctx := context.Background()
 
 	test.NoError(t, project.AddKeyPair(db, proj, "key", u))
 
-<<<<<<< HEAD
-	g, err := group.LoadByName(ctx, db, "shared.infra")
-=======
 	g0 := sdk.Group{Name: "g0"}
-	g1 := sdk.Group{Name: "g1"}
+	g1 := sdk.Group{Name: "g1"} 
 	for _, g := range []sdk.Group{g0, g1} {
 		oldg, _ := group.LoadGroup(db, g.Name)
 		if oldg != nil {
@@ -340,7 +329,6 @@
 	test.NoError(t, group.InsertGroupInProject(db, proj.ID, g1.ID, permission.PermissionReadWriteExecute))
 
 	g, err := group.LoadGroup(db, "shared.infra")
->>>>>>> 25b9e201
 	if err != nil {
 		t.Fatalf("Error getting group : %s", err)
 	}
@@ -456,13 +444,8 @@
 		ProjectKey: proj.Key,
 		Name:       "pip2",
 	}
-<<<<<<< HEAD
 	test.NoError(t, pipeline.InsertPipeline(db, cache, proj, &pip2))
-	s = sdk.NewStage("stage 1")
-=======
-	test.NoError(t, pipeline.InsertPipeline(db, cache, proj, &pip2, u))
-	s = sdk.NewStage("stage1-pipeline2")
->>>>>>> 25b9e201
+	s = sdk.NewStage("stage 1-pipeline2")
 	s.Enabled = true
 	s.PipelineID = pip2.ID
 	pipeline.InsertStage(db, s)
@@ -518,11 +501,8 @@
 		},
 	}
 
-<<<<<<< HEAD
-	proj, _ = project.LoadByID(db, cache, proj.ID, project.LoadOptions.WithApplications, project.LoadOptions.WithPipelines, project.LoadOptions.WithEnvironments, project.LoadOptions.WithGroups, project.LoadOptions.WithVariablesWithClearPassword, project.LoadOptions.WithKeys)
-=======
-	proj, _ = project.LoadByID(db, cache, proj.ID, u, project.LoadOptions.WithApplications, project.LoadOptions.WithPipelines, project.LoadOptions.WithEnvironments, project.LoadOptions.WithGroups, project.LoadOptions.WithVariablesWithClearPassword, project.LoadOptions.WithKeys, project.LoadOptions.WithIntegrations)
->>>>>>> 25b9e201
+	proj, err = project.LoadByID(db, cache, proj.ID, project.LoadOptions.WithApplications, project.LoadOptions.WithPipelines, project.LoadOptions.WithEnvironments, project.LoadOptions.WithGroups, project.LoadOptions.WithVariablesWithClearPassword, project.LoadOptions.WithKeys, project.LoadOptions.WithIntegrations)
+	require.NoError(t, err)
 
 	test.NoError(t, workflow.Insert(context.TODO(), db, cache, &w, proj))
 
@@ -559,18 +539,7 @@
 	filter3 := workflow.NewQueueFilter()
 	filter3.Rights = sdk.PermissionReadExecute
 
-<<<<<<< HEAD
 	jobs, err := workflow.LoadNodeJobRunQueueByGroupIDs(ctx, db, cache, filter3, sdk.Groups(append(u.OldUserStruct.Groups, proj.ProjectGroups[0].Group)).ToIDs())
-=======
-	var jobs []sdk.WorkflowNodeJobRun
-	// this group must return nothing (execGroups)
-	jobs, err = workflow.LoadNodeJobRunQueueByGroups(ctx, db, cache, filter, append(u.Groups, proj.ProjectGroups[0].Group))
-	test.NoError(t, err)
-	assert.Equal(t, 0, len(jobs))
-
-	// this group must return first job (execGroups)
-	jobs, err = workflow.LoadNodeJobRunQueueByGroups(ctx, db, cache, filter3, append(u.Groups, g0))
->>>>>>> 25b9e201
 	test.NoError(t, err)
 
 	for i := range jobs {
@@ -695,13 +664,8 @@
 	}
 
 	filter = workflow.NewQueueFilter()
-<<<<<<< HEAD
 	filter.Rights = sdk.PermissionReadExecute
 	jobs, err = workflow.LoadNodeJobRunQueueByGroupIDs(ctx, db, cache, filter, sdk.Groups(append(u.OldUserStruct.Groups, proj.ProjectGroups[0].Group)).ToIDs())
-=======
-	filter.Rights = permission.PermissionReadExecute
-	jobs, err = workflow.LoadNodeJobRunQueueByGroups(ctx, db, cache, filter, append(u.Groups, g1))
->>>>>>> 25b9e201
 	test.NoError(t, err)
 	assert.Equal(t, 1, len(jobs))
 
@@ -719,11 +683,7 @@
 		filter.Rights = sdk.PermissionReadExecute
 		filter.Since = &t0
 		filter.Until = &t1
-<<<<<<< HEAD
 		jobsSince, err := workflow.LoadNodeJobRunQueueByGroupIDs(ctx, db, cache, filter, sdk.Groups(append(u.OldUserStruct.Groups, proj.ProjectGroups[0].Group)).ToIDs())
-=======
-		jobsSince, err := workflow.LoadNodeJobRunQueueByGroups(ctx, db, cache, filter, append(u.Groups, g1))
->>>>>>> 25b9e201
 		test.NoError(t, err)
 		for _, job := range jobsSince {
 			if jobs[0].ID == job.ID {
@@ -734,11 +694,7 @@
 		filter = workflow.NewQueueFilter()
 		filter.Rights = sdk.PermissionReadExecute
 		filter.Since = &t0
-<<<<<<< HEAD
 		jobsSince, err = workflow.LoadNodeJobRunQueueByGroupIDs(ctx, db, cache, filter, sdk.Groups(append(u.OldUserStruct.Groups, proj.ProjectGroups[0].Group)).ToIDs())
-=======
-		jobsSince, err = workflow.LoadNodeJobRunQueueByGroups(ctx, db, cache, filter, append(u.Groups, g1))
->>>>>>> 25b9e201
 		test.NoError(t, err)
 		var found bool
 		for _, job := range jobsSince {
@@ -756,11 +712,7 @@
 		filter.Rights = sdk.PermissionReadExecute
 		filter.Since = &t0
 		filter.Until = &t1
-<<<<<<< HEAD
 		jobsSince, err = workflow.LoadNodeJobRunQueueByGroupIDs(ctx, db, cache, filter, sdk.Groups(append(u.OldUserStruct.Groups, proj.ProjectGroups[0].Group)).ToIDs())
-=======
-		jobsSince, err = workflow.LoadNodeJobRunQueueByGroups(ctx, db, cache, filter, append(u.Groups, g1))
->>>>>>> 25b9e201
 		test.NoError(t, err)
 		for _, job := range jobsSince {
 			if jobs[0].ID == job.ID {
@@ -775,11 +727,7 @@
 		filter = workflow.NewQueueFilter()
 		filter.Rights = sdk.PermissionReadExecute
 		filter.RatioService = &cent
-<<<<<<< HEAD
 		jobsSince, err = workflow.LoadNodeJobRunQueueByGroupIDs(ctx, db, cache, filter, sdk.Groups(append(u.OldUserStruct.Groups, proj.ProjectGroups[0].Group)).ToIDs())
-=======
-		jobsSince, err = workflow.LoadNodeJobRunQueueByGroups(ctx, db, cache, filter, append(u.Groups, g1))
->>>>>>> 25b9e201
 		test.NoError(t, err)
 		for _, job := range jobsSince {
 			if !job.ContainsService {
@@ -794,11 +742,7 @@
 		filter = workflow.NewQueueFilter()
 		filter.Rights = sdk.PermissionReadExecute
 		filter.RatioService = &zero
-<<<<<<< HEAD
 		jobsSince, err = workflow.LoadNodeJobRunQueueByGroupIDs(ctx, db, cache, filter, sdk.Groups(append(u.OldUserStruct.Groups, proj.ProjectGroups[0].Group)).ToIDs())
-=======
-		jobsSince, err = workflow.LoadNodeJobRunQueueByGroups(ctx, db, cache, filter, append(u.Groups, g1))
->>>>>>> 25b9e201
 		test.NoError(t, err)
 		for _, job := range jobsSince {
 			if job.ContainsService {
@@ -812,11 +756,7 @@
 		filter = workflow.NewQueueFilter()
 		filter.Rights = sdk.PermissionReadExecute
 		filter.ModelType = []string{sdk.Openstack}
-<<<<<<< HEAD
 		jobsSince, err = workflow.LoadNodeJobRunQueueByGroupIDs(ctx, db, cache, filter, sdk.Groups(append(u.OldUserStruct.Groups, proj.ProjectGroups[0].Group)).ToIDs())
-=======
-		jobsSince, err = workflow.LoadNodeJobRunQueueByGroups(ctx, db, cache, filter, append(u.Groups, g1))
->>>>>>> 25b9e201
 		test.NoError(t, err)
 		// we don't want the job with the worker model "TestManualRun"
 		for _, job := range jobsSince {
