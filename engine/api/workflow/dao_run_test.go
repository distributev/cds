--- conflicted
+++ resolved
@@ -219,11 +219,7 @@
 		PurgeTags:     []string{"git.branch"},
 	}
 
-<<<<<<< HEAD
 	test.NoError(t, workflow.Insert(context.TODO(), db, cache, &w, proj))
-=======
-	test.NoError(t, workflow.Insert(db, cache, &w, proj, u))
->>>>>>> d367be86
 
 	w1, err := workflow.Load(context.TODO(), db, cache, proj, "test_purge_1", workflow.LoadOptions{
 		DeepPipeline: true,
@@ -317,11 +313,7 @@
 		PurgeTags:     []string{"git.branch"},
 	}
 
-<<<<<<< HEAD
 	test.NoError(t, workflow.Insert(context.TODO(), db, cache, &w, proj))
-=======
-	test.NoError(t, workflow.Insert(db, cache, &w, proj, u))
->>>>>>> d367be86
 
 	w1, err := workflow.Load(context.TODO(), db, cache, proj, "test_purge_1", workflow.LoadOptions{
 		DeepPipeline: true,
@@ -496,15 +488,9 @@
 		PurgeTags:     []string{"git.branch"},
 	}
 
-<<<<<<< HEAD
 	test.NoError(t, workflow.Insert(context.TODO(), db, cache, &w, proj))
 
 	w1, err := workflow.Load(context.TODO(), db, cache, proj, "test_purge_1", workflow.LoadOptions{
-=======
-	test.NoError(t, workflow.Insert(db, cache, &w, proj, u))
-
-	w1, err := workflow.Load(context.TODO(), db, cache, proj, "test_purge_1", u, workflow.LoadOptions{
->>>>>>> d367be86
 		DeepPipeline: true,
 	})
 	test.NoError(t, err)
@@ -696,11 +682,7 @@
 		PurgeTags:     []string{"git.branch"},
 	}
 
-<<<<<<< HEAD
 	test.NoError(t, workflow.Insert(context.TODO(), db, cache, &w, proj))
-=======
-	test.NoError(t, workflow.Insert(db, cache, &w, proj, u))
->>>>>>> d367be86
 
 	w1, err := workflow.Load(context.TODO(), db, cache, proj, "test_purge_1", workflow.LoadOptions{
 		DeepPipeline: true,
@@ -794,11 +776,7 @@
 		},
 		HistoryLength: 2,
 	}
-<<<<<<< HEAD
 	test.NoError(t, workflow.Insert(context.TODO(), db, cache, &w, proj))
-=======
-	test.NoError(t, workflow.Insert(db, cache, &w, proj, u))
->>>>>>> d367be86
 
 	w1, err := workflow.Load(context.TODO(), db, cache, proj, "test_purge_1", workflow.LoadOptions{
 		DeepPipeline: true,
@@ -891,11 +869,7 @@
 		},
 		HistoryLength: 20,
 	}
-<<<<<<< HEAD
 	test.NoError(t, workflow.Insert(context.TODO(), db, cache, &w, proj))
-=======
-	test.NoError(t, workflow.Insert(db, cache, &w, proj, u))
->>>>>>> d367be86
 
 	w1, err := workflow.Load(context.TODO(), db, cache, proj, "test_purge_1", workflow.LoadOptions{
 		DeepPipeline: true,
