--- conflicted
+++ resolved
@@ -527,16 +527,8 @@
 	test.Equal(t, 3, count, "Number of workflow runs isn't correct")
 	wfInSuccess := false
 	for _, wfRun := range wruns {
-<<<<<<< HEAD
-		if wfRun.ToDelete {
-			toDeleteNb++
-			if wfRun.Status == sdk.StatusSuccess {
-				wfInSuccess = true
-			}
-=======
-		if wfRun.Status == sdk.StatusSuccess.String() {
+		if wfRun.Status == sdk.StatusSuccess {
 			wfInSuccess = true
->>>>>>> 37d64a8d
 		}
 	}
 
