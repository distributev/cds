--- conflicted
+++ resolved
@@ -66,18 +66,10 @@
 
 func loadVCSNotificationWithNodeID(db gorp.SqlExecutor, workflowID, nodeID int64) (sdk.WorkflowNotification, error) {
 	dbnotif := Notification{}
-<<<<<<< HEAD
-	query := `SELECT workflow_notification.*
-	FROM workflow_notification
-		JOIN workflow_notification_source ON workflow_notification.id = workflow_notification_source.workflow_notification_id
-	WHERE workflow_notification.workflow_id = $1 AND workflow_notification_source.node_id = $2 AND workflow_notification.type = $3`
-=======
-	// TODO: change this to return slice of workflow notifications and handle multiple notification for a single node
 	query := `SELECT workflow_notification.*
 	FROM workflow_notification
 		JOIN workflow_notification_source ON workflow_notification.id = workflow_notification_source.workflow_notification_id
 	WHERE workflow_notification.workflow_id = $1 AND workflow_notification_source.node_id = $2 AND workflow_notification.type = $3 LIMIT 1`
->>>>>>> e1e201e0
 	//Load the notification
 	if err := db.SelectOne(&dbnotif, query, workflowID, nodeID, sdk.VCSUserNotification); err != nil {
 		if err == sql.ErrNoRows {
