package workflow

import (
	"context"
	"sync"

	"github.com/go-gorp/gorp"

	"github.com/ovh/cds/engine/api/cache"
	"github.com/ovh/cds/engine/api/observability"
	"github.com/ovh/cds/sdk"
	"github.com/ovh/cds/sdk/exportentities"
	"github.com/ovh/cds/sdk/log"
)

// ImportOptions is option to parse a workflow
type ImportOptions struct {
	Force              bool
	WorkflowName       string
	FromRepository     string
	IsDefaultBranch    bool
	FromBranch         string
	VCSServer          string
	RepositoryName     string
	RepositoryStrategy sdk.RepositoryStrategy
	HookUUID           string
}

// Parse parse an exportentities.workflow and return the parsed workflow
func Parse(proj *sdk.Project, ew *exportentities.Workflow) (*sdk.Workflow, error) {
	log.Info("Parse>> Parse workflow %s in project %s", ew.Name, proj.Key)
	log.Debug("Parse>> Workflow: %+v", ew)

	//Check valid application name
	rx := sdk.NamePatternRegex
	if !rx.MatchString(ew.Name) {
		return nil, sdk.WrapError(sdk.ErrInvalidApplicationPattern, "Workflow name %s do not respect pattern %s", ew.Name, sdk.NamePattern)
	}

	//Inherit permissions from project
	if len(ew.Permissions) == 0 {
		ew.Permissions = make(map[string]int)
		for _, p := range proj.ProjectGroups {
			ew.Permissions[p.Group.Name] = p.Permission
		}
	}

	//Parse workflow
	w, errW := ew.GetWorkflow()
	if errW != nil {
		return nil, sdk.NewError(sdk.ErrWrongRequest, errW)
	}
	w.ProjectID = proj.ID
	w.ProjectKey = proj.Key

	return w, nil
}

// ParseAndImport parse an exportentities.workflow and insert or update the workflow in database
func ParseAndImport(ctx context.Context, db gorp.SqlExecutor, store cache.Store, proj *sdk.Project, oldW *sdk.Workflow, ew *exportentities.Workflow, u sdk.IdentifiableGroupMember, opts ImportOptions) (*sdk.Workflow, []sdk.Message, error) {
	ctx, end := observability.Span(ctx, "workflow.ParseAndImport")
	defer end()

	log.Info("ParseAndImport>> Import workflow %s in project %s (force=%v)", ew.Name, proj.Key, opts.Force)
	log.Debug("ParseAndImport>> Workflow: %+v", ew)
	//Parse workflow
	w, errW := Parse(proj, ew)
	if errW != nil {
		return nil, nil, errW
	}

	// Browse all node to find IDs
	if err := IsValid(ctx, store, db, w, proj, u); err != nil {
		return nil, nil, sdk.WrapError(err, "Workflow is not valid")
	}

	if err := RenameNode(db, w); err != nil {
		return nil, nil, sdk.WrapError(err, "Unable to rename node")
	}

	w.FromRepository = opts.FromRepository
	if !opts.IsDefaultBranch {
		w.DerivationBranch = opts.FromBranch
	}

	// do not override application data if no opts were given
	appID := w.WorkflowData.Node.Context.ApplicationID
	if opts.VCSServer != "" && appID != 0 {
		app := w.GetApplication(appID)
		app.VCSServer = opts.VCSServer
		app.RepositoryFullname = opts.RepositoryName
		app.RepositoryStrategy = opts.RepositoryStrategy
		w.Applications[appID] = app
	}

	if w.FromRepository != "" {
		if len(w.WorkflowData.Node.Hooks) == 0 {

<<<<<<< HEAD
			w.WorkflowData.Node.Hooks = append(w.WorkflowData.Node.Hooks, sdk.NodeHook{
				HookModelName: sdk.RepositoryWebHookModel.Name,
				HookModelID:   sdk.RepositoryWebHookModel.ID,
				Config:        sdk.RepositoryWebHookModel.DefaultConfig,
				UUID:          opts.HookUUID,
			})
=======
			// When you came from run workflow you have uuid
			if opts.HookUUID != "" && oldW != nil {
				oldHooks := oldW.WorkflowData.GetHooks()
				if h, has := oldHooks[opts.HookUUID]; has {
					w.WorkflowData.Node.Hooks = append(w.WorkflowData.Node.Hooks, sdk.NodeHook{
						Ref:           h.Ref,
						UUID:          h.UUID,
						Config:        h.Config,
						HookModelName: h.HookModelName,
						HookModelID:   h.HookModelID,
					})
				}
			} else {
				// If we are coming from a workflow init command, the opts.HookUUID is empty, and we have to take the old value
				if opts.HookUUID == "" && oldW != nil &&
					len(oldW.WorkflowData.Node.Hooks) == 1 &&
					oldW.WorkflowData.Node.Hooks[0].HookModelName == sdk.RepositoryWebHookModel.Name {
					opts.HookUUID = oldW.WorkflowData.Node.Hooks[0].UUID
				}
				w.WorkflowData.Node.Hooks = append(w.WorkflowData.Node.Hooks, sdk.NodeHook{
					HookModelName: sdk.RepositoryWebHookModel.Name,
					HookModelID:   sdk.RepositoryWebHookModel.ID,
					Config:        sdk.RepositoryWebHookModel.DefaultConfig,
					UUID:          opts.HookUUID,
				})
			}
>>>>>>> 4beb89d1
			var err error
			if w.WorkflowData.Node.Context.DefaultPayload, err = DefaultPayload(ctx, db, store, proj, w); err != nil {
				return nil, nil, sdk.WrapError(err, "Unable to get default payload")
			}
		}
	}

	if opts.WorkflowName != "" && w.Name != opts.WorkflowName {
		return nil, nil, sdk.WrapError(sdk.ErrWorkflowNameImport, "Wrong workflow name")
	}

	//Import
	done := new(sync.WaitGroup)
	done.Add(1)
	msgChan := make(chan sdk.Message)
	msgList := []sdk.Message{}
	go func(array *[]sdk.Message) {
		defer done.Done()
		for {
			m, more := <-msgChan
			if !more {
				return
			}
			*array = append(*array, m)
		}
	}(&msgList)

	globalError := Import(ctx, db, store, proj, oldW, w, u, opts.Force, msgChan)
	close(msgChan)
	done.Wait()

	return w, msgList, globalError
}<|MERGE_RESOLUTION|>--- conflicted
+++ resolved
@@ -96,14 +96,6 @@
 	if w.FromRepository != "" {
 		if len(w.WorkflowData.Node.Hooks) == 0 {
 
-<<<<<<< HEAD
-			w.WorkflowData.Node.Hooks = append(w.WorkflowData.Node.Hooks, sdk.NodeHook{
-				HookModelName: sdk.RepositoryWebHookModel.Name,
-				HookModelID:   sdk.RepositoryWebHookModel.ID,
-				Config:        sdk.RepositoryWebHookModel.DefaultConfig,
-				UUID:          opts.HookUUID,
-			})
-=======
 			// When you came from run workflow you have uuid
 			if opts.HookUUID != "" && oldW != nil {
 				oldHooks := oldW.WorkflowData.GetHooks()
@@ -130,7 +122,6 @@
 					UUID:          opts.HookUUID,
 				})
 			}
->>>>>>> 4beb89d1
 			var err error
 			if w.WorkflowData.Node.Context.DefaultPayload, err = DefaultPayload(ctx, db, store, proj, w); err != nil {
 				return nil, nil, sdk.WrapError(err, "Unable to get default payload")
