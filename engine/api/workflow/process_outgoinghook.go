package workflow

import (
	"context"
	"fmt"
	"sort"
	"time"

	"github.com/go-gorp/gorp"

	"github.com/ovh/cds/engine/api/cache"
	"github.com/ovh/cds/engine/api/observability"
	"github.com/ovh/cds/engine/api/services"
	"github.com/ovh/cds/sdk"
	"github.com/ovh/cds/sdk/log"
)

func processNodeOutGoingHook(ctx context.Context, db gorp.SqlExecutor, store cache.Store, proj *sdk.Project, wr *sdk.WorkflowRun, mapNodes map[int64]*sdk.Node, parentNodeRun []*sdk.WorkflowNodeRun, node *sdk.Node, subNumber int) (*ProcessorReport, bool, error) {
	ctx, end := observability.Span(ctx, "workflow.processNodeOutGoingHook")
	defer end()

	report := new(ProcessorReport)

	//Check if the WorkflowNodeOutgoingHookRun already exist with the same subnumber
	nrs, ok := wr.WorkflowNodeRuns[node.ID]
	if ok {
		var exitingNodeRun *sdk.WorkflowNodeRun
		for i := range nrs {
			if nrs[i].Number == wr.Number && int(nrs[i].SubNumber) == subNumber {
				exitingNodeRun = &nrs[i]
				break
			}
		}
		// If the hookrun is at status terminated, let's trigger outgoing children
		if exitingNodeRun != nil && !sdk.StatusIsTerminated(exitingNodeRun.Status) {
			log.Debug("hook %d already processed", node.ID)
			return nil, false, nil
		} else if exitingNodeRun != nil && exitingNodeRun.Status != sdk.StatusStopped {
			log.Debug("hook %d is over, we have to reprocess al the things", node.ID)
			for i := range node.Triggers {
				t := &node.Triggers[i]
				log.Debug("checking trigger %+v", t)
				r1, err := processNodeTriggers(ctx, db, store, proj, wr, mapNodes, []*sdk.WorkflowNodeRun{exitingNodeRun}, node, subNumber)
				if err != nil {
					return nil, false, sdk.WrapError(err, "Unable to process outgoing hook triggers")
				}
				report.Merge(r1, nil) // nolint
			}
			return report, false, nil
		} else if exitingNodeRun != nil && exitingNodeRun.Status == sdk.StatusStopped {
			return report, false, nil
		}
	}

	//FIX: For the moment, we trigger outgoing hooks on success
	for _, p := range parentNodeRun {
		if p.Status != sdk.StatusSuccess {
			return report, false, nil
		}
	}

	srvs, err := services.GetAllByType(ctx, db, services.TypeHooks)
	if err != nil {
		return nil, false, sdk.WrapError(err, "Cannot get hooks service")
	}

	mapParams := map[string]string{}
	for _, p := range parentNodeRun {
		m := sdk.ParametersToMap(p.BuildParameters)
		sdk.ParametersMapMerge(mapParams, m)
	}

	node.OutGoingHookContext.Config[sdk.HookConfigModelName] = sdk.WorkflowNodeHookConfigValue{
		Value:        wr.Workflow.OutGoingHookModels[node.OutGoingHookContext.HookModelID].Name,
		Configurable: false,
		Type:         sdk.HookConfigTypeString,
	}
	node.OutGoingHookContext.Config[sdk.HookConfigModelType] = sdk.WorkflowNodeHookConfigValue{
		Value:        wr.Workflow.OutGoingHookModels[node.OutGoingHookContext.HookModelID].Type,
		Configurable: false,
		Type:         sdk.HookConfigTypeString,
	}

	parentsIDs := make([]int64, 0, len(parentNodeRun))
	for _, r := range parentNodeRun {
		parentsIDs = append(parentsIDs, r.ID)
	}
	var hookRun = sdk.WorkflowNodeRun{
		WorkflowRunID:    wr.ID,
		WorkflowID:       wr.Workflow.ID,
		WorkflowNodeID:   node.ID,
		WorkflowNodeName: node.Name,
		Number:           wr.Number,
		SubNumber:        int64(subNumber),
		Status:           sdk.StatusWaiting,
		Start:            time.Now(),
		LastModified:     time.Now(),
		SourceNodeRuns:   parentsIDs,
		BuildParameters:  sdk.ParametersFromMap(mapParams),
		UUID:             sdk.UUID(),
		OutgoingHook:     node.OutGoingHookContext,
	}

	if !checkCondition(wr, node.Context.Conditions, hookRun.BuildParameters) {
		log.Debug("Condition failed %d/%d %+v", wr.ID, node.ID, hookRun.BuildParameters)
		return report, false, nil
	}

	var task sdk.Task
<<<<<<< HEAD
	if _, err := services.DoJSONRequest(ctx, db, srvs, "POST", "/task/execute", hookRun, &task); err != nil {
=======
	if _, _, err := services.DoJSONRequest(ctx, srvs, "POST", "/task/execute", hookRun, &task); err != nil {
>>>>>>> d367be86
		log.Warning("outgoing hook execution failed: %v", err)
		hookRun.Status = sdk.StatusFail
	}

	if len(task.Executions) > 0 {
		hookRun.HookExecutionID = task.Executions[0].UUID
		hookRun.HookExecutionTimeStamp = task.Executions[0].Timestamp
	}

	if err := insertWorkflowNodeRun(db, &hookRun); err != nil {
		return nil, true, sdk.WrapError(err, "unable to insert run (node id : %d, node name : %s, subnumber : %d)", hookRun.WorkflowNodeID, hookRun.WorkflowNodeName, hookRun.SubNumber)
	}
	wr.LastExecution = time.Now()

	buildParameters := sdk.ParametersToMap(hookRun.BuildParameters)
	_, okID := buildParameters["cds.node.id"]
	if !okID {
		if !okID {
			sdk.AddParameter(&hookRun.BuildParameters, "cds.node.id", sdk.StringParameter, fmt.Sprintf("%d", hookRun.ID))
		}

		if err := UpdateNodeRunBuildParameters(db, hookRun.ID, hookRun.BuildParameters); err != nil {
			return nil, true, sdk.WrapError(err, "unable to update workflow node run build parameters")
		}
	}

	report.Add(hookRun)

	//Update workflow run
	if wr.WorkflowNodeRuns == nil {
		wr.WorkflowNodeRuns = make(map[int64][]sdk.WorkflowNodeRun)
	}
	if wr.WorkflowNodeRuns[node.ID] == nil {
		wr.WorkflowNodeRuns[node.ID] = make([]sdk.WorkflowNodeRun, 0)
	}
	wr.WorkflowNodeRuns[node.ID] = append(wr.WorkflowNodeRuns[node.ID], hookRun)

	sort.Slice(wr.WorkflowNodeRuns[node.ID], func(i, j int) bool {
		return wr.WorkflowNodeRuns[node.ID][i].SubNumber > wr.WorkflowNodeRuns[node.ID][j].SubNumber
	})

	wr.LastSubNumber = MaxSubNumber(wr.WorkflowNodeRuns)

	if err := UpdateWorkflowRun(ctx, db, wr); err != nil {
		return nil, true, sdk.WrapError(err, "unable to update workflow run")
	}

	return report, true, nil
}<|MERGE_RESOLUTION|>--- conflicted
+++ resolved
@@ -107,11 +107,7 @@
 	}
 
 	var task sdk.Task
-<<<<<<< HEAD
-	if _, err := services.DoJSONRequest(ctx, db, srvs, "POST", "/task/execute", hookRun, &task); err != nil {
-=======
-	if _, _, err := services.DoJSONRequest(ctx, srvs, "POST", "/task/execute", hookRun, &task); err != nil {
->>>>>>> d367be86
+	if _, _, err := services.DoJSONRequest(ctx, db, srvs, "POST", "/task/execute", hookRun, &task); err != nil {
 		log.Warning("outgoing hook execution failed: %v", err)
 		hookRun.Status = sdk.StatusFail
 	}
