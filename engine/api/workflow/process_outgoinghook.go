package workflow

import (
	"context"
	"fmt"
	"sort"
	"time"

	"github.com/go-gorp/gorp"

	"github.com/ovh/cds/engine/api/cache"
	"github.com/ovh/cds/engine/api/observability"
	"github.com/ovh/cds/engine/api/services"
	"github.com/ovh/cds/sdk"
	"github.com/ovh/cds/sdk/interpolate"
	"github.com/ovh/cds/sdk/log"
)

func processNodeOutGoingHook(ctx context.Context, db gorp.SqlExecutor, store cache.Store, proj *sdk.Project, wr *sdk.WorkflowRun, mapNodes map[int64]*sdk.Node, parentNodeRun []*sdk.WorkflowNodeRun, node *sdk.Node, subNumber int, manual *sdk.WorkflowNodeRunManual) (*ProcessorReport, bool, error) {
	ctx, end := observability.Span(ctx, "workflow.processNodeOutGoingHook")
	defer end()

	report := new(ProcessorReport)

	//Check if the WorkflowNodeOutgoingHookRun already exist with the same subnumber
	nrs, ok := wr.WorkflowNodeRuns[node.ID]
	if ok {
		var exitingNodeRun *sdk.WorkflowNodeRun
		for i := range nrs {
			if nrs[i].Number == wr.Number && int(nrs[i].SubNumber) == subNumber {
				exitingNodeRun = &nrs[i]
				break
			}
		}
		// If the hookrun is at status terminated, let's trigger outgoing children
		if exitingNodeRun != nil && !sdk.StatusIsTerminated(exitingNodeRun.Status) {
			log.Debug("hook %d already processed", node.ID)
			return nil, false, nil
		} else if exitingNodeRun != nil && exitingNodeRun.Status != sdk.StatusStopped {
			log.Debug("hook %d is over, we have to reprocess al the things", node.ID)
			r1, _, err := processWorkflowDataRun(ctx, db, store, proj, wr, nil, nil, nil)
			if err != nil {
				return nil, false, sdk.WrapError(err, "Unable to process workflow run after outgoing hooks")
			}
			report.Merge(ctx, r1, nil) // nolint
			return report, false, nil
		} else if exitingNodeRun != nil && exitingNodeRun.Status == sdk.StatusStopped {
			return report, false, nil
		}
	}

<<<<<<< HEAD
	//FIX: For the moment, we trigger outgoing hooks on success
	for _, p := range parentNodeRun {
		if p.Status != sdk.StatusSuccess {
			return report, false, nil
		}
	}

	srvs, err := services.LoadAllByType(ctx, db, services.TypeHooks)
=======
	srvs, err := services.FindByType(db, services.TypeHooks)
>>>>>>> 321883b0
	if err != nil {
		return nil, false, sdk.WrapError(err, "Cannot get hooks service")
	}

	node.OutGoingHookContext.Config[sdk.HookConfigModelName] = sdk.WorkflowNodeHookConfigValue{
		Value:        wr.Workflow.OutGoingHookModels[node.OutGoingHookContext.HookModelID].Name,
		Configurable: false,
		Type:         sdk.HookConfigTypeString,
	}
	node.OutGoingHookContext.Config[sdk.HookConfigModelType] = sdk.WorkflowNodeHookConfigValue{
		Value:        wr.Workflow.OutGoingHookModels[node.OutGoingHookContext.HookModelID].Type,
		Configurable: false,
		Type:         sdk.HookConfigTypeString,
	}

	parentsIDs := make([]int64, 0, len(parentNodeRun))
	for _, r := range parentNodeRun {
		parentsIDs = append(parentsIDs, r.ID)
	}
	var hookRun = sdk.WorkflowNodeRun{
		WorkflowRunID:    wr.ID,
		WorkflowID:       wr.Workflow.ID,
		WorkflowNodeID:   node.ID,
		WorkflowNodeName: node.Name,
		Number:           wr.Number,
		SubNumber:        int64(subNumber),
		Status:           sdk.StatusWaiting,
		Start:            time.Now(),
		LastModified:     time.Now(),
		SourceNodeRuns:   parentsIDs,
		UUID:             sdk.UUID(),
	}

	var errBP error
	hookRun.BuildParameters, errBP = computeBuildParameters(wr, &hookRun, parentNodeRun, manual)
	if errBP != nil {
		return nil, false, errBP
	}

	// PARENT BUILD PARAMETER
	if len(parentNodeRun) > 0 {
		_, next := observability.Span(ctx, "workflow.getParentParameters")
		parentsParams, errPP := getParentParameters(wr, parentNodeRun)
		next()
		if errPP != nil {
			return nil, false, sdk.WrapError(errPP, "processNode> getParentParameters failed")
		}
		mapBuildParams := sdk.ParametersToMap(hookRun.BuildParameters)
		mapParentParams := sdk.ParametersToMap(parentsParams)
		hookRun.BuildParameters = sdk.ParametersFromMap(sdk.ParametersMapMerge(mapBuildParams, mapParentParams))
	}

	if node.OutGoingHookContext != nil {
		hookRun.OutgoingHook = &sdk.NodeOutGoingHook{
			HookModelName: node.OutGoingHookContext.HookModelName,
			HookModelID:   node.OutGoingHookContext.HookModelID,
			NodeID:        node.OutGoingHookContext.NodeID,
			ID:            node.OutGoingHookContext.ID,
			Config:        make(map[string]sdk.WorkflowNodeHookConfigValue, len(node.OutGoingHookContext.Config)),
		}
		for k, v := range node.OutGoingHookContext.Config {
			// If payload run interpolate
			if k == sdk.Payload {
				result, err := interpolate.Do(v.Value, sdk.ParametersToMap(hookRun.BuildParameters))
				if err != nil {
					return nil, true, sdk.WrapError(err, "unable to interpolate payload %s", v.Value)
				}
				v.Value = result
			}
			hookRun.OutgoingHook.Config[k] = v
		}
	}

	if !checkCondition(ctx, wr, node.Context.Conditions, hookRun.BuildParameters) {
		log.Debug("Condition failed on processNodeOutGoingHook %d/%d %+v", wr.ID, node.ID, hookRun.BuildParameters)
		return report, false, nil
	}

	var task sdk.Task
	if _, _, err := services.DoJSONRequest(ctx, db, srvs, "POST", "/task/execute", hookRun, &task); err != nil {
		log.Warning(ctx, "outgoing hook execution failed: %v", err)
		hookRun.Status = sdk.StatusFail
	}

	if len(task.Executions) > 0 {
		hookRun.HookExecutionID = task.Executions[0].UUID
		hookRun.HookExecutionTimeStamp = task.Executions[0].Timestamp
	}

	if err := insertWorkflowNodeRun(db, &hookRun); err != nil {
		return nil, true, sdk.WrapError(err, "unable to insert run (node id : %d, node name : %s, subnumber : %d)", hookRun.WorkflowNodeID, hookRun.WorkflowNodeName, hookRun.SubNumber)
	}
	wr.LastExecution = time.Now()

	buildParameters := sdk.ParametersToMap(hookRun.BuildParameters)
	_, okID := buildParameters["cds.node.id"]
	if !okID {
		if !okID {
			sdk.AddParameter(&hookRun.BuildParameters, "cds.node.id", sdk.StringParameter, fmt.Sprintf("%d", hookRun.ID))
		}
	}

	if err := UpdateNodeRunBuildParameters(db, hookRun.ID, hookRun.BuildParameters); err != nil {
		return nil, false, sdk.WrapError(err, "unable to update workflow node run build parameters")
	}

	report.Add(ctx, hookRun)

	//Update workflow run
	if wr.WorkflowNodeRuns == nil {
		wr.WorkflowNodeRuns = make(map[int64][]sdk.WorkflowNodeRun)
	}
	if wr.WorkflowNodeRuns[node.ID] == nil {
		wr.WorkflowNodeRuns[node.ID] = make([]sdk.WorkflowNodeRun, 0)
	}
	wr.WorkflowNodeRuns[node.ID] = append(wr.WorkflowNodeRuns[node.ID], hookRun)

	sort.Slice(wr.WorkflowNodeRuns[node.ID], func(i, j int) bool {
		return wr.WorkflowNodeRuns[node.ID][i].SubNumber > wr.WorkflowNodeRuns[node.ID][j].SubNumber
	})

	wr.LastSubNumber = MaxSubNumber(wr.WorkflowNodeRuns)

	if err := UpdateWorkflowRun(ctx, db, wr); err != nil {
		return nil, true, sdk.WrapError(err, "unable to update workflow run")
	}

	return report, true, nil
}<|MERGE_RESOLUTION|>--- conflicted
+++ resolved
@@ -49,18 +49,7 @@
 		}
 	}
 
-<<<<<<< HEAD
-	//FIX: For the moment, we trigger outgoing hooks on success
-	for _, p := range parentNodeRun {
-		if p.Status != sdk.StatusSuccess {
-			return report, false, nil
-		}
-	}
-
 	srvs, err := services.LoadAllByType(ctx, db, services.TypeHooks)
-=======
-	srvs, err := services.FindByType(db, services.TypeHooks)
->>>>>>> 321883b0
 	if err != nil {
 		return nil, false, sdk.WrapError(err, "Cannot get hooks service")
 	}
