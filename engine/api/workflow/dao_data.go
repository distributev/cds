--- conflicted
+++ resolved
@@ -10,11 +10,7 @@
 
 // CountPipeline Count the number of workflow that use the given pipeline
 func CountPipeline(db gorp.SqlExecutor, pipelineID int64) (bool, error) {
-<<<<<<< HEAD
-	query := `SELECT count(1) FROM w_node WHERE pipeline_id= $1`
-=======
 	query := `SELECT count(1) FROM w_node_context WHERE pipeline_id= $1`
->>>>>>> 4beb89d1
 	nbWorkfow := -1
 	err := db.QueryRow(query, pipelineID).Scan(&nbWorkfow)
 	return nbWorkfow != 0, err
