--- conflicted
+++ resolved
@@ -18,11 +18,7 @@
 )
 
 // Export a workflow
-<<<<<<< HEAD
-func Export(ctx context.Context, db gorp.SqlExecutor, cache cache.Store, proj *sdk.Project, name string, f exportentities.Format, w io.Writer, opts exportentities.Options) (int, error) {
-=======
-func Export(ctx context.Context, db gorp.SqlExecutor, cache cache.Store, proj sdk.Project, name string, f exportentities.Format, w io.Writer, opts ...exportentities.WorkflowOptions) (int, error) {
->>>>>>> 7555bf9b
+func Export(ctx context.Context, db gorp.SqlExecutor, cache cache.Store, proj sdk.Project, name string, f exportentities.Format, w io.Writer, opts exportentities.Options) (int, error) {
 	ctx, end := observability.Span(ctx, "workflow.Export")
 	defer end()
 
@@ -55,13 +51,9 @@
 }
 
 // Pull a workflow with all it dependencies; it writes a tar buffer in the writer
-<<<<<<< HEAD
-func Pull(ctx context.Context, db gorp.SqlExecutor, cache cache.Store, proj *sdk.Project, name string, f exportentities.Format,
+func Pull(ctx context.Context, db gorp.SqlExecutor, cache cache.Store, proj sdk.Project, name string, f exportentities.Format,
 	encryptFunc sdk.EncryptFunc, opts exportentities.Options) (exportentities.WorkflowPulled, error) {
-=======
-func Pull(ctx context.Context, db gorp.SqlExecutor, cache cache.Store, proj sdk.Project, name string, f exportentities.Format,
-	encryptFunc sdk.EncryptFunc, opts ...exportentities.WorkflowOptions) (exportentities.WorkflowPulled, error) {
->>>>>>> 7555bf9b
+
 	ctx, end := observability.Span(ctx, "workflow.Pull")
 	defer end()
 
