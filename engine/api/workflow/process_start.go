--- conflicted
+++ resolved
@@ -121,11 +121,7 @@
 				break
 			}
 
-<<<<<<< HEAD
-			if !sdk.StatusIsTerminated(nodeRun.Status) || nodeRun.Status == sdk.StatusNeverBuilt || nodeRun.Status == sdk.StatusStopped {
-=======
-			if !sdk.StatusIsTerminated(nodeRun.Status) || nodeRun.Status == sdk.StatusFail.String() || nodeRun.Status == sdk.StatusNeverBuilt.String() || nodeRun.Status == sdk.StatusStopped.String() {
->>>>>>> 81df2408
+			if !sdk.StatusIsTerminated(nodeRun.Status) || nodeRun.Status == sdk.StatusFail || nodeRun.Status == sdk.StatusNeverBuilt || nodeRun.Status == sdk.StatusStopped {
 				ok = false
 				break
 			}
