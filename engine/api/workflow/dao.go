package workflow

import (
	"archive/tar"
	"context"
	"database/sql"
	"encoding/json"
	"fmt"
	"net/url"
	"strconv"
	"strings"
	"time"

	"github.com/go-gorp/gorp"

	"github.com/ovh/cds/engine/api/application"
	"github.com/ovh/cds/engine/api/cache"
	"github.com/ovh/cds/engine/api/database/gorpmapping"
	"github.com/ovh/cds/engine/api/environment"
	"github.com/ovh/cds/engine/api/group"
	"github.com/ovh/cds/engine/api/keys"
	"github.com/ovh/cds/engine/api/observability"
	"github.com/ovh/cds/engine/api/permission"
	"github.com/ovh/cds/engine/api/pipeline"
	"github.com/ovh/cds/sdk"
	"github.com/ovh/cds/sdk/log"
)

// GetAllByIDs returns all workflows by ids.
func GetAllByIDs(db gorp.SqlExecutor, ids []int64) ([]sdk.Workflow, error) {
	ws := []sdk.Workflow{}

	if _, err := db.Select(&ws,
		`SELECT id, name FROM workflow WHERE id = ANY(string_to_array($1, ',')::int[])`,
		gorpmapping.IDsToQueryString(ids),
	); err != nil {
		return nil, sdk.WrapError(err, "Cannot get workflows")
	}

	return ws, nil
}

// LoadOptions custom option for loading workflow
type LoadOptions struct {
	DeepPipeline          bool
	Base64Keys            bool
	OnlyRootNode          bool
	WithFavorites         bool
	WithLabels            bool
	WithIcon              bool
	WithAsCodeUpdateEvent bool
}

// UpdateOptions is option to parse a workflow
type UpdateOptions struct {
	DisableHookManagement bool
	OldWorkflow           *sdk.Workflow
}

// CountVarInWorkflowData represents the result of CountVariableInWorkflow function
type CountVarInWorkflowData struct {
	WorkflowName string `db:"workflow_name"`
	NodeName     string `db:"node_name"`
}

// Exists checks if a workflow exists
func Exists(db gorp.SqlExecutor, key string, name string) (bool, error) {
	query := `
		select count(1)
		from workflow
		join project on project.id = workflow.project_id
		where project.projectkey = $1
		and workflow.name = $2`
	count, err := db.SelectInt(query, key, name)
	if err != nil {
		return false, sdk.WithStack(err)
	}
	return count > 0, nil
}

// CountVariableInWorkflow counts how many time the given variable is used on all workflows of the given project
func CountVariableInWorkflow(db gorp.SqlExecutor, projectKey string, varName string) ([]CountVarInWorkflowData, error) {
	query := `
		SELECT DISTINCT workflow.name as workflow_name, w_node.name as node_name
		FROM workflow
		JOIN project ON project.id = workflow.project_id
		JOIN w_node ON w_node.workflow_id = workflow.id
		JOIN w_node_context ON w_node_context.node_id = w_node.id
		WHERE project.projectkey = $1
		AND (
			w_node_context.default_pipeline_parameters::TEXT LIKE $2
			OR
			w_node_context.default_payload::TEXT LIKE $2
		);
	`
	var datas []CountVarInWorkflowData
	if _, err := db.Select(&datas, query, projectKey, fmt.Sprintf("%%%s%%", varName)); err != nil {
		return nil, sdk.WrapError(err, "Unable to count var in workflow")
	}
	return datas, nil
}

// UpdateIcon update the icon of a workflow
func UpdateIcon(db gorp.SqlExecutor, workflowID int64, icon string) error {
	if _, err := db.Exec("update workflow set icon = $1 where id = $2", icon, workflowID); err != nil {
		return sdk.WrapError(err, "cannot update workflow icon for workflow id %d", workflowID)
	}

	return nil
}

// UpdateMetadata update the metadata of a workflow
func UpdateMetadata(db gorp.SqlExecutor, workflowID int64, metadata sdk.Metadata) error {
	b, err := json.Marshal(metadata)
	if err != nil {
		return sdk.WithStack(err)
	}
	if _, err := db.Exec("update workflow set metadata = $1 where id = $2", b, workflowID); err != nil {
		return sdk.WithStack(err)
	}

	return nil
}

// updateFromRepository update the from_repository of a workflow
func updateFromRepository(db gorp.SqlExecutor, workflowID int64, fromRepository string) error {
	if _, err := db.Exec("UPDATE workflow SET from_repository = $1, last_modified = current_timestamp WHERE id = $2", fromRepository, workflowID); err != nil {
		return sdk.WithStack(err)
	}

	return nil
}

// PreInsert is a db hook
func (w *Workflow) PreInsert(db gorp.SqlExecutor) error {
	return w.PreUpdate(db)
}

// PostInsert is a db hook
func (w *Workflow) PostInsert(db gorp.SqlExecutor) error {
	return w.PostUpdate(db)
}

// PostGet is a db hook
func (w *Workflow) PostGet(db gorp.SqlExecutor) error {
	var res = struct {
		Metadata     sql.NullString `db:"metadata"`
		PurgeTags    sql.NullString `db:"purge_tags"`
		WorkflowData sql.NullString `db:"workflow_data"`
	}{}

	if err := db.SelectOne(&res, "SELECT metadata, purge_tags, workflow_data FROM workflow WHERE id = $1", w.ID); err != nil {
		return sdk.WrapError(err, "PostGet> Unable to load marshalled workflow")
	}

	metadata := sdk.Metadata{}
	if err := gorpmapping.JSONNullString(res.Metadata, &metadata); err != nil {
		return err
	}
	w.Metadata = metadata

	purgeTags := []string{}
	if err := gorpmapping.JSONNullString(res.PurgeTags, &purgeTags); err != nil {
		return err
	}
	w.PurgeTags = purgeTags

	data := &sdk.WorkflowData{}
	if err := gorpmapping.JSONNullString(res.WorkflowData, data); err != nil {
		return sdk.WrapError(err, "Unable to unmarshall workflow data")
	}
	if data.Node.ID != 0 {
		w.WorkflowData = data
	}

	nodes := w.WorkflowData.Array()
	for i := range nodes {
		var err error
		nodes[i].Groups, err = group.LoadGroupsByNode(db, nodes[i].ID)
		if err != nil {
			return sdk.WrapError(err, "cannot load node groups")
		}
	}

	return nil
}

// PreUpdate is a db hook
func (w *Workflow) PreUpdate(db gorp.SqlExecutor) error {
	if w.FromRepository != "" && strings.HasPrefix(w.FromRepository, "http") {
		fromRepoURL, err := url.Parse(w.FromRepository)
		if err != nil {
			return sdk.WrapError(err, "Cannot parse url %s", w.FromRepository)
		}
		fromRepoURL.User = nil
		w.FromRepository = fromRepoURL.String()
	}

	return nil
}

// PostUpdate is a db hook
func (w *Workflow) PostUpdate(db gorp.SqlExecutor) error {
	if err := UpdateMetadata(db, w.ID, w.Metadata); err != nil {
		return err
	}

	pt, errPt := json.Marshal(w.PurgeTags)
	if errPt != nil {
		return errPt
	}

	data, errD := gorpmapping.JSONToNullString(w.WorkflowData)
	if errD != nil {
		return sdk.WrapError(errD, "Workflow.PostUpdate> Unable to marshall workflow data")
	}
	if _, err := db.Exec("update workflow set purge_tags = $1, workflow_data = $3 where id = $2", pt, w.ID, data); err != nil {
		return err
	}

	return nil
}

// LoadAll loads all workflows for a project. All users in a project can list all workflows in a project
func LoadAll(db gorp.SqlExecutor, projectKey string) ([]sdk.Workflow, error) {
	res := []sdk.Workflow{}
	dbRes := []Workflow{}

	query := `
		select workflow.*
		from workflow
		join project on project.id = workflow.project_id
		where project.projectkey = $1
		and workflow.to_delete = false
		order by workflow.name asc`

	if _, err := db.Select(&dbRes, query, projectKey); err != nil {
		if err == sql.ErrNoRows {
			return nil, sdk.ErrWorkflowNotFound
		}
		return nil, sdk.WrapError(err, "Unable to load workflows project %s", projectKey)
	}

	for _, w := range dbRes {
		w.ProjectKey = projectKey
		if err := w.PostGet(db); err != nil {
			return nil, sdk.WrapError(err, "Unable to execute post get")
		}
		res = append(res, sdk.Workflow(w))
	}

	return res, nil
}

// LoadAllNames loads all workflow names for a project.
func LoadAllNames(db gorp.SqlExecutor, projID int64) (sdk.IDNames, error) {
	query := `
		SELECT workflow.name, workflow.id, workflow.description, workflow.icon
		FROM workflow
		WHERE workflow.project_id = $1
		AND workflow.to_delete = false
		ORDER BY workflow.name ASC`

	var res sdk.IDNames
	if _, err := db.Select(&res, query, projID); err != nil {
		if err == sql.ErrNoRows {
			return res, nil
		}
		return nil, sdk.WrapError(err, "Unable to load workflows with project %d", projID)
	}
	for i := range res {
		var err error
		res[i].Labels, err = Labels(db, res[i].ID)
		if err != nil {
			return res, sdk.WrapError(err, "cannot load labels for workflow %s", res[i].Name)
		}
	}

	return res, nil
}

// Load loads a workflow for a given user (ie. checking permissions)
func Load(ctx context.Context, db gorp.SqlExecutor, store cache.Store, proj *sdk.Project, name string, u sdk.GroupMember, opts LoadOptions) (*sdk.Workflow, error) {
	ctx, end := observability.Span(ctx, "workflow.Load",
		observability.Tag(observability.TagWorkflow, name),
		observability.Tag(observability.TagProjectKey, proj.Key),
		observability.Tag("with_pipeline", opts.DeepPipeline),
		observability.Tag("only_root", opts.OnlyRootNode),
		observability.Tag("with_base64_keys", opts.Base64Keys),
	)
	defer end()

	var icon string
	if opts.WithIcon {
		icon = "workflow.icon,"
	}
	query := fmt.Sprintf(`
		select workflow.id,
		workflow.project_id,
		workflow.name,
		workflow.description,
		%s
		workflow.last_modified,
		workflow.root_node_id,
		workflow.metadata,
		workflow.history_length,
		workflow.purge_tags,
		workflow.from_repository,
		workflow.derived_from_workflow_id,
		workflow.derived_from_workflow_name,
		workflow.derivation_branch,
		workflow.to_delete
		from workflow
		join project on project.id = workflow.project_id
		where project.projectkey = $1
		and workflow.name = $2`, icon)
	res, err := load(ctx, db, store, proj, opts, u, query, proj.Key, name)
	if err != nil {
		return nil, sdk.WrapError(err, "Unable to load workflow %s in project %s", name, proj.Key)
	}
	res.ProjectKey = proj.Key

	if err := IsValid(ctx, store, db, res, proj, u); err != nil {
		return nil, sdk.WrapError(err, "Unable to valid workflow")
	}

	return res, nil
}

// LoadWorkflowIDsWithNotifications loads workflow id of workflow with notifications
func LoadWorkflowIDsWithNotifications(db gorp.SqlExecutor) ([]int64, error) {
	query := `
    SELECT id from WORKFLOW
    WHERE id IN (SELECT workflow_id FROM workflow_notification)`
	var ids []int64
	_, err := db.Select(&ids, query)
	return ids, sdk.WrapError(err, "unable to select workflow with notification")
}

func LoadAndLock(db gorp.SqlExecutor, id int64, store cache.Store, proj *sdk.Project, opts LoadOptions, u sdk.GroupMember) (*sdk.Workflow, error) {
	query := `
		select *
		from workflow
		where id = $1 FOR UPDATE SKIP LOCKED`
	res, err := load(context.TODO(), db, store, proj, opts, u, query, id)
	if err != nil {
		if err == sdk.ErrWorkflowNotFound {
			err = sdk.ErrLocked
		}
		return nil, sdk.WithStack(err)
	}
	return res, nil
}

// LoadByID loads a workflow for a given user (ie. checking permissions)
func LoadByID(db gorp.SqlExecutor, store cache.Store, proj *sdk.Project, id int64, u sdk.GroupMember, opts LoadOptions) (*sdk.Workflow, error) {
	query := `
		select *
		from workflow
		where id = $1`
	res, err := load(context.TODO(), db, store, proj, opts, u, query, id)
	if err != nil {
		return nil, sdk.WrapError(err, "Unable to load workflow %d", id)
	}

	if err := IsValid(context.TODO(), store, db, res, proj, u); err != nil {
		return nil, sdk.WrapError(err, "Unable to valid workflow")
	}
	return res, nil
}

// LoadByPipelineName loads a workflow for a given project key and pipeline name (ie. checking permissions)
func LoadByPipelineName(db gorp.SqlExecutor, projectKey string, pipName string) ([]sdk.Workflow, error) {
	dbRes := []Workflow{}
	query := `
		select distinct workflow.*
		from workflow
		join project on project.id = workflow.project_id
		join workflow_node on workflow_node.workflow_id = workflow.id
		join pipeline on pipeline.id = workflow_node.pipeline_id
		where project.projectkey = $1 and pipeline.name = $2
		and workflow.to_delete = false
		order by workflow.name asc`

	if _, err := db.Select(&dbRes, query, projectKey, pipName); err != nil {
		if err == sql.ErrNoRows {
			return []sdk.Workflow{}, nil
		}
		return nil, sdk.WrapError(err, "Unable to load workflows for project %s and pipeline %s", projectKey, pipName)
	}

	res := make([]sdk.Workflow, len(dbRes))
	for i, w := range dbRes {
		w.ProjectKey = projectKey
		res[i] = sdk.Workflow(w)
	}

	return res, nil
}

// LoadByApplicationName loads a workflow for a given project key and application name (ie. checking permissions)
func LoadByApplicationName(db gorp.SqlExecutor, projectKey string, appName string) ([]sdk.Workflow, error) {
	dbRes := []Workflow{}
	query := `
		select distinct workflow.*
		from workflow
		join project on project.id = workflow.project_id
		join workflow_node on workflow_node.workflow_id = workflow.id
		join workflow_node_context on workflow_node_context.workflow_node_id = workflow_node.id
		join application on workflow_node_context.application_id = application.id
		where project.projectkey = $1 and application.name = $2
		and workflow.to_delete = false
		order by workflow.name asc`

	if _, err := db.Select(&dbRes, query, projectKey, appName); err != nil {
		if err == sql.ErrNoRows {
			return []sdk.Workflow{}, nil
		}
		return nil, sdk.WrapError(err, "Unable to load workflows for project %s and application %s", projectKey, appName)
	}

	res := make([]sdk.Workflow, len(dbRes))
	for i, w := range dbRes {
		w.ProjectKey = projectKey
		res[i] = sdk.Workflow(w)
	}

	return res, nil
}

// LoadByEnvName loads a workflow for a given project key and environment name (ie. checking permissions)
func LoadByEnvName(db gorp.SqlExecutor, projectKey string, envName string) ([]sdk.Workflow, error) {
	dbRes := []Workflow{}
	query := `
		select distinct workflow.*
		from workflow
		join project on project.id = workflow.project_id
		join workflow_node on workflow_node.workflow_id = workflow.id
		join workflow_node_context on workflow_node_context.workflow_node_id = workflow_node.id
		join environment on workflow_node_context.environment_id = environment.id
		where project.projectkey = $1 and environment.name = $2
		and workflow.to_delete = false
		order by workflow.name asc`

	if _, err := db.Select(&dbRes, query, projectKey, envName); err != nil {
		if err == sql.ErrNoRows {
			return []sdk.Workflow{}, nil
		}
		return nil, sdk.WrapError(err, "Unable to load workflows for project %s and environment %s", projectKey, envName)
	}

	res := make([]sdk.Workflow, len(dbRes))
	for i, w := range dbRes {
		w.ProjectKey = projectKey
		res[i] = sdk.Workflow(w)
	}

	return res, nil
}

// LoadByWorkflowTemplateID load all workflows linked to a workflow template but without loading workflow details
func LoadByWorkflowTemplateID(ctx context.Context, db gorp.SqlExecutor, templateID int64, u sdk.GroupMember) ([]sdk.Workflow, error) {
	var dbRes []Workflow
	query := `
	SELECT workflow.*
		FROM workflow
			JOIN workflow_template_instance ON workflow_template_instance.workflow_id = workflow.id
		WHERE workflow_template_instance.workflow_template_id = $1 AND workflow.to_delete = false
	`
	args := []interface{}{templateID}

	if !u.Admin() {
		query = `
			SELECT workflow.*
				FROM workflow
					JOIN workflow_template_instance ON workflow_template_instance.workflow_id = workflow.id
					JOIN project ON workflow.project_id = project.id
				WHERE workflow_template_instance.workflow_template_id = $1
				AND workflow.to_delete = false
				AND project.id IN (
					SELECT project_group.project_id
						FROM project_group
					WHERE
						project_group.group_id = ANY(string_to_array($2, ',')::int[])
						OR
						$3 = ANY(string_to_array($2, ',')::int[])
				)
			`
		args = append(args, gorpmapping.IDsToQueryString(sdk.GroupsToIDs(u.GetGroups())), group.SharedInfraGroup.ID)
	}

	if _, err := db.Select(&dbRes, query, args...); err != nil {
		if err == sql.ErrNoRows {
			return nil, nil
		}
		return nil, err
	}

	workflows := make([]sdk.Workflow, len(dbRes))
	for i, wf := range dbRes {
		var err error
		wf.ProjectKey, err = db.SelectStr("SELECT projectkey FROM project WHERE id = $1", wf.ProjectID)
		if err != nil {
			return nil, sdk.WrapError(err, "cannot load project key for workflow %s and project_id %d", wf.Name, wf.ProjectID)
		}
		workflows[i] = sdk.Workflow(wf)
	}

	return workflows, nil
}

func load(ctx context.Context, db gorp.SqlExecutor, store cache.Store, proj *sdk.Project, opts LoadOptions, u sdk.GroupMember, query string, args ...interface{}) (*sdk.Workflow, error) {
	t0 := time.Now()
	dbRes := Workflow{}

	_, next := observability.Span(ctx, "workflow.load.selectOne")
	if err := db.SelectOne(&dbRes, query, args...); err != nil {
		if err == sql.ErrNoRows {
			return nil, sdk.ErrWorkflowNotFound
		}
		return nil, sdk.WrapError(err, "Unable to load workflow")
	}
	next()

	res := sdk.Workflow(dbRes)
	if proj.Key == "" {
		res.ProjectKey, _ = db.SelectStr("select projectkey from project where id = $1", res.ProjectID)
	} else {
		res.ProjectKey = proj.Key
	}

	if u != nil {
		res.Permission = permission.WorkflowPermission(res.ProjectKey, res.Name, u)
	}

	// Load groups
	_, next = observability.Span(ctx, "workflow.load.loadWorkflowGroups")
	gps, err := group.LoadWorkflowGroups(db, res.ID)
	if err != nil {
		return nil, sdk.WrapError(err, "Unable to load workflow groups")
	}
	res.Groups = gps
	next()

	res.Pipelines = map[int64]sdk.Pipeline{}
	res.Applications = map[int64]sdk.Application{}
	res.Environments = map[int64]sdk.Environment{}
	res.HookModels = map[int64]sdk.WorkflowHookModel{}
	res.OutGoingHookModels = map[int64]sdk.WorkflowHookModel{}

	if opts.WithFavorites {
		_, next = observability.Span(ctx, "workflow.load.loadFavorite")
		fav, errF := loadFavorite(db, &res, u)
		next()

		if errF != nil {
			return nil, sdk.WrapError(errF, "Load> unable to load favorite")
		}
		res.Favorite = fav
	}

	if opts.WithLabels {
		_, next = observability.Span(ctx, "workflow.load.Labels")
		labels, errL := Labels(db, res.ID)
		next()

		if errL != nil {
			return nil, sdk.WrapError(errL, "Load> unable to load labels")
		}
		res.Labels = labels
	}

	if opts.WithAsCodeUpdateEvent {
		_, next = observability.Span(ctx, "workflow.load.AddCodeUpdateEvents")
		asCodeEvents, errAS := LoadAsCodeEvent(db, res.ID)
		next()

		if errAS != nil {
			return nil, sdk.WrapError(errAS, "Load> unable to load as code update events")
		}
		res.AsCodeEvent = asCodeEvents
	}

	_, next = observability.Span(ctx, "workflow.load.loadNotifications")
	notifs, errN := loadNotifications(db, &res)
	next()

	if errN != nil {
		return nil, sdk.WrapError(errN, "Load> Unable to load workflow notification")
	}
	res.Notifications = notifs

	delta := time.Since(t0).Seconds()

	log.Debug("Load> Load workflow (%s/%s)%d took %.3f seconds", res.ProjectKey, res.Name, res.ID, delta)
	w := &res
	return w, nil
}

<<<<<<< HEAD
func loadWorkflowRoot(ctx context.Context, db gorp.SqlExecutor, store cache.Store, proj *sdk.Project, w *sdk.Workflow, u sdk.GroupMember, opts LoadOptions) error {
	var err error
	w.Root, err = loadNode(ctx, db, store, proj, w, w.RootID, u, opts)
	if err != nil {
		if sdk.ErrorIs(err, sdk.ErrWorkflowNodeNotFound) {
			log.Debug("Load> Unable to load root %d for workflow %d", w.RootID, w.ID)
			return nil
		}
		return sdk.WrapError(err, "Unable to load workflow root %d", w.RootID)
	}
	return nil
}

func loadFavorite(db gorp.SqlExecutor, w *sdk.Workflow, u sdk.GroupMember) (bool, error) {
=======
func loadFavorite(db gorp.SqlExecutor, w *sdk.Workflow, u *sdk.User) (bool, error) {
>>>>>>> 5eddc0fc
	count, err := db.SelectInt("SELECT COUNT(1) FROM workflow_favorite WHERE user_id = $1 AND workflow_id = $2", u.ID, w.ID)
	if err != nil {
		return false, sdk.WithStack(err)
	}
	return count > 0, nil
}

// Insert inserts a new workflow
func Insert(db gorp.SqlExecutor, store cache.Store, w *sdk.Workflow, p *sdk.Project, u sdk.GroupMember) error {
	if err := IsValid(context.TODO(), store, db, w, p, u); err != nil {
		return sdk.WrapError(err, "Unable to validate workflow")
	}

	if w.WorkflowData.Node.Context != nil && w.WorkflowData.Node.Context.ApplicationID != 0 {
		var err error
		if w.WorkflowData.Node.Context.DefaultPayload, err = DefaultPayload(context.TODO(), db, store, p, w); err != nil {
			log.Warning("postWorkflowHandler> Cannot set default payload : %v", err)
		}
	}

	if w.HistoryLength == 0 {
		w.HistoryLength = sdk.DefaultHistoryLength
	}

	w.LastModified = time.Now()
	if err := db.QueryRow("INSERT INTO workflow (name, description, icon, project_id, history_length, from_repository) VALUES ($1, $2, $3, $4, $5, $6) RETURNING id", w.Name, w.Description, w.Icon, w.ProjectID, w.HistoryLength, w.FromRepository).Scan(&w.ID); err != nil {
		return sdk.WrapError(err, "Unable to insert workflow %s/%s", w.ProjectKey, w.Name)
	}

	dbw := Workflow(*w)
	if err := dbw.PostInsert(db); err != nil {
		return sdk.WrapError(err, "Cannot post insert hook")
	}

	if len(w.Groups) > 0 {
		for i := range w.Groups {
			if w.Groups[i].Group.ID != 0 {
				continue
			}
			g, err := group.LoadGroup(db, w.Groups[i].Group.Name)
			if err != nil {
				return sdk.WrapError(err, "Unable to load group %s", w.Groups[i].Group.Name)
			}
			w.Groups[i].Group = *g
		}
		if err := group.UpsertAllWorkflowGroups(db, w, w.Groups); err != nil {
			return sdk.WrapError(err, "Unable to update workflow")
		}
	} else {
		for _, gp := range p.ProjectGroups {
			if err := group.AddWorkflowGroup(db, w, gp); err != nil {
				return sdk.WrapError(err, "Cannot add group %s", gp.Group.Name)
			}
		}
	}

	if w.WorkflowData.Node.IsLinkedToRepo(w) {
		if w.Metadata == nil {
			w.Metadata = sdk.Metadata{}
		}
		if w.Metadata["default_tags"] == "" {
			w.Metadata["default_tags"] = "git.branch,git.author"
		} else {
			if !strings.Contains(w.Metadata["default_tags"], "git.branch") {
				w.Metadata["default_tags"] = "git.branch," + w.Metadata["default_tags"]
			}
			if !strings.Contains(w.Metadata["default_tags"], "git.author") {
				w.Metadata["default_tags"] = "git.author," + w.Metadata["default_tags"]
			}
		}

		if err := UpdateMetadata(db, w.ID, w.Metadata); err != nil {
			return err
		}
	}

	// Manage new hooks
	if len(w.WorkflowData.Node.Hooks) > 0 {
		if err := hookRegistration(context.TODO(), db, store, p, w, nil); err != nil {
			return err
		}
	}

	if err := InsertWorkflowData(db, w); err != nil {
		return sdk.WrapError(err, "Insert> Unable to insert Workflow Data")
	}

	// Insert notifications
	for i := range w.Notifications {
		n := &w.Notifications[i]
		if err := InsertNotification(db, w, n); err != nil {
			return sdk.WrapError(err, "Unable to insert update workflow(%d) notification (%#v)", w.ID, n)
		}
	}

	dbWorkflow := Workflow(*w)
	if err := dbWorkflow.PostUpdate(db); err != nil {
		return sdk.WrapError(err, "Insert> Unable to create workflow data")
	}

	return nil
}

func RenameNode(db gorp.SqlExecutor, w *sdk.Workflow) error {
	nodes := w.WorkflowData.Array()
	var maxJoinNumber int
	maxNumberByPipeline := map[int64]int{}
	maxNumberByHookModel := map[int64]int{}
	var maxForkNumber int

	nodesToNamed := []*sdk.Node{}
	// Search max numbers by nodes type
	for i := range nodes {
		if nodes[i].Name == "" {
			nodesToNamed = append(nodesToNamed, nodes[i])
		}

		switch nodes[i].Type {
		case sdk.NodeTypePipeline:
			if w.Pipelines == nil {
				w.Pipelines = make(map[int64]sdk.Pipeline)
			}
			_, has := w.Pipelines[nodes[i].Context.PipelineID]
			if !has {
				p, errPip := pipeline.LoadPipelineByID(context.TODO(), db, nodes[i].Context.PipelineID, true)
				if errPip != nil {
					return sdk.WrapError(errPip, "renameNode> Unable to load pipeline %d", nodes[i].Context.PipelineID)
				}
				w.Pipelines[nodes[i].Context.PipelineID] = *p
			}
		case sdk.NodeTypeOutGoingHook:
			if w.OutGoingHookModels == nil {
				w.OutGoingHookModels = make(map[int64]sdk.WorkflowHookModel)
			}
			_, has := w.OutGoingHookModels[nodes[i].OutGoingHookContext.HookModelID]
			if !has {
				m, errM := LoadOutgoingHookModelByID(db, nodes[i].OutGoingHookContext.HookModelID)
				if errM != nil {
					return sdk.WrapError(errM, "renameNode> Unable to load outgoing hook model %d", nodes[i].OutGoingHookContext.HookModelID)
				}
				w.OutGoingHookModels[nodes[i].OutGoingHookContext.HookModelID] = *m
			}
		}

		switch nodes[i].Type {
		case sdk.NodeTypePipeline:
			pip := w.Pipelines[nodes[i].Context.PipelineID]
			// Check if node is named pipName_12
			if nodes[i].Name == pip.Name || strings.HasPrefix(nodes[i].Name, pip.Name+"_") {
				var pipNumber int
				if nodes[i].Name == pip.Name {
					pipNumber = 1
				} else {
					// Retrieve Number
					current, errI := strconv.Atoi(strings.Replace(nodes[i].Name, pip.Name+"_", "", 1))
					if errI == nil {
						pipNumber = current
					}
				}
				currentMax, ok := maxNumberByPipeline[pip.ID]
				if !ok || currentMax < pipNumber {
					maxNumberByPipeline[pip.ID] = pipNumber
				}
			}
		case sdk.NodeTypeJoin:
			if nodes[i].Name == sdk.NodeTypeJoin || strings.HasPrefix(nodes[i].Name, sdk.NodeTypeJoin+"_") {
				var joinNumber int
				if nodes[i].Name == sdk.NodeTypeJoin {
					joinNumber = 1
				} else {
					// Retrieve Number
					current, errI := strconv.Atoi(strings.Replace(nodes[i].Name, sdk.NodeTypeJoin+"_", "", 1))
					if errI == nil {
						joinNumber = current
					}
				}
				if maxJoinNumber < joinNumber {
					maxJoinNumber = joinNumber
				}
			}
		case sdk.NodeTypeFork:
			if nodes[i].Name == sdk.NodeTypeFork || strings.HasPrefix(nodes[i].Name, sdk.NodeTypeFork+"_") {
				var forkNumber int
				if nodes[i].Name == sdk.NodeTypeFork {
					forkNumber = 1
				} else {
					// Retrieve Number
					current, errI := strconv.Atoi(strings.Replace(nodes[i].Name, sdk.NodeTypeFork+"_", "", 1))
					if errI == nil {
						forkNumber = current
					}
				}
				if maxForkNumber < forkNumber {
					maxForkNumber = forkNumber
				}
			}
		case sdk.NodeTypeOutGoingHook:
			model := w.OutGoingHookModels[nodes[i].OutGoingHookContext.HookModelID]
			// Check if node is named pipName_12
			if nodes[i].Name == model.Name || strings.HasPrefix(nodes[i].Name, model.Name+"_") {
				var hookNumber int
				if nodes[i].Name == model.Name {
					hookNumber = 1
				} else {
					// Retrieve Number
					current, errI := strconv.Atoi(strings.Replace(nodes[i].Name, model.Name+"_", "", 1))
					if errI == nil {
						hookNumber = current
					}
				}
				currentMax, ok := maxNumberByHookModel[model.ID]
				if !ok || currentMax < hookNumber {
					maxNumberByHookModel[model.ID] = hookNumber
				}
			}
		}

		if nodes[i].Ref == "" {
			nodes[i].Ref = nodes[i].Name
		}
	}

	// Name node
	for i := range nodesToNamed {
		switch nodesToNamed[i].Type {
		case sdk.NodeTypePipeline:
			pipID := nodesToNamed[i].Context.PipelineID
			nextNumber := maxNumberByPipeline[pipID] + 1
			if nextNumber > 1 {
				nodesToNamed[i].Name = fmt.Sprintf("%s_%d", w.Pipelines[pipID].Name, nextNumber)
			} else {
				nodesToNamed[i].Name = w.Pipelines[pipID].Name
			}
			maxNumberByPipeline[pipID] = nextNumber
		case sdk.NodeTypeJoin:
			nextNumber := maxJoinNumber + 1
			if nextNumber > 1 {
				nodesToNamed[i].Name = fmt.Sprintf("%s_%d", sdk.NodeTypeJoin, nextNumber)
			} else {
				nodesToNamed[i].Name = sdk.NodeTypeJoin
			}
			maxJoinNumber++
		case sdk.NodeTypeFork:
			nextNumber := maxForkNumber + 1
			if nextNumber > 1 {
				nodesToNamed[i].Name = fmt.Sprintf("%s_%d", sdk.NodeTypeFork, nextNumber)
			} else {
				nodesToNamed[i].Name = sdk.NodeTypeFork
			}
			maxForkNumber++
		case sdk.NodeTypeOutGoingHook:
			hookModelID := nodesToNamed[i].OutGoingHookContext.HookModelID
			nextNumber := maxNumberByHookModel[hookModelID] + 1
			if nextNumber > 1 {
				nodesToNamed[i].Name = fmt.Sprintf("%s_%d", w.OutGoingHookModels[hookModelID].Name, nextNumber)
			} else {
				nodesToNamed[i].Name = w.OutGoingHookModels[hookModelID].Name
			}
			maxNumberByHookModel[hookModelID] = nextNumber
		}
		if nodesToNamed[i].Ref == "" {
			nodesToNamed[i].Ref = nodesToNamed[i].Name
		}
	}

	return nil
}

// Update updates a workflow
<<<<<<< HEAD
func Update(ctx context.Context, db gorp.SqlExecutor, store cache.Store, w *sdk.Workflow, oldWorkflow *sdk.Workflow, p *sdk.Project, u sdk.GroupMember) error {
=======
func Update(ctx context.Context, db gorp.SqlExecutor, store cache.Store, w *sdk.Workflow, p *sdk.Project, u *sdk.User, uptOption UpdateOptions) error {
>>>>>>> 5eddc0fc
	if err := IsValid(ctx, store, db, w, p, u); err != nil {
		return err
	}

	if err := DeleteNotifications(db, w.ID); err != nil {
		return sdk.WrapError(err, "unable to delete all notifications on workflow(%d - %s)", w.ID, w.Name)
	}

	// Delete workflow data
	if err := DeleteWorkflowData(db, *w); err != nil {
		return sdk.WrapError(err, "Update> unable to delete workflow data(%d - %s)", w.ID, w.Name)
	}

	// Delete all node ID
	w.ResetIDs()

	filteredPurgeTags := []string{}
	for _, t := range w.PurgeTags {
		if t != "" {
			filteredPurgeTags = append(filteredPurgeTags, t)
		}
	}
	w.PurgeTags = filteredPurgeTags

	if w.WorkflowData.Node.Context != nil && w.WorkflowData.Node.Context.ApplicationID != 0 {
		var err error
		if w.WorkflowData.Node.Context.DefaultPayload, err = DefaultPayload(ctx, db, store, p, w); err != nil {
			log.Warning("putWorkflowHandler> Cannot set default payload : %v", err)
		}
	}

	if !uptOption.DisableHookManagement {
		if err := hookRegistration(ctx, db, store, p, w, uptOption.OldWorkflow); err != nil {
			return err
		}
		if uptOption.OldWorkflow != nil {
			hookToDelete := computeHookToDelete(w, uptOption.OldWorkflow)
			if err := hookUnregistration(ctx, db, store, p, hookToDelete); err != nil {
				return err
			}
		}

	}

	if err := InsertWorkflowData(db, w); err != nil {
		return sdk.WrapError(err, "Update> Unable to insert workflow data")
	}

	// Insert notifications
	for i := range w.Notifications {
		n := &w.Notifications[i]
		if err := InsertNotification(db, w, n); err != nil {
			return sdk.WrapError(err, "Unable to update workflow(%d) notification (%#v)", w.ID, n)
		}
	}

	w.LastModified = time.Now()
	dbw := Workflow(*w)
	if _, err := db.Update(&dbw); err != nil {
		return sdk.WrapError(err, "Unable to update workflow")
	}
	*w = sdk.Workflow(dbw)

	return nil
}

// MarkAsDelete marks a workflow to be deleted
func MarkAsDelete(db gorp.SqlExecutor, w *sdk.Workflow) error {
	if _, err := db.Exec("update workflow set to_delete = true where id = $1", w.ID); err != nil {
		return sdk.WrapError(err, "Unable to mark as delete workflow id %d", w.ID)
	}
	return nil
}

// Delete workflow
func Delete(ctx context.Context, db gorp.SqlExecutor, store cache.Store, p *sdk.Project, w *sdk.Workflow) error {
	log.Debug("Delete> deleting workflow %d", w.ID)

	// Delete all hooks
	if err := hookUnregistration(ctx, db, store, p, w.WorkflowData.GetHooks()); err != nil {
		return sdk.WrapError(err, "Unable to delete hooks from workflow")
	}

	if err := DeleteWorkflowData(db, *w); err != nil {
		return sdk.WrapError(err, "Delete> Unable to delete workflow data")
	}

	//Delete workflow
	dbw := Workflow(*w)
	if _, err := db.Delete(&dbw); err != nil {
		return sdk.WrapError(err, "Unable to delete workflow")
	}

	return nil
}

// IsValid cheks workflow validity
func IsValid(ctx context.Context, store cache.Store, db gorp.SqlExecutor, w *sdk.Workflow, proj *sdk.Project, u sdk.GroupMember) error {
	//Check project is not empty
	if w.ProjectKey == "" {
		return sdk.NewError(sdk.ErrWorkflowInvalid, fmt.Errorf("Invalid project key"))
	}

	if w.Icon != "" {
		if !strings.HasPrefix(w.Icon, sdk.IconFormat) {
			return sdk.ErrIconBadFormat
		}
		if len(w.Icon) > sdk.MaxIconSize {
			return sdk.ErrIconBadSize
		}
	}

	//Check workflow name
	rx := sdk.NamePatternRegex
	if !rx.MatchString(w.Name) {
		return sdk.NewError(sdk.ErrWorkflowInvalid, fmt.Errorf("Invalid workflow name. It should match %s", sdk.NamePattern))
	}

	//Check refs
	for _, j := range w.WorkflowData.Joins {
		if len(j.JoinContext) == 0 {
			return sdk.NewError(sdk.ErrWorkflowInvalid, fmt.Errorf("Source node references is mandatory"))
		}
	}

	if w.Pipelines == nil {
		w.Pipelines = make(map[int64]sdk.Pipeline)
	}
	if w.Applications == nil {
		w.Applications = make(map[int64]sdk.Application)
	}
	if w.Environments == nil {
		w.Environments = make(map[int64]sdk.Environment)
	}
	if w.ProjectIntegrations == nil {
		w.ProjectIntegrations = make(map[int64]sdk.ProjectIntegration)
	}
	if w.HookModels == nil {
		w.HookModels = make(map[int64]sdk.WorkflowHookModel)
	}
	if w.OutGoingHookModels == nil {
		w.OutGoingHookModels = make(map[int64]sdk.WorkflowHookModel)
	}

	if w.WorkflowData.Node.Context != nil && w.WorkflowData.Node.Context.DefaultPayload != nil {
		defaultPayload, err := w.WorkflowData.Node.Context.DefaultPayloadToMap()
		if err != nil {
			return sdk.WrapError(err, "cannot transform default payload to map")
		}
		for payloadKey := range defaultPayload {
			if strings.HasPrefix(payloadKey, "cds.") {
				return sdk.WrapError(sdk.ErrInvalidPayloadVariable, "cannot have key %s in default payload", payloadKey)
			}
		}
	}

	// Fill empty node type
	w.AssignEmptyType()
	if err := w.ValidateType(); err != nil {
		return err
	}

	nodesArray := w.WorkflowData.Array()
	for i := range nodesArray {
		n := nodesArray[i]
		if n.Context == nil {
			continue
		}

		if err := checkPipeline(ctx, db, proj, w, n); err != nil {
			return err
		}
		if err := checkApplication(store, db, proj, w, n); err != nil {
			return err
		}
		if err := checkEnvironment(db, proj, w, n); err != nil {
			return err
		}
		if err := checkProjectIntegration(proj, w, n); err != nil {
			return err
		}
		if err := checkHooks(db, w, n); err != nil {
			return err
		}
		if err := checkOutGoingHook(db, w, n); err != nil {
			return err
		}

		if n.Context.ApplicationID != 0 && n.Context.ProjectIntegrationID != 0 {
			if err := n.CheckApplicationDeploymentStrategies(proj, w); err != nil {
				return sdk.NewError(sdk.ErrWorkflowInvalid, err)
			}
		}
	}

	return nil
}

func checkOutGoingHook(db gorp.SqlExecutor, w *sdk.Workflow, n *sdk.Node) error {
	if n.OutGoingHookContext == nil {
		return nil
	}

	if n.OutGoingHookContext.HookModelID != 0 {
		hm, ok := w.OutGoingHookModels[n.OutGoingHookContext.HookModelID]
		if !ok {
			hmDB, err := LoadOutgoingHookModelByID(db, n.OutGoingHookContext.HookModelID)
			if err != nil {
				return err
			}
			hm = *hmDB
			w.OutGoingHookModels[n.OutGoingHookContext.HookModelID] = hm
		}
		n.OutGoingHookContext.HookModelName = hm.Name
		return nil
	}

	if n.OutGoingHookContext.HookModelName != "" {
		hmDB, err := LoadOutgoingHookModelByName(db, n.OutGoingHookContext.HookModelName)
		if err != nil {
			return err
		}
		w.OutGoingHookModels[hmDB.ID] = *hmDB
		n.OutGoingHookContext.HookModelID = hmDB.ID
		return nil
	}
	return nil
}

func checkHooks(db gorp.SqlExecutor, w *sdk.Workflow, n *sdk.Node) error {
	for i := range n.Hooks {
		h := &n.Hooks[i]
		if h.HookModelID != 0 {
			hm, ok := w.HookModels[h.HookModelID]
			if !ok {
				hmDB, err := LoadHookModelByID(db, h.HookModelID)
				if err != nil {
					return err
				}
				hm = *hmDB
				w.HookModels[h.HookModelID] = hm
			}
			h.HookModelName = hm.Name
		} else if h.HookModelName != "" {
			hm, err := LoadHookModelByName(db, h.HookModelName)
			if err != nil {
				return err
			}
			w.HookModels[hm.ID] = *hm
			h.HookModelID = hm.ID
		}
	}
	return nil
}

// CheckProjectIntegration checks CheckProjectIntegration data
func checkProjectIntegration(proj *sdk.Project, w *sdk.Workflow, n *sdk.Node) error {
	if n.Context.ProjectIntegrationID != 0 {
		pp, ok := w.ProjectIntegrations[n.Context.ProjectIntegrationID]
		if !ok {
			for _, pl := range proj.Integrations {
				if pl.ID == n.Context.ProjectIntegrationID {
					pp = pl
					break
				}
			}
			if pp.ID == 0 {
				return sdk.WrapError(sdk.ErrNotFound, "Integration %d not found", n.Context.ProjectIntegrationID)
			}
			w.ProjectIntegrations[n.Context.ProjectIntegrationID] = pp
		}
		n.Context.ProjectIntegrationName = pp.Name
		return nil
	}
	if n.Context.ProjectIntegrationName != "" {
		var ppProj sdk.ProjectIntegration
		for _, pl := range proj.Integrations {
			if pl.Name == n.Context.ProjectIntegrationName {
				ppProj = pl
				break
			}
		}
		if ppProj.ID == 0 {
			return sdk.WrapError(sdk.ErrNotFound, "Integration %s not found", n.Context.ProjectIntegrationName)
		}
		w.ProjectIntegrations[ppProj.ID] = ppProj
		n.Context.ProjectIntegrationID = ppProj.ID
	}
	return nil
}

// CheckEnvironment checks environment data
func checkEnvironment(db gorp.SqlExecutor, proj *sdk.Project, w *sdk.Workflow, n *sdk.Node) error {
	if n.Context.EnvironmentID != 0 {
		env, ok := w.Environments[n.Context.EnvironmentID]
		if !ok {

			// Load environment from db to get stage/jobs
			envDB, err := environment.LoadEnvironmentByID(db, n.Context.EnvironmentID)
			if err != nil {
				return sdk.WrapError(err, "unable to load environment %d", n.Context.EnvironmentID)
			}
			env = *envDB

			if env.ProjectID != proj.ID {
				return sdk.NewErrorFrom(sdk.ErrResourceNotInProject, "can not found a environment with id %d", n.Context.EnvironmentID)
			}

			w.Environments[n.Context.EnvironmentID] = env
		}
		n.Context.EnvironmentName = env.Name
		return nil
	}
	if n.Context.EnvironmentName != "" {
		envDB, err := environment.LoadEnvironmentByName(db, proj.Key, n.Context.EnvironmentName)
		if err != nil {
			return sdk.WrapError(err, "unable to load environment %s", n.Context.EnvironmentName)
		}
		w.Environments[envDB.ID] = *envDB
		n.Context.EnvironmentID = envDB.ID
	}
	return nil
}

// CheckApplication checks application data
func checkApplication(store cache.Store, db gorp.SqlExecutor, proj *sdk.Project, w *sdk.Workflow, n *sdk.Node) error {
	if n.Context.ApplicationID != 0 {
		app, ok := w.Applications[n.Context.ApplicationID]
		if !ok {
			app, errA := application.LoadByID(db, store, n.Context.ApplicationID, application.LoadOptions.WithDeploymentStrategies, application.LoadOptions.WithVariables)
			if errA != nil {
				return errA
			}
			if app.ProjectKey != proj.Key {
				return sdk.NewErrorFrom(sdk.ErrResourceNotInProject, "can not found a application with id %d", n.Context.ApplicationID)
			}

			w.Applications[n.Context.ApplicationID] = *app
		}
		n.Context.ApplicationName = app.Name
		return nil
	}
	if n.Context.ApplicationName != "" {
		appDB, err := application.LoadByName(db, store, proj.Key, n.Context.ApplicationName, application.LoadOptions.WithDeploymentStrategies, application.LoadOptions.WithVariables)
		if err != nil {
			return sdk.WrapError(err, "unable to load application %s", n.Context.ApplicationName)
		}
		w.Applications[appDB.ID] = *appDB
		n.Context.ApplicationID = appDB.ID
	}
	return nil
}

// CheckPipeline checks pipeline data
func checkPipeline(ctx context.Context, db gorp.SqlExecutor, proj *sdk.Project, w *sdk.Workflow, n *sdk.Node) error {
	if n.Context.PipelineID != 0 {
		pip, ok := w.Pipelines[n.Context.PipelineID]
		if !ok {
			// Load pipeline from db to get stage/jobs
			pipDB, err := pipeline.LoadPipelineByID(ctx, db, n.Context.PipelineID, true)
			if err != nil {
				return sdk.WrapError(err, "unable to load pipeline %d", n.Context.PipelineID)
			}
			pip = *pipDB

			if pip.ProjectKey != proj.Key {
				return sdk.NewErrorFrom(sdk.ErrResourceNotInProject, "can not found a pipeline with id %d", n.Context.PipelineID)
			}

			w.Pipelines[n.Context.PipelineID] = pip
		}
		n.Context.PipelineName = pip.Name
		return nil
	}
	if n.Context.PipelineName != "" {
		pipDB, err := pipeline.LoadPipeline(db, proj.Key, n.Context.PipelineName, true)
		if err != nil {
			return sdk.WrapError(err, "unable to load pipeline %s", n.Context.PipelineName)
		}
		w.Pipelines[pipDB.ID] = *pipDB
		n.Context.PipelineID = pipDB.ID
	}
	return nil
}

// Push push a workflow from cds files
func Push(ctx context.Context, db *gorp.DbMap, store cache.Store, proj *sdk.Project, tr *tar.Reader, opts *PushOption, u sdk.GroupMember, decryptFunc keys.DecryptFunc) ([]sdk.Message, *sdk.Workflow, error) {
	ctx, end := observability.Span(ctx, "workflow.Push")
	defer end()

	data, err := ExtractFromCDSFiles(tr)
	if err != nil {
		return nil, nil, err
	}

	var workflowExists bool
	var oldWf *sdk.Workflow

	if opts != nil && opts.OldWorkflow != nil {
		oldWf = opts.OldWorkflow
	} else {
		// load the workflow from database if exists
		workflowExists, err = Exists(db, proj.Key, data.wrkflw.Name)
		if err != nil {
			return nil, nil, sdk.WrapError(err, "Cannot check if workflow exists")
		}
		if workflowExists {
			oldWf, err = Load(ctx, db, store, proj, data.wrkflw.Name, u, LoadOptions{WithIcon: true})
			if err != nil {
				return nil, nil, sdk.WrapError(err, "Unable to load existing workflow")
			}
		}
	}

	// if a old workflow as code exists, we want to check if the new workflow is also as code on the same repository
	if oldWf != nil && oldWf.FromRepository != "" && (opts == nil || opts.FromRepository != oldWf.FromRepository) {
		return nil, nil, sdk.WithStack(sdk.ErrWorkflowAlreadyAsCode)
	}

	tx, err := db.Begin()
	if err != nil {
		return nil, nil, sdk.WrapError(err, "Unable to start tx")
	}
	defer tx.Rollback()

	allMsg := []sdk.Message{}
	for filename, app := range data.apps {
		log.Debug("Push> Parsing %s", filename)
		var fromRepo string
		if opts != nil {
			fromRepo = opts.FromRepository
		}
		appDB, msgList, err := application.ParseAndImport(tx, store, proj, &app, application.ImportOptions{Force: true, FromRepository: fromRepo}, decryptFunc, u)
		if err != nil {
			return nil, nil, sdk.ErrorWithFallback(err, sdk.ErrWrongRequest, "unable to import application %s/%s", proj.Key, app.Name)
		}
		allMsg = append(allMsg, msgList...)
		proj.SetApplication(*appDB)
		log.Debug("Push> -- %s OK", filename)
	}

	for filename, env := range data.envs {
		log.Debug("Push> Parsing %s", filename)
		var fromRepo string
		if opts != nil {
			fromRepo = opts.FromRepository
		}
		envDB, msgList, err := environment.ParseAndImport(tx, proj, &env, environment.ImportOptions{Force: true, FromRepository: fromRepo}, decryptFunc, u)
		if err != nil {
			return nil, nil, sdk.ErrorWithFallback(err, sdk.ErrWrongRequest, "unable to import environment %s/%s", proj.Key, env.Name)
		}
		allMsg = append(allMsg, msgList...)
		proj.SetEnvironment(*envDB)
		log.Debug("Push> -- %s OK", filename)
	}

	for filename, pip := range data.pips {
		log.Debug("Push> Parsing %s", filename)
		var fromRepo string
		if opts != nil {
			fromRepo = opts.FromRepository
		}
		pipDB, msgList, err := pipeline.ParseAndImport(tx, store, proj, &pip, u, pipeline.ImportOptions{Force: true, FromRepository: fromRepo})
		if err != nil {
			return nil, nil, sdk.ErrorWithFallback(err, sdk.ErrWrongRequest, "unable to import pipeline %s/%s", proj.Key, pip.Name)

		}
		allMsg = append(allMsg, msgList...)
		proj.SetPipeline(*pipDB)
		log.Debug("Push> -- %s OK", filename)
	}

	isDefaultBranch := true
	if opts != nil {
		isDefaultBranch = opts.IsDefaultBranch
	}

	// In workflow as code context, if we only have the repowebhook, we skip it
	//  because it will be automatically recreated later with the proper configuration
	if opts != nil && opts.FromRepository != "" {
		if len(data.wrkflw.Workflow) == 0 {
			if len(data.wrkflw.PipelineHooks) == 1 && data.wrkflw.PipelineHooks[0].Model == sdk.RepositoryWebHookModelName {
				data.wrkflw.PipelineHooks = nil
			}
		} else {
			for node, hooks := range data.wrkflw.Hooks {
				if len(hooks) == 1 && hooks[0].Model == sdk.RepositoryWebHookModelName {
					data.wrkflw.Hooks[node] = nil
				}
			}
		}
	}

	var importOptions = ImportOptions{
		Force: true,
	}

	if opts != nil {
		importOptions.FromRepository = opts.FromRepository
		importOptions.IsDefaultBranch = opts.IsDefaultBranch
		importOptions.FromBranch = opts.Branch
		importOptions.VCSServer = opts.VCSServer
		importOptions.RepositoryName = opts.RepositoryName
		importOptions.RepositoryStrategy = opts.RepositoryStrategy
		importOptions.HookUUID = opts.HookUUID
	}

	wf, msgList, err := ParseAndImport(ctx, tx, store, proj, oldWf, &data.wrkflw, u, importOptions)
	if err != nil {
		return nil, nil, sdk.WrapError(err, "unable to import workflow %s", data.wrkflw.Name)
	}

	// If the workflow is "as-code", it should always be linked to a git repository
	if opts != nil && opts.FromRepository != "" {
		if wf.WorkflowData.Node.Context.ApplicationID == 0 {
			return nil, nil, sdk.WithStack(sdk.ErrApplicationMandatoryOnWorkflowAsCode)
		}
		app := wf.Applications[wf.WorkflowData.Node.Context.ApplicationID]
		if app.VCSServer == "" || app.RepositoryFullname == "" {
			return nil, nil, sdk.WithStack(sdk.ErrApplicationMandatoryOnWorkflowAsCode)
		}
	}

	if wf.WorkflowData.Node.Context.ApplicationID != 0 {
		app := wf.Applications[wf.WorkflowData.Node.Context.ApplicationID]
		if err := application.Update(tx, store, &app); err != nil {
			return nil, nil, sdk.WrapError(err, "Unable to update application vcs datas")
		}
		wf.Applications[wf.WorkflowData.Node.Context.ApplicationID] = app
	}

	uptOpts := UpdateOptions{
		DisableHookManagement: !isDefaultBranch,
		OldWorkflow:           oldWf,
	}
	if err := Update(ctx, tx, store, wf, proj, u, uptOpts); err != nil {
		return nil, nil, sdk.WrapError(err, "Unable to update workflow")
	}

	allMsg = append(allMsg, msgList...)

	if !isDefaultBranch {
		_ = tx.Rollback()
		log.Debug("workflow %s rollbacked because it's not comming from the default branch", wf.Name)
	} else {
		if err := tx.Commit(); err != nil {
			return nil, nil, sdk.WrapError(err, "Cannot commit transaction")
		}
		log.Debug("workflow %s updated", wf.Name)
	}

	return allMsg, wf, nil
}

// UpdateFavorite add or delete workflow from user favorites
func UpdateFavorite(db gorp.SqlExecutor, workflowID int64, u int64, add bool) error {
	var query string
	if add {
		query = "INSERT INTO workflow_favorite (user_id, workflow_id) VALUES ($1, $2)"
	} else {
		query = "DELETE FROM workflow_favorite WHERE user_id = $1 AND workflow_id = $2"
	}

	_, err := db.Exec(query, u, workflowID)
	return sdk.WithStack(err)
}

// IsDeploymentIntegrationUsed checks if a deployment integration is used on any workflow
func IsDeploymentIntegrationUsed(db gorp.SqlExecutor, projectID int64, appID int64, pfName string) (bool, error) {
	query := `
	SELECT count(1)
	FROM workflow_node_context
	JOIN project_integration ON project_integration.id = workflow_node_context.project_integration_id
	WHERE workflow_node_context.application_id = $2
	AND project_integration.project_id = $1
	AND project_integration.name = $3
	`

	nb, err := db.SelectInt(query, projectID, appID, pfName)
	if err != nil {
		return false, sdk.WithStack(err)
	}

	return nb > 0, nil
}<|MERGE_RESOLUTION|>--- conflicted
+++ resolved
@@ -597,24 +597,7 @@
 	return w, nil
 }
 
-<<<<<<< HEAD
-func loadWorkflowRoot(ctx context.Context, db gorp.SqlExecutor, store cache.Store, proj *sdk.Project, w *sdk.Workflow, u sdk.GroupMember, opts LoadOptions) error {
-	var err error
-	w.Root, err = loadNode(ctx, db, store, proj, w, w.RootID, u, opts)
-	if err != nil {
-		if sdk.ErrorIs(err, sdk.ErrWorkflowNodeNotFound) {
-			log.Debug("Load> Unable to load root %d for workflow %d", w.RootID, w.ID)
-			return nil
-		}
-		return sdk.WrapError(err, "Unable to load workflow root %d", w.RootID)
-	}
-	return nil
-}
-
-func loadFavorite(db gorp.SqlExecutor, w *sdk.Workflow, u sdk.GroupMember) (bool, error) {
-=======
-func loadFavorite(db gorp.SqlExecutor, w *sdk.Workflow, u *sdk.User) (bool, error) {
->>>>>>> 5eddc0fc
+func loadFavorite(db gorp.SqlExecutor, w *sdk.Workflow, u *sdk.GroupMember) (bool, error) {
 	count, err := db.SelectInt("SELECT COUNT(1) FROM workflow_favorite WHERE user_id = $1 AND workflow_id = $2", u.ID, w.ID)
 	if err != nil {
 		return false, sdk.WithStack(err)
@@ -884,11 +867,7 @@
 }
 
 // Update updates a workflow
-<<<<<<< HEAD
-func Update(ctx context.Context, db gorp.SqlExecutor, store cache.Store, w *sdk.Workflow, oldWorkflow *sdk.Workflow, p *sdk.Project, u sdk.GroupMember) error {
-=======
-func Update(ctx context.Context, db gorp.SqlExecutor, store cache.Store, w *sdk.Workflow, p *sdk.Project, u *sdk.User, uptOption UpdateOptions) error {
->>>>>>> 5eddc0fc
+func Update(ctx context.Context, db gorp.SqlExecutor, store cache.Store, w *sdk.Workflow, p *sdk.Project, u sdk.GroupMember, uptOption UpdateOptions) error {
 	if err := IsValid(ctx, store, db, w, p, u); err != nil {
 		return err
 	}
