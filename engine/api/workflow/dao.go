--- conflicted
+++ resolved
@@ -1401,17 +1401,6 @@
 		wf.Applications[wf.WorkflowData.Node.Context.ApplicationID] = app
 	}
 
-<<<<<<< HEAD
-	uptOpts := UpdateOptions{
-		DisableHookManagement: !isDefaultBranch,
-		OldWorkflow:           oldWf,
-	}
-	if err := Update(ctx, tx, store, wf, proj, u, uptOpts); err != nil {
-		return nil, nil, sdk.WrapError(err, "Unable to update workflow")
-	}
-
-=======
->>>>>>> 19ce7271
 	allMsg = append(allMsg, msgList...)
 
 	if !isDefaultBranch {
