package workflow

import (
	"archive/tar"
	"context"
	"database/sql"
	"encoding/json"
	"fmt"
	"net/url"
	"strconv"
	"strings"
	"time"

	"github.com/go-gorp/gorp"

	"github.com/ovh/cds/engine/api/application"
	"github.com/ovh/cds/engine/api/cache"
	"github.com/ovh/cds/engine/api/database/gorpmapping"
	"github.com/ovh/cds/engine/api/environment"
	"github.com/ovh/cds/engine/api/event"
	"github.com/ovh/cds/engine/api/group"
	"github.com/ovh/cds/engine/api/keys"
	"github.com/ovh/cds/engine/api/observability"
	"github.com/ovh/cds/engine/api/pipeline"
	"github.com/ovh/cds/sdk"
	"github.com/ovh/cds/sdk/log"
)

// GetAllByIDs returns all workflows by ids.
func GetAllByIDs(db gorp.SqlExecutor, ids []int64) ([]sdk.Workflow, error) {
	ws := []sdk.Workflow{}

	if _, err := db.Select(&ws,
		`SELECT id, name FROM workflow WHERE id = ANY(string_to_array($1, ',')::int[])`,
		gorpmapping.IDsToQueryString(ids),
	); err != nil {
		return nil, sdk.WrapError(err, "Cannot get workflows")
	}

	return ws, nil
}

// LoadOptions custom option for loading workflow
type LoadOptions struct {
	DeepPipeline          bool
	Base64Keys            bool
	OnlyRootNode          bool
	WithLabels            bool
	WithIcon              bool
	WithAsCodeUpdateEvent bool
}

// UpdateOptions is option to parse a workflow
type UpdateOptions struct {
	DisableHookManagement bool
	OldWorkflow           *sdk.Workflow
}

// CountVarInWorkflowData represents the result of CountVariableInWorkflow function
type CountVarInWorkflowData struct {
	WorkflowName string `db:"workflow_name"`
	NodeName     string `db:"node_name"`
}

// Exists checks if a workflow exists
func Exists(db gorp.SqlExecutor, key string, name string) (bool, error) {
	query := `
		select count(1)
		from workflow
		join project on project.id = workflow.project_id
		where project.projectkey = $1
		and workflow.name = $2`
	count, err := db.SelectInt(query, key, name)
	if err != nil {
		return false, sdk.WithStack(err)
	}
	return count > 0, nil
}

// CountVariableInWorkflow counts how many time the given variable is used on all workflows of the given project
func CountVariableInWorkflow(db gorp.SqlExecutor, projectKey string, varName string) ([]CountVarInWorkflowData, error) {
	query := `
		SELECT DISTINCT workflow.name as workflow_name, w_node.name as node_name
		FROM workflow
		JOIN project ON project.id = workflow.project_id
		JOIN w_node ON w_node.workflow_id = workflow.id
		JOIN w_node_context ON w_node_context.node_id = w_node.id
		WHERE project.projectkey = $1
		AND (
			w_node_context.default_pipeline_parameters::TEXT LIKE $2
			OR
			w_node_context.default_payload::TEXT LIKE $2
		);
	`
	var datas []CountVarInWorkflowData
	if _, err := db.Select(&datas, query, projectKey, fmt.Sprintf("%%%s%%", varName)); err != nil {
		return nil, sdk.WrapError(err, "Unable to count var in workflow")
	}
	return datas, nil
}

// UpdateIcon update the icon of a workflow
func UpdateIcon(db gorp.SqlExecutor, workflowID int64, icon string) error {
	if _, err := db.Exec("update workflow set icon = $1 where id = $2", icon, workflowID); err != nil {
		return sdk.WrapError(err, "cannot update workflow icon for workflow id %d", workflowID)
	}

	return nil
}

// UpdateMetadata update the metadata of a workflow
func UpdateMetadata(db gorp.SqlExecutor, workflowID int64, metadata sdk.Metadata) error {
	b, err := json.Marshal(metadata)
	if err != nil {
		return sdk.WithStack(err)
	}
	if _, err := db.Exec("update workflow set metadata = $1 where id = $2", b, workflowID); err != nil {
		return sdk.WithStack(err)
	}

	return nil
}

// updateFromRepository update the from_repository of a workflow
func updateFromRepository(db gorp.SqlExecutor, workflowID int64, fromRepository string) error {
	if _, err := db.Exec("UPDATE workflow SET from_repository = $1, last_modified = current_timestamp WHERE id = $2", fromRepository, workflowID); err != nil {
		return sdk.WithStack(err)
	}

	return nil
}

// PreInsert is a db hook
func (w *Workflow) PreInsert(db gorp.SqlExecutor) error {
	return w.PreUpdate(db)
}

// PostInsert is a db hook
func (w *Workflow) PostInsert(db gorp.SqlExecutor) error {
	return w.PostUpdate(db)
}

// PostGet is a db hook
func (w *Workflow) PostGet(db gorp.SqlExecutor) error {
	var res = struct {
		Metadata     sql.NullString `db:"metadata"`
		PurgeTags    sql.NullString `db:"purge_tags"`
		WorkflowData sql.NullString `db:"workflow_data"`
	}{}

	if err := db.SelectOne(&res, "SELECT metadata, purge_tags, workflow_data FROM workflow WHERE id = $1", w.ID); err != nil {
		return sdk.WrapError(err, "PostGet> Unable to load marshalled workflow")
	}

	metadata := sdk.Metadata{}
	if err := gorpmapping.JSONNullString(res.Metadata, &metadata); err != nil {
		return err
	}
	w.Metadata = metadata

	purgeTags := []string{}
	if err := gorpmapping.JSONNullString(res.PurgeTags, &purgeTags); err != nil {
		return err
	}
	w.PurgeTags = purgeTags

	data := &sdk.WorkflowData{}
	if err := gorpmapping.JSONNullString(res.WorkflowData, data); err != nil {
		return sdk.WrapError(err, "Unable to unmarshall workflow data")
	}
	if data.Node.ID != 0 {
		w.WorkflowData = data
	}

	nodes := w.WorkflowData.Array()
	for i := range nodes {
		var err error
		nodes[i].Groups, err = group.LoadGroupsByNode(db, nodes[i].ID)
		if err != nil {
			return sdk.WrapError(err, "cannot load node groups")
		}
	}

	return nil
}

// PreUpdate is a db hook
func (w *Workflow) PreUpdate(db gorp.SqlExecutor) error {
	if w.FromRepository != "" && strings.HasPrefix(w.FromRepository, "http") {
		fromRepoURL, err := url.Parse(w.FromRepository)
		if err != nil {
			return sdk.WrapError(err, "Cannot parse url %s", w.FromRepository)
		}
		fromRepoURL.User = nil
		w.FromRepository = fromRepoURL.String()
	}

	return nil
}

// PostUpdate is a db hook
func (w *Workflow) PostUpdate(db gorp.SqlExecutor) error {
	if err := UpdateMetadata(db, w.ID, w.Metadata); err != nil {
		return err
	}

	pt, errPt := json.Marshal(w.PurgeTags)
	if errPt != nil {
		return errPt
	}

	data, errD := gorpmapping.JSONToNullString(w.WorkflowData)
	if errD != nil {
		return sdk.WrapError(errD, "Workflow.PostUpdate> Unable to marshall workflow data")
	}
	if _, err := db.Exec("update workflow set purge_tags = $1, workflow_data = $3 where id = $2", pt, w.ID, data); err != nil {
		return err
	}

	return nil
}

// LoadAll loads all workflows for a project. All users in a project can list all workflows in a project
func LoadAll(db gorp.SqlExecutor, projectKey string) ([]sdk.Workflow, error) {
	res := []sdk.Workflow{}
	dbRes := []Workflow{}

	query := `
		select workflow.*
		from workflow
		join project on project.id = workflow.project_id
		where project.projectkey = $1
		and workflow.to_delete = false
		order by workflow.name asc`

	if _, err := db.Select(&dbRes, query, projectKey); err != nil {
		if err == sql.ErrNoRows {
			return nil, sdk.ErrWorkflowNotFound
		}
		return nil, sdk.WrapError(err, "Unable to load workflows project %s", projectKey)
	}

	for _, w := range dbRes {
		w.ProjectKey = projectKey
		if err := w.PostGet(db); err != nil {
			return nil, sdk.WrapError(err, "Unable to execute post get")
		}
		res = append(res, sdk.Workflow(w))
	}

	return res, nil
}

// LoadAllNames loads all workflow names for a project.
func LoadAllNames(db gorp.SqlExecutor, projID int64) (sdk.IDNames, error) {
	query := `
		SELECT workflow.name, workflow.id, workflow.description, workflow.icon
		FROM workflow
		WHERE workflow.project_id = $1
		AND workflow.to_delete = false
		ORDER BY workflow.name ASC`

	var res sdk.IDNames
	if _, err := db.Select(&res, query, projID); err != nil {
		if err == sql.ErrNoRows {
			return res, nil
		}
		return nil, sdk.WrapError(err, "Unable to load workflows with project %d", projID)
	}
	for i := range res {
		var err error
		res[i].Labels, err = Labels(db, res[i].ID)
		if err != nil {
			return res, sdk.WrapError(err, "cannot load labels for workflow %s", res[i].Name)
		}
	}

	return res, nil
}

// Load loads a workflow for a given user (ie. checking permissions)
func Load(ctx context.Context, db gorp.SqlExecutor, store cache.Store, proj *sdk.Project, name string, opts LoadOptions) (*sdk.Workflow, error) {
	ctx, end := observability.Span(ctx, "workflow.Load",
		observability.Tag(observability.TagWorkflow, name),
		observability.Tag(observability.TagProjectKey, proj.Key),
		observability.Tag("with_pipeline", opts.DeepPipeline),
		observability.Tag("only_root", opts.OnlyRootNode),
		observability.Tag("with_base64_keys", opts.Base64Keys),
	)
	defer end()

	var icon string
	if opts.WithIcon {
		icon = "workflow.icon,"
	}
	query := fmt.Sprintf(`
		select workflow.id,
		workflow.project_id,
		workflow.name,
		workflow.description,
		%s
		workflow.last_modified,
		workflow.root_node_id,
		workflow.metadata,
		workflow.history_length,
		workflow.purge_tags,
		workflow.from_repository,
		workflow.derived_from_workflow_id,
		workflow.derived_from_workflow_name,
		workflow.derivation_branch,
		workflow.to_delete
		from workflow
		join project on project.id = workflow.project_id
		where project.projectkey = $1
		and workflow.name = $2`, icon)
	res, err := load(ctx, db, store, proj, opts, query, proj.Key, name)
	if err != nil {
		return nil, sdk.WrapError(err, "Unable to load workflow %s in project %s", name, proj.Key)
	}
	res.ProjectKey = proj.Key

	if err := IsValid(ctx, store, db, res, proj); err != nil {
		return nil, sdk.WrapError(err, "Unable to valid workflow")
	}

	return res, nil
}

// LoadWorkflowIDsWithNotifications loads workflow id of workflow with notifications
func LoadWorkflowIDsWithNotifications(db gorp.SqlExecutor) ([]int64, error) {
	query := `
    SELECT id from WORKFLOW
    WHERE id IN (SELECT workflow_id FROM workflow_notification)`
	var ids []int64
	_, err := db.Select(&ids, query)
	return ids, sdk.WrapError(err, "unable to select workflow with notification")
}

func LoadAndLock(ctx context.Context, db gorp.SqlExecutor, id int64, store cache.Store, proj *sdk.Project, opts LoadOptions) (*sdk.Workflow, error) {
	query := `
		select *
		from workflow
		where id = $1 FOR UPDATE SKIP LOCKED`
	res, err := load(ctx, db, store, proj, opts, query, id)
	if err != nil {
		if err == sdk.ErrWorkflowNotFound {
			err = sdk.ErrLocked
		}
		return nil, sdk.WithStack(err)
	}
	return res, nil
}

// LoadByID loads a workflow for a given user (ie. checking permissions)
func LoadByID(ctx context.Context, db gorp.SqlExecutor, store cache.Store, proj *sdk.Project, id int64, opts LoadOptions) (*sdk.Workflow, error) {
	query := `
		select *
		from workflow
		where id = $1`
	res, err := load(ctx, db, store, proj, opts, query, id)
	if err != nil {
		return nil, sdk.WrapError(err, "Unable to load workflow %d", id)
	}

	if err := IsValid(ctx, store, db, res, proj); err != nil {
		return nil, sdk.WrapError(err, "Unable to valid workflow")
	}
	return res, nil
}

// LoadByPipelineName loads a workflow for a given project key and pipeline name (ie. checking permissions)
func LoadByPipelineName(ctx context.Context, db gorp.SqlExecutor, projectKey string, pipName string) ([]sdk.Workflow, error) {
	dbRes := []Workflow{}
	query := `
		select distinct workflow.*
		from workflow
		join project on project.id = workflow.project_id
		join workflow_node on workflow_node.workflow_id = workflow.id
		join pipeline on pipeline.id = workflow_node.pipeline_id
		where project.projectkey = $1 and pipeline.name = $2
		and workflow.to_delete = false
		order by workflow.name asc`

	if _, err := db.Select(&dbRes, query, projectKey, pipName); err != nil {
		if err == sql.ErrNoRows {
			return []sdk.Workflow{}, nil
		}
		return nil, sdk.WrapError(err, "Unable to load workflows for project %s and pipeline %s", projectKey, pipName)
	}

	res := make([]sdk.Workflow, len(dbRes))
	for i, w := range dbRes {
		w.ProjectKey = projectKey
		res[i] = sdk.Workflow(w)
	}

	return res, nil
}

// LoadByApplicationName loads a workflow for a given project key and application name (ie. checking permissions)
func LoadByApplicationName(ctx context.Context, db gorp.SqlExecutor, projectKey string, appName string) ([]sdk.Workflow, error) {
	dbRes := []Workflow{}
	query := `
		select distinct workflow.*
		from workflow
		join project on project.id = workflow.project_id
		join workflow_node on workflow_node.workflow_id = workflow.id
		join workflow_node_context on workflow_node_context.workflow_node_id = workflow_node.id
		join application on workflow_node_context.application_id = application.id
		where project.projectkey = $1 and application.name = $2
		and workflow.to_delete = false
		order by workflow.name asc`

	if _, err := db.Select(&dbRes, query, projectKey, appName); err != nil {
		if err == sql.ErrNoRows {
			return []sdk.Workflow{}, nil
		}
		return nil, sdk.WrapError(err, "Unable to load workflows for project %s and application %s", projectKey, appName)
	}

	res := make([]sdk.Workflow, len(dbRes))
	for i, w := range dbRes {
		w.ProjectKey = projectKey
		res[i] = sdk.Workflow(w)
	}

	return res, nil
}

// LoadByEnvName loads a workflow for a given project key and environment name (ie. checking permissions)
func LoadByEnvName(ctx context.Context, db gorp.SqlExecutor, projectKey string, envName string) ([]sdk.Workflow, error) {
	dbRes := []Workflow{}
	query := `
		select distinct workflow.*
		from workflow
		join project on project.id = workflow.project_id
		join workflow_node on workflow_node.workflow_id = workflow.id
		join workflow_node_context on workflow_node_context.workflow_node_id = workflow_node.id
		join environment on workflow_node_context.environment_id = environment.id
		where project.projectkey = $1 and environment.name = $2
		and workflow.to_delete = false
		order by workflow.name asc`

	if _, err := db.Select(&dbRes, query, projectKey, envName); err != nil {
		if err == sql.ErrNoRows {
			return []sdk.Workflow{}, nil
		}
		return nil, sdk.WrapError(err, "Unable to load workflows for project %s and environment %s", projectKey, envName)
	}

	res := make([]sdk.Workflow, len(dbRes))
	for i, w := range dbRes {
		w.ProjectKey = projectKey
		res[i] = sdk.Workflow(w)
	}

	return res, nil
}

func loadByWorkflowTemplateID(ctx context.Context, db gorp.SqlExecutor, query string, args []interface{}) ([]sdk.Workflow, error) {
	var dbRes []Workflow
	if _, err := db.Select(&dbRes, query, args...); err != nil {
		if err == sql.ErrNoRows {
			return nil, nil
		}
		return nil, err
	}

	workflows := make([]sdk.Workflow, len(dbRes))
	for i, wf := range dbRes {
		var err error
		wf.ProjectKey, err = db.SelectStr("SELECT projectkey FROM project WHERE id = $1", wf.ProjectID)
		if err != nil {
			return nil, sdk.WrapError(err, "cannot load project key for workflow %s and project_id %d", wf.Name, wf.ProjectID)
		}
		workflows[i] = sdk.Workflow(wf)
	}

	return workflows, nil
}

// LoadByWorkflowTemplateID load all workflows linked to a workflow template but without loading workflow details
func LoadByWorkflowTemplateID(ctx context.Context, db gorp.SqlExecutor, templateID int64) ([]sdk.Workflow, error) {
	query := `
	SELECT workflow.*
		FROM workflow
			JOIN workflow_template_instance ON workflow_template_instance.workflow_id = workflow.id
		WHERE workflow_template_instance.workflow_template_id = $1 AND workflow.to_delete = false`
	args := []interface{}{templateID}
	return loadByWorkflowTemplateID(ctx, db, query, args)
}

// LoadByWorkflowTemplateIDByGroups load all workflows linked to a workflow template but without loading workflow details against the groups provided
func LoadByWorkflowTemplateIDByGroups(ctx context.Context, db gorp.SqlExecutor, templateID int64, u sdk.GroupMember) ([]sdk.Workflow, error) {
	query := `SELECT workflow.*
				FROM workflow
					JOIN workflow_template_instance ON workflow_template_instance.workflow_id = workflow.id
					JOIN project ON workflow.project_id = project.id
				WHERE workflow_template_instance.workflow_template_id = $1
				AND workflow.to_delete = false
				AND project.id IN (
					SELECT project_group.project_id
						FROM project_group
					WHERE
						project_group.group_id = ANY(string_to_array($2, ',')::int[])
						OR
						$3 = ANY(string_to_array($2, ',')::int[])
				)`

	args := []interface{}{templateID, gorpmapping.IDsToQueryString(sdk.GroupsToIDs(u.GetGroups())), group.SharedInfraGroup.ID}
	return loadByWorkflowTemplateID(ctx, db, query, args)
}

func load(ctx context.Context, db gorp.SqlExecutor, store cache.Store, proj *sdk.Project, opts LoadOptions, query string, args ...interface{}) (*sdk.Workflow, error) {
	t0 := time.Now()
	dbRes := Workflow{}

	_, next := observability.Span(ctx, "workflow.load.selectOne")
	if err := db.SelectOne(&dbRes, query, args...); err != nil {
		if err == sql.ErrNoRows {
			return nil, sdk.ErrWorkflowNotFound
		}
		return nil, sdk.WrapError(err, "Unable to load workflow")
	}
	next()

	res := sdk.Workflow(dbRes)
	if proj.Key == "" {
		res.ProjectKey, _ = db.SelectStr("select projectkey from project where id = $1", res.ProjectID)
	} else {
		res.ProjectKey = proj.Key
	}

	// Load groups
	_, next = observability.Span(ctx, "workflow.load.loadWorkflowGroups")
	gps, err := group.LoadWorkflowGroups(db, res.ID)
	if err != nil {
		return nil, sdk.WrapError(err, "Unable to load workflow groups")
	}
	res.Groups = gps
	next()

	res.Pipelines = map[int64]sdk.Pipeline{}
	res.Applications = map[int64]sdk.Application{}
	res.Environments = map[int64]sdk.Environment{}
	res.HookModels = map[int64]sdk.WorkflowHookModel{}
	res.OutGoingHookModels = map[int64]sdk.WorkflowHookModel{}

	if opts.WithLabels {
		_, next = observability.Span(ctx, "workflow.load.Labels")
		labels, errL := Labels(db, res.ID)
		next()

		if errL != nil {
			return nil, sdk.WrapError(errL, "Load> unable to load labels")
		}
		res.Labels = labels
	}

	if opts.WithAsCodeUpdateEvent {
		_, next = observability.Span(ctx, "workflow.load.AddCodeUpdateEvents")
		asCodeEvents, errAS := LoadAsCodeEvent(db, res.ID)
		next()

		if errAS != nil {
			return nil, sdk.WrapError(errAS, "Load> unable to load as code update events")
		}
		res.AsCodeEvent = asCodeEvents
	}

	_, next = observability.Span(ctx, "workflow.load.loadNotifications")
	notifs, errN := loadNotifications(db, &res)
	next()

	if errN != nil {
		return nil, sdk.WrapError(errN, "Load> Unable to load workflow notification")
	}
	res.Notifications = notifs

	delta := time.Since(t0).Seconds()

	log.Debug("Load> Load workflow (%s/%s)%d took %.3f seconds", res.ProjectKey, res.Name, res.ID, delta)
	w := &res
	return w, nil
}

func IsFavorite(db gorp.SqlExecutor, w *sdk.Workflow, uID int64) (bool, error) {
	count, err := db.SelectInt("SELECT COUNT(1) FROM workflow_favorite WHERE user_id = $1 AND workflow_id = $2", uID, w.ID)
	if err != nil {
		return false, sdk.WithStack(err)
	}
	return count > 0, nil
}

// Insert inserts a new workflow
func Insert(ctx context.Context, db gorp.SqlExecutor, store cache.Store, w *sdk.Workflow, p *sdk.Project) error {
	if err := IsValid(ctx, store, db, w, p); err != nil {
		return sdk.WrapError(err, "Unable to validate workflow")
	}

	if w.WorkflowData.Node.Context != nil && w.WorkflowData.Node.Context.ApplicationID != 0 {
		var err error
		if w.WorkflowData.Node.Context.DefaultPayload, err = DefaultPayload(ctx, db, store, p, w); err != nil {
			log.Warning("postWorkflowHandler> Cannot set default payload : %v", err)
		}
	}

	if w.HistoryLength == 0 {
		w.HistoryLength = sdk.DefaultHistoryLength
	}

	w.LastModified = time.Now()
	if err := db.QueryRow("INSERT INTO workflow (name, description, icon, project_id, history_length, from_repository) VALUES ($1, $2, $3, $4, $5, $6) RETURNING id", w.Name, w.Description, w.Icon, w.ProjectID, w.HistoryLength, w.FromRepository).Scan(&w.ID); err != nil {
		return sdk.WrapError(err, "Unable to insert workflow %s/%s", w.ProjectKey, w.Name)
	}

	dbw := Workflow(*w)
	if err := dbw.PostInsert(db); err != nil {
		return sdk.WrapError(err, "Cannot post insert hook")
	}

	if len(w.Groups) > 0 {
		for i := range w.Groups {
			if w.Groups[i].Group.ID != 0 {
				continue
			}
			g, err := group.LoadGroup(db, w.Groups[i].Group.Name)
			if err != nil {
				return sdk.WrapError(err, "Unable to load group %s", w.Groups[i].Group.Name)
			}
			w.Groups[i].Group = *g
		}
		if err := group.UpsertAllWorkflowGroups(db, w, w.Groups); err != nil {
			return sdk.WrapError(err, "Unable to update workflow")
		}
	} else {
		for _, gp := range p.ProjectGroups {
			if err := group.AddWorkflowGroup(db, w, gp); err != nil {
				return sdk.WrapError(err, "Cannot add group %s", gp.Group.Name)
			}
		}
	}

	if w.WorkflowData.Node.IsLinkedToRepo(w) {
		if w.Metadata == nil {
			w.Metadata = sdk.Metadata{}
		}
		if w.Metadata["default_tags"] == "" {
			w.Metadata["default_tags"] = "git.branch,git.author"
		} else {
			if !strings.Contains(w.Metadata["default_tags"], "git.branch") {
				w.Metadata["default_tags"] = "git.branch," + w.Metadata["default_tags"]
			}
			if !strings.Contains(w.Metadata["default_tags"], "git.author") {
				w.Metadata["default_tags"] = "git.author," + w.Metadata["default_tags"]
			}
		}

		if err := UpdateMetadata(db, w.ID, w.Metadata); err != nil {
			return err
		}
	}

	// Manage new hooks
	if len(w.WorkflowData.Node.Hooks) > 0 {
		if err := hookRegistration(ctx, db, store, p, w, nil); err != nil {
			return err
		}
	}

	if err := InsertWorkflowData(db, w); err != nil {
		return sdk.WrapError(err, "Insert> Unable to insert Workflow Data")
	}

	// Insert notifications
	for i := range w.Notifications {
		n := &w.Notifications[i]
		if err := InsertNotification(db, w, n); err != nil {
			return sdk.WrapError(err, "Unable to insert update workflow(%d) notification (%#v)", w.ID, n)
		}
	}

	dbWorkflow := Workflow(*w)
	if err := dbWorkflow.PostUpdate(db); err != nil {
		return sdk.WrapError(err, "Insert> Unable to create workflow data")
	}

	return nil
}

func RenameNode(ctx context.Context, db gorp.SqlExecutor, w *sdk.Workflow) error {
	nodes := w.WorkflowData.Array()
	var maxJoinNumber int
	maxNumberByPipeline := map[int64]int{}
	maxNumberByHookModel := map[int64]int{}
	var maxForkNumber int

	nodesToNamed := []*sdk.Node{}
	// Search max numbers by nodes type
	for i := range nodes {
		if nodes[i].Name == "" {
			nodesToNamed = append(nodesToNamed, nodes[i])
		}

		switch nodes[i].Type {
		case sdk.NodeTypePipeline:
			if w.Pipelines == nil {
				w.Pipelines = make(map[int64]sdk.Pipeline)
			}
			_, has := w.Pipelines[nodes[i].Context.PipelineID]
			if !has {
				p, errPip := pipeline.LoadPipelineByID(ctx, db, nodes[i].Context.PipelineID, true)
				if errPip != nil {
					return sdk.WrapError(errPip, "renameNode> Unable to load pipeline %d", nodes[i].Context.PipelineID)
				}
				w.Pipelines[nodes[i].Context.PipelineID] = *p
			}
		case sdk.NodeTypeOutGoingHook:
			if w.OutGoingHookModels == nil {
				w.OutGoingHookModels = make(map[int64]sdk.WorkflowHookModel)
			}
			_, has := w.OutGoingHookModels[nodes[i].OutGoingHookContext.HookModelID]
			if !has {
				m, errM := LoadOutgoingHookModelByID(db, nodes[i].OutGoingHookContext.HookModelID)
				if errM != nil {
					return sdk.WrapError(errM, "renameNode> Unable to load outgoing hook model %d", nodes[i].OutGoingHookContext.HookModelID)
				}
				w.OutGoingHookModels[nodes[i].OutGoingHookContext.HookModelID] = *m
			}
		}

		switch nodes[i].Type {
		case sdk.NodeTypePipeline:
			pip := w.Pipelines[nodes[i].Context.PipelineID]
			// Check if node is named pipName_12
			if nodes[i].Name == pip.Name || strings.HasPrefix(nodes[i].Name, pip.Name+"_") {
				var pipNumber int
				if nodes[i].Name == pip.Name {
					pipNumber = 1
				} else {
					// Retrieve Number
					current, errI := strconv.Atoi(strings.Replace(nodes[i].Name, pip.Name+"_", "", 1))
					if errI == nil {
						pipNumber = current
					}
				}
				currentMax, ok := maxNumberByPipeline[pip.ID]
				if !ok || currentMax < pipNumber {
					maxNumberByPipeline[pip.ID] = pipNumber
				}
			}
		case sdk.NodeTypeJoin:
			if nodes[i].Name == sdk.NodeTypeJoin || strings.HasPrefix(nodes[i].Name, sdk.NodeTypeJoin+"_") {
				var joinNumber int
				if nodes[i].Name == sdk.NodeTypeJoin {
					joinNumber = 1
				} else {
					// Retrieve Number
					current, errI := strconv.Atoi(strings.Replace(nodes[i].Name, sdk.NodeTypeJoin+"_", "", 1))
					if errI == nil {
						joinNumber = current
					}
				}
				if maxJoinNumber < joinNumber {
					maxJoinNumber = joinNumber
				}
			}
		case sdk.NodeTypeFork:
			if nodes[i].Name == sdk.NodeTypeFork || strings.HasPrefix(nodes[i].Name, sdk.NodeTypeFork+"_") {
				var forkNumber int
				if nodes[i].Name == sdk.NodeTypeFork {
					forkNumber = 1
				} else {
					// Retrieve Number
					current, errI := strconv.Atoi(strings.Replace(nodes[i].Name, sdk.NodeTypeFork+"_", "", 1))
					if errI == nil {
						forkNumber = current
					}
				}
				if maxForkNumber < forkNumber {
					maxForkNumber = forkNumber
				}
			}
		case sdk.NodeTypeOutGoingHook:
			model := w.OutGoingHookModels[nodes[i].OutGoingHookContext.HookModelID]
			// Check if node is named pipName_12
			if nodes[i].Name == model.Name || strings.HasPrefix(nodes[i].Name, model.Name+"_") {
				var hookNumber int
				if nodes[i].Name == model.Name {
					hookNumber = 1
				} else {
					// Retrieve Number
					current, errI := strconv.Atoi(strings.Replace(nodes[i].Name, model.Name+"_", "", 1))
					if errI == nil {
						hookNumber = current
					}
				}
				currentMax, ok := maxNumberByHookModel[model.ID]
				if !ok || currentMax < hookNumber {
					maxNumberByHookModel[model.ID] = hookNumber
				}
			}
		}

		if nodes[i].Ref == "" {
			nodes[i].Ref = nodes[i].Name
		}
	}

	// Name node
	for i := range nodesToNamed {
		switch nodesToNamed[i].Type {
		case sdk.NodeTypePipeline:
			pipID := nodesToNamed[i].Context.PipelineID
			nextNumber := maxNumberByPipeline[pipID] + 1
			if nextNumber > 1 {
				nodesToNamed[i].Name = fmt.Sprintf("%s_%d", w.Pipelines[pipID].Name, nextNumber)
			} else {
				nodesToNamed[i].Name = w.Pipelines[pipID].Name
			}
			maxNumberByPipeline[pipID] = nextNumber
		case sdk.NodeTypeJoin:
			nextNumber := maxJoinNumber + 1
			if nextNumber > 1 {
				nodesToNamed[i].Name = fmt.Sprintf("%s_%d", sdk.NodeTypeJoin, nextNumber)
			} else {
				nodesToNamed[i].Name = sdk.NodeTypeJoin
			}
			maxJoinNumber++
		case sdk.NodeTypeFork:
			nextNumber := maxForkNumber + 1
			if nextNumber > 1 {
				nodesToNamed[i].Name = fmt.Sprintf("%s_%d", sdk.NodeTypeFork, nextNumber)
			} else {
				nodesToNamed[i].Name = sdk.NodeTypeFork
			}
			maxForkNumber++
		case sdk.NodeTypeOutGoingHook:
			hookModelID := nodesToNamed[i].OutGoingHookContext.HookModelID
			nextNumber := maxNumberByHookModel[hookModelID] + 1
			if nextNumber > 1 {
				nodesToNamed[i].Name = fmt.Sprintf("%s_%d", w.OutGoingHookModels[hookModelID].Name, nextNumber)
			} else {
				nodesToNamed[i].Name = w.OutGoingHookModels[hookModelID].Name
			}
			maxNumberByHookModel[hookModelID] = nextNumber
		}
		if nodesToNamed[i].Ref == "" {
			nodesToNamed[i].Ref = nodesToNamed[i].Name
		}
	}

	return nil
}

// Update updates a workflow
func Update(ctx context.Context, db gorp.SqlExecutor, store cache.Store, w *sdk.Workflow, p *sdk.Project, uptOption UpdateOptions) error {
	if err := IsValid(ctx, store, db, w, p); err != nil {
		return err
	}

	if err := DeleteNotifications(db, w.ID); err != nil {
		return sdk.WrapError(err, "unable to delete all notifications on workflow(%d - %s)", w.ID, w.Name)
	}

	// Delete workflow data
	if err := DeleteWorkflowData(db, *w); err != nil {
		return sdk.WrapError(err, "Update> unable to delete workflow data(%d - %s)", w.ID, w.Name)
	}

	// Delete all node ID
	w.ResetIDs()

	filteredPurgeTags := []string{}
	for _, t := range w.PurgeTags {
		if t != "" {
			filteredPurgeTags = append(filteredPurgeTags, t)
		}
	}
	w.PurgeTags = filteredPurgeTags

	if w.WorkflowData.Node.Context != nil && w.WorkflowData.Node.Context.ApplicationID != 0 {
		var err error
		if w.WorkflowData.Node.Context.DefaultPayload, err = DefaultPayload(ctx, db, store, p, w); err != nil {
			log.Warning("putWorkflowHandler> Cannot set default payload : %v", err)
		}
	}

	if !uptOption.DisableHookManagement {
		if err := hookRegistration(ctx, db, store, p, w, uptOption.OldWorkflow); err != nil {
			return err
		}
		if uptOption.OldWorkflow != nil {
			hookToDelete := computeHookToDelete(w, uptOption.OldWorkflow)
			if err := hookUnregistration(ctx, db, store, p, hookToDelete); err != nil {
				return err
			}
		}

	}

	if err := InsertWorkflowData(db, w); err != nil {
		return sdk.WrapError(err, "Update> Unable to insert workflow data")
	}

	// Insert notifications
	for i := range w.Notifications {
		n := &w.Notifications[i]
		if err := InsertNotification(db, w, n); err != nil {
			return sdk.WrapError(err, "Unable to update workflow(%d) notification (%#v)", w.ID, n)
		}
	}

	w.LastModified = time.Now()
	dbw := Workflow(*w)
	if _, err := db.Update(&dbw); err != nil {
		return sdk.WrapError(err, "Unable to update workflow")
	}
	*w = sdk.Workflow(dbw)

	return nil
}

// MarkAsDelete marks a workflow to be deleted
func MarkAsDelete(db gorp.SqlExecutor, w *sdk.Workflow) error {
	if _, err := db.Exec("update workflow set to_delete = true where id = $1", w.ID); err != nil {
		return sdk.WrapError(err, "Unable to mark as delete workflow id %d", w.ID)
	}
	return nil
}

// Delete workflow
func Delete(ctx context.Context, db gorp.SqlExecutor, store cache.Store, p *sdk.Project, w *sdk.Workflow) error {
	log.Debug("Delete> deleting workflow %d", w.ID)

	// Delete all hooks
	if err := hookUnregistration(ctx, db, store, p, w.WorkflowData.GetHooks()); err != nil {
		return sdk.WrapError(err, "Unable to delete hooks from workflow")
	}

	if err := DeleteWorkflowData(db, *w); err != nil {
		return sdk.WrapError(err, "Delete> Unable to delete workflow data")
	}

	//Delete workflow
	dbw := Workflow(*w)
	if _, err := db.Delete(&dbw); err != nil {
		return sdk.WrapError(err, "Unable to delete workflow")
	}

	return nil
}

// IsValid cheks workflow validity
func IsValid(ctx context.Context, store cache.Store, db gorp.SqlExecutor, w *sdk.Workflow, proj *sdk.Project) error {
	//Check project is not empty
	if w.ProjectKey == "" {
		return sdk.NewError(sdk.ErrWorkflowInvalid, fmt.Errorf("Invalid project key"))
	}

	if w.Icon != "" {
		if !strings.HasPrefix(w.Icon, sdk.IconFormat) {
			return sdk.ErrIconBadFormat
		}
		if len(w.Icon) > sdk.MaxIconSize {
			return sdk.ErrIconBadSize
		}
	}

	//Check workflow name
	rx := sdk.NamePatternRegex
	if !rx.MatchString(w.Name) {
		return sdk.NewError(sdk.ErrWorkflowInvalid, fmt.Errorf("Invalid workflow name. It should match %s", sdk.NamePattern))
	}

	//Check refs
	for _, j := range w.WorkflowData.Joins {
		if len(j.JoinContext) == 0 {
			return sdk.NewError(sdk.ErrWorkflowInvalid, fmt.Errorf("Source node references is mandatory"))
		}
	}

	if w.Pipelines == nil {
		w.Pipelines = make(map[int64]sdk.Pipeline)
	}
	if w.Applications == nil {
		w.Applications = make(map[int64]sdk.Application)
	}
	if w.Environments == nil {
		w.Environments = make(map[int64]sdk.Environment)
	}
	if w.ProjectIntegrations == nil {
		w.ProjectIntegrations = make(map[int64]sdk.ProjectIntegration)
	}
	if w.HookModels == nil {
		w.HookModels = make(map[int64]sdk.WorkflowHookModel)
	}
	if w.OutGoingHookModels == nil {
		w.OutGoingHookModels = make(map[int64]sdk.WorkflowHookModel)
	}

	if w.WorkflowData.Node.Context != nil && w.WorkflowData.Node.Context.DefaultPayload != nil {
		defaultPayload, err := w.WorkflowData.Node.Context.DefaultPayloadToMap()
		if err != nil {
			return sdk.WrapError(err, "cannot transform default payload to map")
		}
		for payloadKey := range defaultPayload {
			if strings.HasPrefix(payloadKey, "cds.") {
				return sdk.WrapError(sdk.ErrInvalidPayloadVariable, "cannot have key %s in default payload", payloadKey)
			}
		}
	}

	// Fill empty node type
	w.AssignEmptyType()
	if err := w.ValidateType(); err != nil {
		return err
	}

	nodesArray := w.WorkflowData.Array()
	for i := range nodesArray {
		n := nodesArray[i]
		if n.Context == nil {
			continue
		}

		if err := checkPipeline(ctx, db, proj, w, n); err != nil {
			return err
		}
		if err := checkApplication(store, db, proj, w, n); err != nil {
			return err
		}
		if err := checkEnvironment(db, proj, w, n); err != nil {
			return err
		}
		if err := checkProjectIntegration(proj, w, n); err != nil {
			return err
		}
		if err := checkHooks(db, w, n); err != nil {
			return err
		}
		if err := checkOutGoingHook(db, w, n); err != nil {
			return err
		}

		if n.Context.ApplicationID != 0 && n.Context.ProjectIntegrationID != 0 {
			if err := n.CheckApplicationDeploymentStrategies(proj, w); err != nil {
				return sdk.NewError(sdk.ErrWorkflowInvalid, err)
			}
		}
	}

	return nil
}

func checkOutGoingHook(db gorp.SqlExecutor, w *sdk.Workflow, n *sdk.Node) error {
	if n.OutGoingHookContext == nil {
		return nil
	}

	if n.OutGoingHookContext.HookModelID != 0 {
		hm, ok := w.OutGoingHookModels[n.OutGoingHookContext.HookModelID]
		if !ok {
			hmDB, err := LoadOutgoingHookModelByID(db, n.OutGoingHookContext.HookModelID)
			if err != nil {
				return err
			}
			hm = *hmDB
			w.OutGoingHookModels[n.OutGoingHookContext.HookModelID] = hm
		}
		n.OutGoingHookContext.HookModelName = hm.Name
		return nil
	}

	if n.OutGoingHookContext.HookModelName != "" {
		hmDB, err := LoadOutgoingHookModelByName(db, n.OutGoingHookContext.HookModelName)
		if err != nil {
			return err
		}
		w.OutGoingHookModels[hmDB.ID] = *hmDB
		n.OutGoingHookContext.HookModelID = hmDB.ID
		return nil
	}
	return nil
}

func checkHooks(db gorp.SqlExecutor, w *sdk.Workflow, n *sdk.Node) error {
	for i := range n.Hooks {
		h := &n.Hooks[i]
		if h.HookModelID != 0 {
			hm, ok := w.HookModels[h.HookModelID]
			if !ok {
				hmDB, err := LoadHookModelByID(db, h.HookModelID)
				if err != nil {
					return err
				}
				hm = *hmDB
				w.HookModels[h.HookModelID] = hm
			}
			h.HookModelName = hm.Name
		} else if h.HookModelName != "" {
			hm, err := LoadHookModelByName(db, h.HookModelName)
			if err != nil {
				return err
			}
			w.HookModels[hm.ID] = *hm
			h.HookModelID = hm.ID
		}
	}
	return nil
}

// CheckProjectIntegration checks CheckProjectIntegration data
func checkProjectIntegration(proj *sdk.Project, w *sdk.Workflow, n *sdk.Node) error {
	if n.Context.ProjectIntegrationID != 0 {
		pp, ok := w.ProjectIntegrations[n.Context.ProjectIntegrationID]
		if !ok {
			for _, pl := range proj.Integrations {
				if pl.ID == n.Context.ProjectIntegrationID {
					pp = pl
					break
				}
			}
			if pp.ID == 0 {
				return sdk.WrapError(sdk.ErrNotFound, "Integration %d not found", n.Context.ProjectIntegrationID)
			}
			w.ProjectIntegrations[n.Context.ProjectIntegrationID] = pp
		}
		n.Context.ProjectIntegrationName = pp.Name
		return nil
	}
	if n.Context.ProjectIntegrationName != "" {
		var ppProj sdk.ProjectIntegration
		for _, pl := range proj.Integrations {
			if pl.Name == n.Context.ProjectIntegrationName {
				ppProj = pl
				break
			}
		}
		if ppProj.ID == 0 {
			return sdk.WrapError(sdk.ErrNotFound, "Integration %s not found", n.Context.ProjectIntegrationName)
		}
		w.ProjectIntegrations[ppProj.ID] = ppProj
		n.Context.ProjectIntegrationID = ppProj.ID
	}
	return nil
}

// CheckEnvironment checks environment data
func checkEnvironment(db gorp.SqlExecutor, proj *sdk.Project, w *sdk.Workflow, n *sdk.Node) error {
	if n.Context.EnvironmentID != 0 {
		env, ok := w.Environments[n.Context.EnvironmentID]
		if !ok {

			// Load environment from db to get stage/jobs
			envDB, err := environment.LoadEnvironmentByID(db, n.Context.EnvironmentID)
			if err != nil {
				return sdk.WrapError(err, "unable to load environment %d", n.Context.EnvironmentID)
			}
			env = *envDB

			if env.ProjectID != proj.ID {
				return sdk.NewErrorFrom(sdk.ErrResourceNotInProject, "can not found a environment with id %d", n.Context.EnvironmentID)
			}

			w.Environments[n.Context.EnvironmentID] = env
		}
		n.Context.EnvironmentName = env.Name
		return nil
	}
	if n.Context.EnvironmentName != "" {
		envDB, err := environment.LoadEnvironmentByName(db, proj.Key, n.Context.EnvironmentName)
		if err != nil {
			return sdk.WrapError(err, "unable to load environment %s", n.Context.EnvironmentName)
		}
		w.Environments[envDB.ID] = *envDB
		n.Context.EnvironmentID = envDB.ID
	}
	return nil
}

// CheckApplication checks application data
func checkApplication(store cache.Store, db gorp.SqlExecutor, proj *sdk.Project, w *sdk.Workflow, n *sdk.Node) error {
	if n.Context.ApplicationID != 0 {
		app, ok := w.Applications[n.Context.ApplicationID]
		if !ok {
			appDB, errA := application.LoadByID(db, store, n.Context.ApplicationID, application.LoadOptions.WithDeploymentStrategies, application.LoadOptions.WithVariables)
			if errA != nil {
				return errA
			}
			app = *appDB
			if app.ProjectKey != proj.Key {
				return sdk.NewErrorFrom(sdk.ErrResourceNotInProject, "can not found a application with id %d", n.Context.ApplicationID)
			}

			w.Applications[n.Context.ApplicationID] = app
		}
		n.Context.ApplicationName = app.Name
		return nil
	}
	if n.Context.ApplicationName != "" {
		appDB, err := application.LoadByName(db, store, proj.Key, n.Context.ApplicationName, application.LoadOptions.WithDeploymentStrategies, application.LoadOptions.WithVariables)
		if err != nil {
			return sdk.WrapError(err, "unable to load application %s", n.Context.ApplicationName)
		}
		w.Applications[appDB.ID] = *appDB
		n.Context.ApplicationID = appDB.ID
	}
	return nil
}

// CheckPipeline checks pipeline data
func checkPipeline(ctx context.Context, db gorp.SqlExecutor, proj *sdk.Project, w *sdk.Workflow, n *sdk.Node) error {
	if n.Context.PipelineID != 0 {
		pip, ok := w.Pipelines[n.Context.PipelineID]
		if !ok {
			// Load pipeline from db to get stage/jobs
			pipDB, err := pipeline.LoadPipelineByID(ctx, db, n.Context.PipelineID, true)
			if err != nil {
				return sdk.WrapError(err, "unable to load pipeline %d", n.Context.PipelineID)
			}
			pip = *pipDB

			if pip.ProjectKey != proj.Key {
				return sdk.NewErrorFrom(sdk.ErrResourceNotInProject, "can not found a pipeline with id %d", n.Context.PipelineID)
			}

			w.Pipelines[n.Context.PipelineID] = pip
		}
		n.Context.PipelineName = pip.Name
		return nil
	}
	if n.Context.PipelineName != "" {
		pipDB, err := pipeline.LoadPipeline(db, proj.Key, n.Context.PipelineName, true)
		if err != nil {
			return sdk.WrapError(err, "unable to load pipeline %s", n.Context.PipelineName)
		}
		w.Pipelines[pipDB.ID] = *pipDB
		n.Context.PipelineID = pipDB.ID
	}
	return nil
}

// Push push a workflow from cds files
func Push(ctx context.Context, db *gorp.DbMap, store cache.Store, proj *sdk.Project, tr *tar.Reader, opts *PushOption, u sdk.IdentifiableGroupMember, decryptFunc keys.DecryptFunc) ([]sdk.Message, *sdk.Workflow, error) {
	ctx, end := observability.Span(ctx, "workflow.Push")
	defer end()

	data, err := ExtractFromCDSFiles(tr)
	if err != nil {
		return nil, nil, err
	}

	var workflowExists bool
	var oldWf *sdk.Workflow

	if opts != nil && opts.OldWorkflow != nil {
		oldWf = opts.OldWorkflow
	} else {
		// load the workflow from database if exists
		workflowExists, err = Exists(db, proj.Key, data.wrkflw.Name)
		if err != nil {
			return nil, nil, sdk.WrapError(err, "Cannot check if workflow exists")
		}
		if workflowExists {
			oldWf, err = Load(ctx, db, store, proj, data.wrkflw.Name, LoadOptions{WithIcon: true})
			if err != nil {
				return nil, nil, sdk.WrapError(err, "Unable to load existing workflow")
			}
		}
	}

	// if a old workflow as code exists, we want to check if the new workflow is also as code on the same repository
	if oldWf != nil && oldWf.FromRepository != "" && (opts == nil || opts.FromRepository != oldWf.FromRepository) {
		return nil, nil, sdk.WithStack(sdk.ErrWorkflowAlreadyAsCode)
	}

	tx, err := db.Begin()
	if err != nil {
		return nil, nil, sdk.WrapError(err, "Unable to start tx")
	}
	defer tx.Rollback()

	allMsg := []sdk.Message{}
	for filename, app := range data.apps {
		log.Debug("Push> Parsing %s", filename)
		var fromRepo string
		if opts != nil {
			fromRepo = opts.FromRepository
		}
		appDB, msgList, err := application.ParseAndImport(tx, store, proj, &app, application.ImportOptions{Force: true, FromRepository: fromRepo}, decryptFunc, u)
		if err != nil {
			return nil, nil, sdk.ErrorWithFallback(err, sdk.ErrWrongRequest, "unable to import application %s/%s", proj.Key, app.Name)
		}
		allMsg = append(allMsg, msgList...)
		proj.SetApplication(*appDB)
		log.Debug("Push> -- %s OK", filename)
	}

	for filename, env := range data.envs {
		log.Debug("Push> Parsing %s", filename)
		var fromRepo string
		if opts != nil {
			fromRepo = opts.FromRepository
		}
		envDB, msgList, err := environment.ParseAndImport(tx, proj, &env, environment.ImportOptions{Force: true, FromRepository: fromRepo}, decryptFunc, u)
		if err != nil {
			return nil, nil, sdk.ErrorWithFallback(err, sdk.ErrWrongRequest, "unable to import environment %s/%s", proj.Key, env.Name)
		}
		allMsg = append(allMsg, msgList...)
		proj.SetEnvironment(*envDB)
		log.Debug("Push> -- %s OK", filename)
	}

	for filename, pip := range data.pips {
		log.Debug("Push> Parsing %s", filename)
		var fromRepo string
		if opts != nil {
			fromRepo = opts.FromRepository
		}
		pipDB, msgList, err := pipeline.ParseAndImport(tx, store, proj, &pip, u, pipeline.ImportOptions{Force: true, FromRepository: fromRepo})
		if err != nil {
			return nil, nil, sdk.ErrorWithFallback(err, sdk.ErrWrongRequest, "unable to import pipeline %s/%s", proj.Key, pip.Name)

		}
		allMsg = append(allMsg, msgList...)
		proj.SetPipeline(*pipDB)
		log.Debug("Push> -- %s OK", filename)
	}

	isDefaultBranch := true
	if opts != nil {
		isDefaultBranch = opts.IsDefaultBranch
	}

	// In workflow as code context, if we only have the repowebhook, we skip it
	//  because it will be automatically recreated later with the proper configuration
	if opts != nil && opts.FromRepository != "" {
		if len(data.wrkflw.Workflow) == 0 {
			if len(data.wrkflw.PipelineHooks) == 1 && data.wrkflw.PipelineHooks[0].Model == sdk.RepositoryWebHookModelName {
				data.wrkflw.PipelineHooks = nil
			}
		} else {
			for node, hooks := range data.wrkflw.Hooks {
				if len(hooks) == 1 && hooks[0].Model == sdk.RepositoryWebHookModelName {
					data.wrkflw.Hooks[node] = nil
				}
			}
		}
	}

	var importOptions = ImportOptions{
		Force: true,
	}

	if opts != nil {
		importOptions.FromRepository = opts.FromRepository
		importOptions.IsDefaultBranch = opts.IsDefaultBranch
		importOptions.FromBranch = opts.Branch
		importOptions.VCSServer = opts.VCSServer
		importOptions.RepositoryName = opts.RepositoryName
		importOptions.RepositoryStrategy = opts.RepositoryStrategy
		importOptions.HookUUID = opts.HookUUID
	}

	wf, msgList, err := ParseAndImport(ctx, tx, store, proj, oldWf, &data.wrkflw, u, importOptions)
	if err != nil {
		return nil, nil, sdk.WrapError(err, "unable to import workflow %s", data.wrkflw.Name)
	}

	// If the workflow is "as-code", it should always be linked to a git repository
	if opts != nil && opts.FromRepository != "" {
		if wf.WorkflowData.Node.Context.ApplicationID == 0 {
			return nil, nil, sdk.WithStack(sdk.ErrApplicationMandatoryOnWorkflowAsCode)
		}
		app := wf.Applications[wf.WorkflowData.Node.Context.ApplicationID]
		if app.VCSServer == "" || app.RepositoryFullname == "" {
			return nil, nil, sdk.WithStack(sdk.ErrApplicationMandatoryOnWorkflowAsCode)
		}
	}

	if wf.WorkflowData.Node.Context.ApplicationID != 0 {
		app := wf.Applications[wf.WorkflowData.Node.Context.ApplicationID]
		if err := application.Update(tx, store, &app); err != nil {
			return nil, nil, sdk.WrapError(err, "Unable to update application vcs datas")
		}
		wf.Applications[wf.WorkflowData.Node.Context.ApplicationID] = app
	}

<<<<<<< HEAD
	uptOpts := UpdateOptions{
		DisableHookManagement: !isDefaultBranch,
		OldWorkflow:           oldWf,
	}
	if err := Update(ctx, tx, store, wf, proj, uptOpts); err != nil {
		return nil, nil, sdk.WrapError(err, "Unable to update workflow")
	}

=======
>>>>>>> 254a451c
	allMsg = append(allMsg, msgList...)

	if !isDefaultBranch {
		_ = tx.Rollback()
		log.Debug("workflow %s rollbacked because it's not comming from the default branch", wf.Name)
	} else {
		if err := tx.Commit(); err != nil {
			return nil, nil, sdk.WrapError(err, "Cannot commit transaction")
		}

		if oldWf != nil {
			event.PublishWorkflowUpdate(proj.Key, *wf, *oldWf, u)
		} else {
			event.PublishWorkflowAdd(proj.Key, *wf, u)
		}

		log.Debug("workflow %s updated", wf.Name)
	}

	return allMsg, wf, nil
}

// UpdateFavorite add or delete workflow from user favorites
func UpdateFavorite(db gorp.SqlExecutor, workflowID int64, u int64, add bool) error {
	var query string
	if add {
		query = "INSERT INTO workflow_favorite (user_id, workflow_id) VALUES ($1, $2)"
	} else {
		query = "DELETE FROM workflow_favorite WHERE user_id = $1 AND workflow_id = $2"
	}

	_, err := db.Exec(query, u, workflowID)
	return sdk.WithStack(err)
}

// IsDeploymentIntegrationUsed checks if a deployment integration is used on any workflow
func IsDeploymentIntegrationUsed(db gorp.SqlExecutor, projectID int64, appID int64, pfName string) (bool, error) {
	query := `
	SELECT count(1)
	FROM workflow_node_context
	JOIN project_integration ON project_integration.id = workflow_node_context.project_integration_id
	WHERE workflow_node_context.application_id = $2
	AND project_integration.project_id = $1
	AND project_integration.name = $3
	`

	nb, err := db.SelectInt(query, projectID, appID, pfName)
	if err != nil {
		return false, sdk.WithStack(err)
	}

	return nb > 0, nil
}<|MERGE_RESOLUTION|>--- conflicted
+++ resolved
@@ -1387,17 +1387,6 @@
 		wf.Applications[wf.WorkflowData.Node.Context.ApplicationID] = app
 	}
 
-<<<<<<< HEAD
-	uptOpts := UpdateOptions{
-		DisableHookManagement: !isDefaultBranch,
-		OldWorkflow:           oldWf,
-	}
-	if err := Update(ctx, tx, store, wf, proj, uptOpts); err != nil {
-		return nil, nil, sdk.WrapError(err, "Unable to update workflow")
-	}
-
-=======
->>>>>>> 254a451c
 	allMsg = append(allMsg, msgList...)
 
 	if !isDefaultBranch {
