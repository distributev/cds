package workflow

import (
	"archive/tar"
	"context"
	"database/sql"
	"encoding/json"
	"fmt"
	"net/url"
	"strconv"
	"strings"
	"time"

	"github.com/go-gorp/gorp"

	"github.com/ovh/cds/engine/api/application"
	"github.com/ovh/cds/engine/api/cache"
	"github.com/ovh/cds/engine/api/database/gorpmapping"
	"github.com/ovh/cds/engine/api/environment"
	"github.com/ovh/cds/engine/api/event"
	"github.com/ovh/cds/engine/api/group"
	"github.com/ovh/cds/engine/api/integration"
	"github.com/ovh/cds/engine/api/keys"
	"github.com/ovh/cds/engine/api/observability"
	"github.com/ovh/cds/engine/api/pipeline"
	"github.com/ovh/cds/sdk"
	"github.com/ovh/cds/sdk/log"
)

// GetAllByIDs returns all workflows by ids.
func GetAllByIDs(db gorp.SqlExecutor, ids []int64) (sdk.Workflows, error) {
	ws := sdk.Workflows{}

	if _, err := db.Select(&ws,
		`SELECT id, name FROM workflow WHERE id = ANY(string_to_array($1, ',')::int[])`,
		gorpmapping.IDsToQueryString(ids),
	); err != nil {
		return nil, sdk.WrapError(err, "Cannot get workflows")
	}

	return ws, nil
}

// LoadOptions custom option for loading workflow
type LoadOptions struct {
	Minimal               bool
	DeepPipeline          bool
	Base64Keys            bool
	WithFavorites         bool
	WithLabels            bool
	WithIcon              bool
	WithAsCodeUpdateEvent bool
	WithIntegrations      bool
}

// UpdateOptions is option to parse a workflow
type UpdateOptions struct {
	DisableHookManagement bool
	OldWorkflow           *sdk.Workflow
}

// CountVarInWorkflowData represents the result of CountVariableInWorkflow function
type CountVarInWorkflowData struct {
	WorkflowName string `db:"workflow_name"`
	NodeName     string `db:"node_name"`
}

// Exists checks if a workflow exists
func Exists(db gorp.SqlExecutor, key string, name string) (bool, error) {
	query := `
		select count(1)
		from workflow
		join project on project.id = workflow.project_id
		where project.projectkey = $1
		and workflow.name = $2`
	count, err := db.SelectInt(query, key, name)
	if err != nil {
		return false, sdk.WithStack(err)
	}
	return count > 0, nil
}

// CountVariableInWorkflow counts how many time the given variable is used on all workflows of the given project
func CountVariableInWorkflow(db gorp.SqlExecutor, projectKey string, varName string) ([]CountVarInWorkflowData, error) {
	query := `
		SELECT DISTINCT workflow.name as workflow_name, w_node.name as node_name
		FROM workflow
		JOIN project ON project.id = workflow.project_id
		JOIN w_node ON w_node.workflow_id = workflow.id
		JOIN w_node_context ON w_node_context.node_id = w_node.id
		WHERE project.projectkey = $1
		AND (
			w_node_context.default_pipeline_parameters::TEXT LIKE $2
			OR
			w_node_context.default_payload::TEXT LIKE $2
		);
	`
	var datas []CountVarInWorkflowData
	if _, err := db.Select(&datas, query, projectKey, fmt.Sprintf("%%%s%%", varName)); err != nil {
		return nil, sdk.WrapError(err, "Unable to count var in workflow")
	}
	return datas, nil
}

// UpdateIcon update the icon of a workflow
func UpdateIcon(db gorp.SqlExecutor, workflowID int64, icon string) error {
	if _, err := db.Exec("update workflow set icon = $1 where id = $2", icon, workflowID); err != nil {
		return sdk.WrapError(err, "cannot update workflow icon for workflow id %d", workflowID)
	}

	return nil
}

// UpdateMetadata update the metadata of a workflow
func UpdateMetadata(db gorp.SqlExecutor, workflowID int64, metadata sdk.Metadata) error {
	b, err := json.Marshal(metadata)
	if err != nil {
		return sdk.WithStack(err)
	}
	if _, err := db.Exec("update workflow set metadata = $1 where id = $2", b, workflowID); err != nil {
		return sdk.WithStack(err)
	}

	return nil
}

// updateFromRepository update the from_repository of a workflow
func updateFromRepository(db gorp.SqlExecutor, workflowID int64, fromRepository string) error {
	if _, err := db.Exec("UPDATE workflow SET from_repository = $1, last_modified = current_timestamp WHERE id = $2", fromRepository, workflowID); err != nil {
		return sdk.WithStack(err)
	}

	return nil
}

// PreInsert is a db hook
func (w *Workflow) PreInsert(db gorp.SqlExecutor) error {
	return w.PreUpdate(db)
}

// PostInsert is a db hook
func (w *Workflow) PostInsert(db gorp.SqlExecutor) error {
	return w.PostUpdate(db)
}

// PostGet is a db hook
func (w *Workflow) PostGet(db gorp.SqlExecutor) error {
	var res = struct {
		Metadata     sql.NullString `db:"metadata"`
		PurgeTags    sql.NullString `db:"purge_tags"`
		WorkflowData sql.NullString `db:"workflow_data"`
	}{}

	if err := db.SelectOne(&res, "SELECT metadata, purge_tags, workflow_data FROM workflow WHERE id = $1", w.ID); err != nil {
		return sdk.WrapError(err, "PostGet> Unable to load marshalled workflow")
	}

	metadata := sdk.Metadata{}
	if err := gorpmapping.JSONNullString(res.Metadata, &metadata); err != nil {
		return err
	}
	w.Metadata = metadata

	purgeTags := []string{}
	if err := gorpmapping.JSONNullString(res.PurgeTags, &purgeTags); err != nil {
		return err
	}
	w.PurgeTags = purgeTags

	data := &sdk.WorkflowData{}
	if err := gorpmapping.JSONNullString(res.WorkflowData, data); err != nil {
		return sdk.WrapError(err, "Unable to unmarshall workflow data")
	}
	if data.Node.ID != 0 {
		w.WorkflowData = data
	}

	nodes := w.WorkflowData.Array()
	for i := range nodes {
		var err error
		nodes[i].Groups, err = group.LoadGroupsByNode(db, nodes[i].ID)
		if err != nil {
			return sdk.WrapError(err, "cannot load node groups")
		}
	}

	return nil
}

// PreUpdate is a db hook
func (w *Workflow) PreUpdate(db gorp.SqlExecutor) error {
	if w.FromRepository != "" && strings.HasPrefix(w.FromRepository, "http") {
		fromRepoURL, err := url.Parse(w.FromRepository)
		if err != nil {
			return sdk.WrapError(err, "Cannot parse url %s", w.FromRepository)
		}
		fromRepoURL.User = nil
		w.FromRepository = fromRepoURL.String()
	}

	return nil
}

// PostUpdate is a db hook
func (w *Workflow) PostUpdate(db gorp.SqlExecutor) error {
	if err := UpdateMetadata(db, w.ID, w.Metadata); err != nil {
		return err
	}

	pt, errPt := json.Marshal(w.PurgeTags)
	if errPt != nil {
		return errPt
	}

	data, errD := gorpmapping.JSONToNullString(w.WorkflowData)
	if errD != nil {
		return sdk.WrapError(errD, "Workflow.PostUpdate> Unable to marshall workflow data")
	}
	if _, err := db.Exec("update workflow set purge_tags = $1, workflow_data = $3 where id = $2", pt, w.ID, data); err != nil {
		return err
	}

	for _, integ := range w.EventIntegrations {
		if err := integration.AddOnWorkflow(db, w.ID, integ.ID); err != nil {
			return sdk.WrapError(err, "cannot add project event integration on workflow")
		}
	}

	return nil
}

// LoadAll loads all workflows for a project. All users in a project can list all workflows in a project
func LoadAll(db gorp.SqlExecutor, projectKey string) (sdk.Workflows, error) {
	res := sdk.Workflows{}
	dbRes := []Workflow{}

	query := `
		select workflow.*
		from workflow
		join project on project.id = workflow.project_id
		where project.projectkey = $1
		and workflow.to_delete = false
		order by workflow.name asc`

	if _, err := db.Select(&dbRes, query, projectKey); err != nil {
		if err == sql.ErrNoRows {
			return nil, sdk.ErrWorkflowNotFound
		}
		return nil, sdk.WrapError(err, "Unable to load workflows project %s", projectKey)
	}

	for _, w := range dbRes {
		w.ProjectKey = projectKey
		if err := w.PostGet(db); err != nil {
			return nil, sdk.WrapError(err, "Unable to execute post get")
		}
		res = append(res, sdk.Workflow(w))
	}

	return res, nil
}

// LoadAllNames loads all workflow names for a project.
func LoadAllNames(db gorp.SqlExecutor, projID int64) (sdk.IDNames, error) {
	query := `
		SELECT workflow.name, workflow.id, workflow.description, workflow.icon
		FROM workflow
		WHERE workflow.project_id = $1
		AND workflow.to_delete = false
		ORDER BY workflow.name ASC`

	var res sdk.IDNames
	if _, err := db.Select(&res, query, projID); err != nil {
		if err == sql.ErrNoRows {
			return res, nil
		}
		return nil, sdk.WrapError(err, "Unable to load workflows with project %d", projID)
	}
	for i := range res {
		var err error
		res[i].Labels, err = Labels(db, res[i].ID)
		if err != nil {
			return res, sdk.WrapError(err, "cannot load labels for workflow %s", res[i].Name)
		}
	}

	return res, nil
}

// Load loads a workflow for a given user (ie. checking permissions)
func Load(ctx context.Context, db gorp.SqlExecutor, store cache.Store, proj *sdk.Project, name string, opts LoadOptions) (*sdk.Workflow, error) {
	ctx, end := observability.Span(ctx, "workflow.Load",
		observability.Tag(observability.TagWorkflow, name),
		observability.Tag(observability.TagProjectKey, proj.Key),
		observability.Tag("minimal", opts.Minimal),
		observability.Tag("with_pipeline", opts.DeepPipeline),
		observability.Tag("with_base64_keys", opts.Base64Keys),
	)
	defer end()

	var icon string
	if !opts.Minimal {
		if opts.WithIcon {
			icon = "workflow.icon,"
		}
	} else {
		// if minimal, reset load options to load only from table workflow
		opts = LoadOptions{Minimal: true}
	}

	query := fmt.Sprintf(`
		select workflow.id,
		workflow.project_id,
		workflow.name,
		workflow.description,
		%s
		workflow.last_modified,
		workflow.root_node_id,
		workflow.metadata,
		workflow.history_length,
		workflow.purge_tags,
		workflow.from_repository,
		workflow.derived_from_workflow_id,
		workflow.derived_from_workflow_name,
		workflow.derivation_branch,
		workflow.to_delete
		from workflow
		join project on project.id = workflow.project_id
		where project.projectkey = $1
		and workflow.name = $2`, icon)
	res, err := load(ctx, db, store, proj, opts, query, proj.Key, name)
	if err != nil {
		return nil, sdk.WrapError(err, "Unable to load workflow %s in project %s", name, proj.Key)
	}
	res.ProjectKey = proj.Key

	if !opts.Minimal {
		if err := IsValid(ctx, store, db, res, proj, opts); err != nil {
			return nil, sdk.WrapError(err, "Unable to valid workflow")
		}
	}

	return res, nil
}

// LoadWorkflowIDsWithNotifications loads workflow id of workflow with notifications
func LoadWorkflowIDsWithNotifications(db gorp.SqlExecutor) ([]int64, error) {
	query := `
    SELECT id from WORKFLOW
    WHERE id IN (SELECT workflow_id FROM workflow_notification)`
	var ids []int64
	_, err := db.Select(&ids, query)
	return ids, sdk.WrapError(err, "unable to select workflow with notification")
}

func LoadAndLock(ctx context.Context, db gorp.SqlExecutor, id int64, store cache.Store, proj *sdk.Project, opts LoadOptions) (*sdk.Workflow, error) {
	query := `
		select *
		from workflow
		where id = $1 FOR UPDATE SKIP LOCKED`
	res, err := load(ctx, db, store, proj, opts, query, id)
	if err != nil {
		if err == sdk.ErrWorkflowNotFound {
			err = sdk.ErrLocked
		}
		return nil, sdk.WithStack(err)
	}
	return res, nil
}

// LoadByID loads a workflow for a given user (ie. checking permissions)
func LoadByID(ctx context.Context, db gorp.SqlExecutor, store cache.Store, proj *sdk.Project, id int64, opts LoadOptions) (*sdk.Workflow, error) {
	query := `
		select *
		from workflow
		where id = $1`
	res, err := load(ctx, db, store, proj, opts, query, id)
	if err != nil {
		return nil, sdk.WrapError(err, "Unable to load workflow %d", id)
	}

	if err := IsValid(context.TODO(), store, db, res, proj, opts); err != nil {
		return nil, sdk.WrapError(err, "Unable to valid workflow")
	}
	return res, nil
}

// LoadByPipelineName loads a workflow for a given project key and pipeline name (ie. checking permissions)
func LoadByPipelineName(ctx context.Context, db gorp.SqlExecutor, projectKey string, pipName string) (sdk.Workflows, error) {
	dbRes := []Workflow{}
	query := `
		select distinct workflow.*
		from workflow
		join project on project.id = workflow.project_id
		join w_node on w_node.workflow_id = workflow.id
    join w_node_context on w_node_context.node_id = w_node.id
		join pipeline on pipeline.id = w_node_context.pipeline_id
		where project.projectkey = $1 and pipeline.name = $2
		and workflow.to_delete = false
		order by workflow.name asc`

	if _, err := db.Select(&dbRes, query, projectKey, pipName); err != nil {
		if err == sql.ErrNoRows {
			return sdk.Workflows{}, nil
		}
		return nil, sdk.WrapError(err, "Unable to load workflows for project %s and pipeline %s", projectKey, pipName)
	}

	res := make(sdk.Workflows, len(dbRes))
	for i, w := range dbRes {
		w.ProjectKey = projectKey
		res[i] = sdk.Workflow(w)
	}

	return res, nil
}

// LoadByApplicationName loads a workflow for a given project key and application name (ie. checking permissions)
func LoadByApplicationName(ctx context.Context, db gorp.SqlExecutor, projectKey string, appName string) (sdk.Workflows, error) {
	dbRes := []Workflow{}
	query := `
		select distinct workflow.*
		from workflow
		join project on project.id = workflow.project_id
		join w_node on w_node.workflow_id = workflow.id
		join w_node_context on w_node_context.node_id = w_node.id
		join application on w_node_context.application_id = application.id
		where project.projectkey = $1 and application.name = $2
		and workflow.to_delete = false
		order by workflow.name asc`

	if _, err := db.Select(&dbRes, query, projectKey, appName); err != nil {
		if err == sql.ErrNoRows {
			return sdk.Workflows{}, nil
		}
		return nil, sdk.WrapError(err, "Unable to load workflows for project %s and application %s", projectKey, appName)
	}

	res := make(sdk.Workflows, len(dbRes))
	for i, w := range dbRes {
		w.ProjectKey = projectKey
		res[i] = sdk.Workflow(w)
	}

	return res, nil
}

// LoadByEnvName loads a workflow for a given project key and environment name (ie. checking permissions)
func LoadByEnvName(ctx context.Context, db gorp.SqlExecutor, projectKey string, envName string) (sdk.Workflows, error) {
	dbRes := []Workflow{}
	query := `
		select distinct workflow.*
		from workflow
		join project on project.id = workflow.project_id
		join w_node on w_node.workflow_id = workflow.id
		join w_node_context on w_node_context.node_id = w_node.id
		join environment on w_node_context.environment_id = environment.id
		where project.projectkey = $1 and environment.name = $2
		and workflow.to_delete = false
		order by workflow.name asc`

	if _, err := db.Select(&dbRes, query, projectKey, envName); err != nil {
		if err == sql.ErrNoRows {
			return sdk.Workflows{}, nil
		}
		return nil, sdk.WrapError(err, "Unable to load workflows for project %s and environment %s", projectKey, envName)
	}

	res := make(sdk.Workflows, len(dbRes))
	for i, w := range dbRes {
		w.ProjectKey = projectKey
		res[i] = sdk.Workflow(w)
	}

	return res, nil
}

func loadByWorkflowTemplateID(ctx context.Context, db gorp.SqlExecutor, query string, args []interface{}) (sdk.Workflows, error) {
	var dbRes []Workflow
	if _, err := db.Select(&dbRes, query, args...); err != nil {
		if err == sql.ErrNoRows {
			return nil, nil
		}
		return nil, err
	}

	workflows := make(sdk.Workflows, len(dbRes))
	for i, wf := range dbRes {
		var err error
		wf.ProjectKey, err = db.SelectStr("SELECT projectkey FROM project WHERE id = $1", wf.ProjectID)
		if err != nil {
			return nil, sdk.WrapError(err, "cannot load project key for workflow %s and project_id %d", wf.Name, wf.ProjectID)
		}
		workflows[i] = sdk.Workflow(wf)
	}

	return workflows, nil
}

// LoadByWorkflowTemplateID load all workflows linked to a workflow template but without loading workflow details
func LoadByWorkflowTemplateID(ctx context.Context, db gorp.SqlExecutor, templateID int64) (sdk.Workflows, error) {
	query := `
	SELECT workflow.*
		FROM workflow
			JOIN workflow_template_instance ON workflow_template_instance.workflow_id = workflow.id
		WHERE workflow_template_instance.workflow_template_id = $1 AND workflow.to_delete = false`
	args := []interface{}{templateID}
	return loadByWorkflowTemplateID(ctx, db, query, args)
}

// LoadByWorkflowTemplateIDByGroups load all workflows linked to a workflow template but without loading workflow details against the groups provided
func LoadByWorkflowTemplateIDByGroupIDs(ctx context.Context, db gorp.SqlExecutor, templateID int64, groupIDs []int64) (sdk.Workflows, error) {
	query := `SELECT workflow.*
				FROM workflow
					JOIN workflow_template_instance ON workflow_template_instance.workflow_id = workflow.id
					JOIN project ON workflow.project_id = project.id
				WHERE workflow_template_instance.workflow_template_id = $1
				AND workflow.to_delete = false
				AND project.id IN (
					SELECT project_group.project_id
						FROM project_group
					WHERE
						project_group.group_id = ANY(string_to_array($2, ',')::int[])
						OR
						$3 = ANY(string_to_array($2, ',')::int[])
				)`

	args := []interface{}{templateID, gorpmapping.IDsToQueryString(groupIDs), group.SharedInfraGroup.ID}
	return loadByWorkflowTemplateID(ctx, db, query, args)
}

func load(ctx context.Context, db gorp.SqlExecutor, store cache.Store, proj *sdk.Project, opts LoadOptions, query string, args ...interface{}) (*sdk.Workflow, error) {
	t0 := time.Now()
	dbRes := Workflow{}

	_, next := observability.Span(ctx, "workflow.load.selectOne")
	err := db.SelectOne(&dbRes, query, args...)
	next()
	if err != nil {
		if err == sql.ErrNoRows {
			return nil, sdk.ErrWorkflowNotFound
		}
		return nil, sdk.WrapError(err, "Unable to load workflow")
	}

	res := sdk.Workflow(dbRes)
	if proj.Key == "" {
		res.ProjectKey, _ = db.SelectStr("select projectkey from project where id = $1", res.ProjectID)
	} else {
		res.ProjectKey = proj.Key
	}

	// Load groups
	_, next = observability.Span(ctx, "workflow.load.loadWorkflowGroups")
	gps, err := group.LoadWorkflowGroups(db, res.ID)
	next()
	if err != nil {
		return nil, sdk.WrapError(err, "Unable to load workflow groups")
	}
	res.Groups = gps

	res.Pipelines = map[int64]sdk.Pipeline{}
	res.Applications = map[int64]sdk.Application{}
	res.Environments = map[int64]sdk.Environment{}
	res.HookModels = map[int64]sdk.WorkflowHookModel{}
	res.OutGoingHookModels = map[int64]sdk.WorkflowHookModel{}

	if opts.WithLabels {
		_, next = observability.Span(ctx, "workflow.load.Labels")
		labels, errL := Labels(db, res.ID)
		next()

		if errL != nil {
			return nil, sdk.WrapError(errL, "Load> unable to load labels")
		}
		res.Labels = labels
	}

	if opts.WithAsCodeUpdateEvent {
		_, next = observability.Span(ctx, "workflow.load.AddCodeUpdateEvents")
		asCodeEvents, errAS := LoadAsCodeEvent(db, res.ID)
		next()

		if errAS != nil {
			return nil, sdk.WrapError(errAS, "Load> unable to load as code update events")
		}
		res.AsCodeEvent = asCodeEvents
	}

	if opts.WithIntegrations {
		_, next = observability.Span(ctx, "workflow.load.AddIntegrations")
		integrations, errInt := integration.LoadIntegrationsByWorkflowID(db, res.ID, false)
		next()

		if errInt != nil {
			return nil, sdk.WrapError(errInt, "Load> unable to load workflow integrations")
		}
		res.EventIntegrations = integrations
	}

	_, next = observability.Span(ctx, "workflow.load.loadNotifications")
	notifs, errN := loadNotifications(db, &res)
	next()

	if errN != nil {
		return nil, sdk.WrapError(errN, "Load> Unable to load workflow notification")
	}
	res.Notifications = notifs

	delta := time.Since(t0).Seconds()

	log.Debug("Load> Load workflow (%s/%s)%d took %.3f seconds", res.ProjectKey, res.Name, res.ID, delta)
	w := &res
	return w, nil
}

func IsFavorite(db gorp.SqlExecutor, w *sdk.Workflow, uID int64) (bool, error) {
	count, err := db.SelectInt("SELECT COUNT(1) FROM workflow_favorite WHERE user_id = $1 AND workflow_id = $2", uID, w.ID)
	if err != nil {
		return false, sdk.WithStack(err)
	}
	return count > 0, nil
}

// Insert inserts a new workflow
func Insert(ctx context.Context, db gorp.SqlExecutor, store cache.Store, w *sdk.Workflow, p *sdk.Project) error {
	if err := IsValid(ctx, store, db, w, p, LoadOptions{}); err != nil {
		return sdk.WrapError(err, "Unable to validate workflow")
	}

	if w.WorkflowData.Node.Context != nil && w.WorkflowData.Node.Context.ApplicationID != 0 {
		var err error
		if w.WorkflowData.Node.Context.DefaultPayload, err = DefaultPayload(ctx, db, store, p, w); err != nil {
			log.Warning("postWorkflowHandler> Cannot set default payload : %v", err)
		}
	}

	if w.HistoryLength == 0 {
		w.HistoryLength = sdk.DefaultHistoryLength
	}

	w.LastModified = time.Now()
	if err := db.QueryRow("INSERT INTO workflow (name, description, icon, project_id, history_length, from_repository) VALUES ($1, $2, $3, $4, $5, $6) RETURNING id", w.Name, w.Description, w.Icon, w.ProjectID, w.HistoryLength, w.FromRepository).Scan(&w.ID); err != nil {
		return sdk.WrapError(err, "Unable to insert workflow %s/%s", w.ProjectKey, w.Name)
	}

	dbw := Workflow(*w)
	if err := dbw.PostInsert(db); err != nil {
		return sdk.WrapError(err, "Cannot post insert hook")
	}

	if len(w.Groups) > 0 {
		for i := range w.Groups {
			if w.Groups[i].Group.ID != 0 {
				continue
			}
			g, err := group.LoadByName(ctx, db, w.Groups[i].Group.Name)
			if err != nil {
				return sdk.WrapError(err, "Unable to load group %s", w.Groups[i].Group.Name)
			}
			w.Groups[i].Group = *g
		}
		if err := group.UpsertAllWorkflowGroups(db, w, w.Groups); err != nil {
			return sdk.WrapError(err, "Unable to update workflow")
		}
	} else {
		log.Debug("postWorkflowHandler> inherit permissions from project")
		for _, gp := range p.ProjectGroups {
			if err := group.AddWorkflowGroup(ctx, db, w, gp); err != nil {
				return sdk.WrapError(err, "Cannot add group %s", gp.Group.Name)
			}
		}
	}

	if w.WorkflowData.Node.IsLinkedToRepo(w) {
		if w.Metadata == nil {
			w.Metadata = sdk.Metadata{}
		}
		if w.Metadata["default_tags"] == "" {
			w.Metadata["default_tags"] = "git.branch,git.author"
		} else {
			if !strings.Contains(w.Metadata["default_tags"], "git.branch") {
				w.Metadata["default_tags"] = "git.branch," + w.Metadata["default_tags"]
			}
			if !strings.Contains(w.Metadata["default_tags"], "git.author") {
				w.Metadata["default_tags"] = "git.author," + w.Metadata["default_tags"]
			}
		}

		if err := UpdateMetadata(db, w.ID, w.Metadata); err != nil {
			return err
		}
	}

	// Manage new hooks
	if len(w.WorkflowData.Node.Hooks) > 0 {
		if err := hookRegistration(ctx, db, store, p, w, nil); err != nil {
			return err
		}
	}

	if err := InsertWorkflowData(db, w); err != nil {
		return sdk.WrapError(err, "Insert> Unable to insert Workflow Data")
	}

	customVcsNotif := false
	// Insert notifications
	for i := range w.Notifications {
		n := &w.Notifications[i]
		if n.Type == sdk.VCSUserNotification {
			customVcsNotif = true
		}
		if err := InsertNotification(db, w, n); err != nil {
			return sdk.WrapError(err, "Unable to insert update workflow(%d) notification (%#v)", w.ID, n)
		}
	}

	if !customVcsNotif {
		notif := sdk.WorkflowNotification{
			Settings: sdk.UserNotificationSettings{
				Template: &sdk.UserNotificationTemplate{
					Body: sdk.DefaultWorkflowNodeRunReport,
				},
			},
			WorkflowID: w.ID,
			Type:       sdk.VCSUserNotification,
		}
		for _, node := range w.WorkflowData.Array() {
			if node.IsLinkedToRepo(w) {
				notif.SourceNodeRefs = append(notif.SourceNodeRefs, node.Name)
			}
		}
		if len(notif.SourceNodeRefs) > 0 {
			if err := InsertNotification(db, w, &notif); err != nil {
				return sdk.WrapError(err, "Unable to insert VCS workflow(%d) notification (%#v)", w.ID, notif)
			}
		}
	}

	dbWorkflow := Workflow(*w)
	if err := dbWorkflow.PostUpdate(db); err != nil {
		return sdk.WrapError(err, "Insert> Unable to create workflow data")
	}

	return nil
}

func RenameNode(ctx context.Context, db gorp.SqlExecutor, w *sdk.Workflow) error {
	nodes := w.WorkflowData.Array()
	var maxJoinNumber int
	maxNumberByPipeline := map[int64]int{}
	maxNumberByHookModel := map[int64]int{}
	var maxForkNumber int

	nodesToNamed := []*sdk.Node{}
	// Search max numbers by nodes type
	for i := range nodes {
		if nodes[i].Name == "" {
			nodesToNamed = append(nodesToNamed, nodes[i])
		}

		switch nodes[i].Type {
		case sdk.NodeTypePipeline:
			if w.Pipelines == nil {
				w.Pipelines = make(map[int64]sdk.Pipeline)
			}
			_, has := w.Pipelines[nodes[i].Context.PipelineID]
			if !has {
				p, errPip := pipeline.LoadPipelineByID(ctx, db, nodes[i].Context.PipelineID, true)
				if errPip != nil {
					return sdk.WrapError(errPip, "renameNode> Unable to load pipeline %d", nodes[i].Context.PipelineID)
				}
				w.Pipelines[nodes[i].Context.PipelineID] = *p
			}
		case sdk.NodeTypeOutGoingHook:
			if w.OutGoingHookModels == nil {
				w.OutGoingHookModels = make(map[int64]sdk.WorkflowHookModel)
			}
			_, has := w.OutGoingHookModels[nodes[i].OutGoingHookContext.HookModelID]
			if !has {
				m, errM := LoadOutgoingHookModelByID(db, nodes[i].OutGoingHookContext.HookModelID)
				if errM != nil {
					return sdk.WrapError(errM, "renameNode> Unable to load outgoing hook model %d", nodes[i].OutGoingHookContext.HookModelID)
				}
				w.OutGoingHookModels[nodes[i].OutGoingHookContext.HookModelID] = *m
			}
		}

		switch nodes[i].Type {
		case sdk.NodeTypePipeline:
			pip := w.Pipelines[nodes[i].Context.PipelineID]
			// Check if node is named pipName_12
			if nodes[i].Name == pip.Name || strings.HasPrefix(nodes[i].Name, pip.Name+"_") {
				var pipNumber int
				if nodes[i].Name == pip.Name {
					pipNumber = 1
				} else {
					// Retrieve Number
					current, errI := strconv.Atoi(strings.Replace(nodes[i].Name, pip.Name+"_", "", 1))
					if errI == nil {
						pipNumber = current
					}
				}
				currentMax, ok := maxNumberByPipeline[pip.ID]
				if !ok || currentMax < pipNumber {
					maxNumberByPipeline[pip.ID] = pipNumber
				}
			}
		case sdk.NodeTypeJoin:
			if nodes[i].Name == sdk.NodeTypeJoin || strings.HasPrefix(nodes[i].Name, sdk.NodeTypeJoin+"_") {
				var joinNumber int
				if nodes[i].Name == sdk.NodeTypeJoin {
					joinNumber = 1
				} else {
					// Retrieve Number
					current, errI := strconv.Atoi(strings.Replace(nodes[i].Name, sdk.NodeTypeJoin+"_", "", 1))
					if errI == nil {
						joinNumber = current
					}
				}
				if maxJoinNumber < joinNumber {
					maxJoinNumber = joinNumber
				}
			}
		case sdk.NodeTypeFork:
			if nodes[i].Name == sdk.NodeTypeFork || strings.HasPrefix(nodes[i].Name, sdk.NodeTypeFork+"_") {
				var forkNumber int
				if nodes[i].Name == sdk.NodeTypeFork {
					forkNumber = 1
				} else {
					// Retrieve Number
					current, errI := strconv.Atoi(strings.Replace(nodes[i].Name, sdk.NodeTypeFork+"_", "", 1))
					if errI == nil {
						forkNumber = current
					}
				}
				if maxForkNumber < forkNumber {
					maxForkNumber = forkNumber
				}
			}
		case sdk.NodeTypeOutGoingHook:
			model := w.OutGoingHookModels[nodes[i].OutGoingHookContext.HookModelID]
			// Check if node is named pipName_12
			if nodes[i].Name == model.Name || strings.HasPrefix(nodes[i].Name, model.Name+"_") {
				var hookNumber int
				if nodes[i].Name == model.Name {
					hookNumber = 1
				} else {
					// Retrieve Number
					current, errI := strconv.Atoi(strings.Replace(nodes[i].Name, model.Name+"_", "", 1))
					if errI == nil {
						hookNumber = current
					}
				}
				currentMax, ok := maxNumberByHookModel[model.ID]
				if !ok || currentMax < hookNumber {
					maxNumberByHookModel[model.ID] = hookNumber
				}
			}
		}

		if nodes[i].Ref == "" {
			nodes[i].Ref = nodes[i].Name
		}
	}

	// Name node
	for i := range nodesToNamed {
		switch nodesToNamed[i].Type {
		case sdk.NodeTypePipeline:
			pipID := nodesToNamed[i].Context.PipelineID
			nextNumber := maxNumberByPipeline[pipID] + 1
			if nextNumber > 1 {
				nodesToNamed[i].Name = fmt.Sprintf("%s_%d", w.Pipelines[pipID].Name, nextNumber)
			} else {
				nodesToNamed[i].Name = w.Pipelines[pipID].Name
			}
			maxNumberByPipeline[pipID] = nextNumber
		case sdk.NodeTypeJoin:
			nextNumber := maxJoinNumber + 1
			if nextNumber > 1 {
				nodesToNamed[i].Name = fmt.Sprintf("%s_%d", sdk.NodeTypeJoin, nextNumber)
			} else {
				nodesToNamed[i].Name = sdk.NodeTypeJoin
			}
			maxJoinNumber++
		case sdk.NodeTypeFork:
			nextNumber := maxForkNumber + 1
			if nextNumber > 1 {
				nodesToNamed[i].Name = fmt.Sprintf("%s_%d", sdk.NodeTypeFork, nextNumber)
			} else {
				nodesToNamed[i].Name = sdk.NodeTypeFork
			}
			maxForkNumber++
		case sdk.NodeTypeOutGoingHook:
			hookModelID := nodesToNamed[i].OutGoingHookContext.HookModelID
			nextNumber := maxNumberByHookModel[hookModelID] + 1
			if nextNumber > 1 {
				nodesToNamed[i].Name = fmt.Sprintf("%s_%d", w.OutGoingHookModels[hookModelID].Name, nextNumber)
			} else {
				nodesToNamed[i].Name = w.OutGoingHookModels[hookModelID].Name
			}
			maxNumberByHookModel[hookModelID] = nextNumber
		}
		if nodesToNamed[i].Ref == "" {
			nodesToNamed[i].Ref = nodesToNamed[i].Name
		}
	}

	return nil
}

// Update updates a workflow
func Update(ctx context.Context, db gorp.SqlExecutor, store cache.Store, w *sdk.Workflow, p *sdk.Project, uptOption UpdateOptions) error {
	ctx, end := observability.Span(ctx, "workflow.Update")
	defer end()
	if err := IsValid(ctx, store, db, w, p, LoadOptions{}); err != nil {
		return err
	}

	if err := DeleteNotifications(db, w.ID); err != nil {
		return sdk.WrapError(err, "unable to delete all notifications on workflow(%d - %s)", w.ID, w.Name)
	}

	if err := integration.DeleteFromWorkflow(db, w.ID); err != nil {
		return sdk.WrapError(err, "unable to delete all integrations on workflow(%d - %s)", w.ID, w.Name)
	}

	// Delete workflow data
	if uptOption.OldWorkflow != nil && uptOption.OldWorkflow.ID != 0 {
		if err := DeleteWorkflowData(db, *uptOption.OldWorkflow); err != nil {
			return sdk.WrapError(err, "unable to delete from old workflow data(%d - %s)", w.ID, w.Name)
		}
	} else {
<<<<<<< HEAD
		oldW, err := Load(ctx, db, store, p, w.Name, LoadOptions{})
=======
		oldW, err := Load(ctx, db, store, p, w.Name, u, LoadOptions{})
>>>>>>> 396580d4
		if err != nil && !sdk.ErrorIs(err, sdk.ErrWorkflowNotFound) {
			return sdk.WrapError(err, "unable to load old workflow to delete workflow data")
		}
		if err == nil {
			if err := DeleteWorkflowData(db, *oldW); err != nil {
				return sdk.WrapError(err, "unable to delete from workflow data(%d - %s)", oldW.ID, oldW.Name)
			}
		}
	}

	// Delete all node ID
	w.ResetIDs()

	filteredPurgeTags := []string{}
	for _, t := range w.PurgeTags {
		if t != "" {
			filteredPurgeTags = append(filteredPurgeTags, t)
		}
	}
	w.PurgeTags = filteredPurgeTags

	if w.WorkflowData.Node.Context != nil && w.WorkflowData.Node.Context.ApplicationID != 0 {
		var err error
		if w.WorkflowData.Node.Context.DefaultPayload, err = DefaultPayload(ctx, db, store, p, w); err != nil {
			log.Warning("putWorkflowHandler> Cannot set default payload : %v", err)
		}
	}

	if !uptOption.DisableHookManagement {
		if err := hookRegistration(ctx, db, store, p, w, uptOption.OldWorkflow); err != nil {
			return err
		}
		if uptOption.OldWorkflow != nil {
			hookToDelete := computeHookToDelete(w, uptOption.OldWorkflow)
			if err := hookUnregistration(ctx, db, store, p, hookToDelete); err != nil {
				return err
			}
		}

	}

	if err := InsertWorkflowData(db, w); err != nil {
		return sdk.WrapError(err, "Update> Unable to insert workflow data")
	}

	// Insert notifications
	for i := range w.Notifications {
		n := &w.Notifications[i]
		if err := InsertNotification(db, w, n); err != nil {
			return sdk.WrapError(err, "Unable to update workflow(%d) notification (%#v)", w.ID, n)
		}
	}

	w.LastModified = time.Now()
	dbw := Workflow(*w)
	if _, err := db.Update(&dbw); err != nil {
		return sdk.WrapError(err, "Unable to update workflow")
	}
	*w = sdk.Workflow(dbw)

	return nil
}

// MarkAsDelete marks a workflow to be deleted
func MarkAsDelete(db gorp.SqlExecutor, w *sdk.Workflow) error {
	if _, err := db.Exec("update workflow set to_delete = true where id = $1", w.ID); err != nil {
		return sdk.WrapError(err, "Unable to mark as delete workflow id %d", w.ID)
	}
	return nil
}

// Delete workflow
func Delete(ctx context.Context, db gorp.SqlExecutor, store cache.Store, p *sdk.Project, w *sdk.Workflow) error {
	// Delete all hooks
	if err := hookUnregistration(ctx, db, store, p, w.WorkflowData.GetHooks()); err != nil {
		return sdk.WrapError(err, "Unable to delete hooks from workflow")
	}

	if err := DeleteWorkflowData(db, *w); err != nil {
		return sdk.WrapError(err, "Delete> Unable to delete workflow data")
	}

	//Delete workflow
	dbw := Workflow(*w)
	if _, err := db.Delete(&dbw); err != nil {
		return sdk.WrapError(err, "Unable to delete workflow")
	}

	return nil
}

// IsValid cheks workflow validity
func IsValid(ctx context.Context, store cache.Store, db gorp.SqlExecutor, w *sdk.Workflow, proj *sdk.Project, opts LoadOptions) error {
	//Check project is not empty
	if w.ProjectKey == "" {
		return sdk.NewError(sdk.ErrWorkflowInvalid, fmt.Errorf("Invalid project key"))
	}

	if w.Icon != "" {
		if !strings.HasPrefix(w.Icon, sdk.IconFormat) {
			return sdk.ErrIconBadFormat
		}
		if len(w.Icon) > sdk.MaxIconSize {
			return sdk.ErrIconBadSize
		}
	}

	//Check workflow name
	rx := sdk.NamePatternRegex
	if !rx.MatchString(w.Name) {
		return sdk.NewError(sdk.ErrWorkflowInvalid, fmt.Errorf("Invalid workflow name. It should match %s", sdk.NamePattern))
	}

	//Check refs
	for _, j := range w.WorkflowData.Joins {
		if len(j.JoinContext) == 0 {
			return sdk.NewError(sdk.ErrWorkflowInvalid, fmt.Errorf("Source node references is mandatory"))
		}
	}

	if w.Pipelines == nil {
		w.Pipelines = make(map[int64]sdk.Pipeline)
	}
	if w.Applications == nil {
		w.Applications = make(map[int64]sdk.Application)
	}
	if w.Environments == nil {
		w.Environments = make(map[int64]sdk.Environment)
	}
	if w.ProjectIntegrations == nil {
		w.ProjectIntegrations = make(map[int64]sdk.ProjectIntegration)
	}
	if w.HookModels == nil {
		w.HookModels = make(map[int64]sdk.WorkflowHookModel)
	}
	if w.OutGoingHookModels == nil {
		w.OutGoingHookModels = make(map[int64]sdk.WorkflowHookModel)
	}

	if w.WorkflowData.Node.Context != nil && w.WorkflowData.Node.Context.DefaultPayload != nil {
		defaultPayload, err := w.WorkflowData.Node.Context.DefaultPayloadToMap()
		if err != nil {
			return sdk.WrapError(err, "cannot transform default payload to map")
		}
		for payloadKey := range defaultPayload {
			if strings.HasPrefix(payloadKey, "cds.") {
				return sdk.WrapError(sdk.ErrInvalidPayloadVariable, "cannot have key %s in default payload", payloadKey)
			}
		}
	}

	// Fill empty node type
	w.AssignEmptyType()
	if err := w.ValidateType(); err != nil {
		return err
	}

	nodesArray := w.WorkflowData.Array()
	for i := range nodesArray {
		n := nodesArray[i]
		if n.Context == nil {
			continue
		}

		if err := checkPipeline(ctx, db, proj, w, n, opts); err != nil {
			return err
		}
		if err := checkApplication(store, db, proj, w, n); err != nil {
			return err
		}
		if err := checkEnvironment(db, proj, w, n); err != nil {
			return err
		}
		if err := checkProjectIntegration(proj, w, n); err != nil {
			return err
		}
		if err := checkEventIntegration(proj, w); err != nil {
			return err
		}
		if err := checkHooks(db, w, n); err != nil {
			return err
		}
		if err := checkOutGoingHook(db, w, n); err != nil {
			return err
		}

		if n.Context.ApplicationID != 0 && n.Context.ProjectIntegrationID != 0 {
			if err := n.CheckApplicationDeploymentStrategies(proj, w); err != nil {
				return sdk.NewError(sdk.ErrWorkflowInvalid, err)
			}
		}
	}

	return nil
}

func checkOutGoingHook(db gorp.SqlExecutor, w *sdk.Workflow, n *sdk.Node) error {
	if n.OutGoingHookContext == nil {
		return nil
	}

	if n.OutGoingHookContext.HookModelID != 0 {
		hm, ok := w.OutGoingHookModels[n.OutGoingHookContext.HookModelID]
		if !ok {
			hmDB, err := LoadOutgoingHookModelByID(db, n.OutGoingHookContext.HookModelID)
			if err != nil {
				return err
			}
			hm = *hmDB
			w.OutGoingHookModels[n.OutGoingHookContext.HookModelID] = hm
		}
		n.OutGoingHookContext.HookModelName = hm.Name
		return nil
	}

	if n.OutGoingHookContext.HookModelName != "" {
		hmDB, err := LoadOutgoingHookModelByName(db, n.OutGoingHookContext.HookModelName)
		if err != nil {
			return err
		}
		w.OutGoingHookModels[hmDB.ID] = *hmDB
		n.OutGoingHookContext.HookModelID = hmDB.ID
		return nil
	}
	return nil
}

func checkHooks(db gorp.SqlExecutor, w *sdk.Workflow, n *sdk.Node) error {
	for i := range n.Hooks {
		h := &n.Hooks[i]
		if h.HookModelID != 0 {
			if _, ok := w.HookModels[h.HookModelID]; !ok {
				hmDB, err := LoadHookModelByID(db, h.HookModelID)
				if err != nil {
					return err
				}
				w.HookModels[h.HookModelID] = *hmDB
			}
			h.HookModelName = w.HookModels[h.HookModelID].Name
		} else {
			hm, err := LoadHookModelByName(db, h.HookModelName)
			if err != nil {
				return err
			}
			w.HookModels[hm.ID] = *hm
			h.HookModelID = hm.ID
		}

		// Add missing default value for hook
		model := w.HookModels[h.HookModelID]
		for k := range model.DefaultConfig {
			if _, ok := h.Config[k]; !ok {
				h.Config[k] = model.DefaultConfig[k]
			}
		}

		// Check that given config is valid according hook model
		for k, d := range model.DefaultConfig {
			if !d.Configurable && h.Config[k].Value != d.Value {
				return sdk.NewErrorFrom(sdk.ErrWrongRequest, "invalid given hook config, '%s' is not configurable. Value: %+v in model %+v", k, h.Config[k].Value, model)
			}
			if len(d.MultipleChoiceList) > 0 {
				var found bool
				for i := range d.MultipleChoiceList {
					if h.Config[k].Value == d.MultipleChoiceList[i] {
						found = true
						break
					}
				}
				if !found {
					return sdk.NewErrorFrom(sdk.ErrWrongRequest, "invalid given value for hook config '%s', given value not in choices list", k)
				}
			}
		}
	}

	return nil
}

// CheckProjectIntegration checks CheckProjectIntegration data
func checkProjectIntegration(proj *sdk.Project, w *sdk.Workflow, n *sdk.Node) error {
	if n.Context.ProjectIntegrationID != 0 {
		pp, ok := w.ProjectIntegrations[n.Context.ProjectIntegrationID]
		if !ok {
			for _, pl := range proj.Integrations {
				if pl.ID == n.Context.ProjectIntegrationID {
					pp = pl
					break
				}
			}
			if pp.ID == 0 {
				return sdk.WrapError(sdk.ErrNotFound, "Integration %d not found", n.Context.ProjectIntegrationID)
			}
			w.ProjectIntegrations[n.Context.ProjectIntegrationID] = pp
		}
		n.Context.ProjectIntegrationName = pp.Name
		return nil
	}
	if n.Context.ProjectIntegrationName != "" {
		var ppProj sdk.ProjectIntegration
		for _, pl := range proj.Integrations {
			if pl.Name == n.Context.ProjectIntegrationName {
				ppProj = pl
				break
			}
		}
		if ppProj.ID == 0 {
			return sdk.ErrorWithData(sdk.ErrIntegrationtNotFound, n.Context.ProjectIntegrationName)
		}
		w.ProjectIntegrations[ppProj.ID] = ppProj
		n.Context.ProjectIntegrationID = ppProj.ID
	}
	return nil
}

// checkEventIntegration checks event integration data
func checkEventIntegration(proj *sdk.Project, w *sdk.Workflow) error {
	for _, eventIntegration := range w.EventIntegrations {
		found := false
		for _, projInt := range proj.Integrations {
			if eventIntegration.ID == projInt.ID {
				found = true
				break
			}
		}
		if !found {
			return sdk.WrapError(sdk.ErrIntegrationtNotFound, "event integration %s with id %d not found in project %s", eventIntegration.Name, eventIntegration.ID, proj.Key)
		}
	}

	return nil
}

// CheckEnvironment checks environment data
func checkEnvironment(db gorp.SqlExecutor, proj *sdk.Project, w *sdk.Workflow, n *sdk.Node) error {
	if n.Context.EnvironmentID != 0 {
		env, ok := w.Environments[n.Context.EnvironmentID]
		if !ok {

			// Load environment from db to get stage/jobs
			envDB, err := environment.LoadEnvironmentByID(db, n.Context.EnvironmentID)
			if err != nil {
				return sdk.WrapError(err, "unable to load environment %d", n.Context.EnvironmentID)
			}
			env = *envDB

			if env.ProjectID != proj.ID {
				return sdk.NewErrorFrom(sdk.ErrEnvironmentNotFound, "can not found a environment with id %d", n.Context.EnvironmentID)
			}

			w.Environments[n.Context.EnvironmentID] = env
		}
		n.Context.EnvironmentName = env.Name
		return nil
	}
	if n.Context.EnvironmentName != "" {
		envDB, err := environment.LoadEnvironmentByName(db, proj.Key, n.Context.EnvironmentName)
		if err != nil {
			return sdk.WrapError(err, "unable to load environment %s", n.Context.EnvironmentName)
		}
		w.Environments[envDB.ID] = *envDB
		n.Context.EnvironmentID = envDB.ID
	}
	return nil
}

// CheckApplication checks application data
func checkApplication(store cache.Store, db gorp.SqlExecutor, proj *sdk.Project, w *sdk.Workflow, n *sdk.Node) error {
	if n.Context.ApplicationID != 0 {
		app, ok := w.Applications[n.Context.ApplicationID]
		if !ok {
			appDB, errA := application.LoadByID(db, store, n.Context.ApplicationID, application.LoadOptions.WithDeploymentStrategies, application.LoadOptions.WithVariables)
			if errA != nil {
				return errA
			}
			app = *appDB
			if app.ProjectKey != proj.Key {
				return sdk.NewErrorFrom(sdk.ErrResourceNotInProject, "can not found a application with id %d", n.Context.ApplicationID)
			}

			w.Applications[n.Context.ApplicationID] = app
		}
		n.Context.ApplicationName = app.Name
		return nil
	}
	if n.Context.ApplicationName != "" {
		appDB, err := application.LoadByName(db, store, proj.Key, n.Context.ApplicationName, application.LoadOptions.WithDeploymentStrategies, application.LoadOptions.WithVariables)
		if err != nil {
			if sdk.ErrorIs(err, sdk.ErrPipelineNotFound) {
				return sdk.ErrorWithData(sdk.ErrApplicationNotFound, n.Context.ApplicationName)
			}
			return sdk.WrapError(err, "unable to load application %s", n.Context.ApplicationName)
		}
		w.Applications[appDB.ID] = *appDB
		n.Context.ApplicationID = appDB.ID
	}
	return nil
}

// CheckPipeline checks pipeline data
func checkPipeline(ctx context.Context, db gorp.SqlExecutor, proj *sdk.Project, w *sdk.Workflow, n *sdk.Node, opts LoadOptions) error {
	if n.Context.PipelineID != 0 {
		pip, ok := w.Pipelines[n.Context.PipelineID]
		if !ok {
			// Load pipeline from db to get stage/jobs
			pipDB, err := pipeline.LoadPipelineByID(ctx, db, n.Context.PipelineID, opts.DeepPipeline)
			if err != nil {
				return sdk.WrapError(err, "unable to load pipeline %d", n.Context.PipelineID)
			}
			pip = *pipDB

			if pip.ProjectKey != proj.Key {
				return sdk.NewErrorFrom(sdk.ErrResourceNotInProject, "can not found a pipeline with id %d", n.Context.PipelineID)
			}

			w.Pipelines[n.Context.PipelineID] = pip
		}
		n.Context.PipelineName = pip.Name
		return nil
	}
	if n.Context.PipelineName != "" {
		pipDB, err := pipeline.LoadPipeline(ctx, db, proj.Key, n.Context.PipelineName, opts.DeepPipeline)
		if err != nil {
			return sdk.WrapError(err, "unable to load pipeline %s", n.Context.PipelineName)
		}
		w.Pipelines[pipDB.ID] = *pipDB
		n.Context.PipelineID = pipDB.ID
	}
	return nil
}

// Push push a workflow from cds files
func Push(ctx context.Context, db *gorp.DbMap, store cache.Store, proj *sdk.Project, tr *tar.Reader, opts *PushOption, u sdk.Identifiable, decryptFunc keys.DecryptFunc) ([]sdk.Message, *sdk.Workflow, error) {
	ctx, end := observability.Span(ctx, "workflow.Push")
	defer end()
	allMsg := []sdk.Message{}

	data, err := ExtractFromCDSFiles(tr)
	if err != nil {
		return nil, nil, err
	}

	var workflowExists bool
	var oldWf *sdk.Workflow

	if opts != nil && opts.OldWorkflow != nil {
		oldWf = opts.OldWorkflow
	} else {
		// load the workflow from database if exists
		workflowExists, err = Exists(db, proj.Key, data.wrkflw.Name)
		if err != nil {
			return nil, nil, sdk.WrapError(err, "Cannot check if workflow exists")
		}
		if workflowExists {
			oldWf, err = Load(ctx, db, store, proj, data.wrkflw.Name, LoadOptions{WithIcon: true})
			if err != nil {
				return nil, nil, sdk.WrapError(err, "Unable to load existing workflow")
			}
		}
	}

	// if a old workflow as code exists, we want to check if the new workflow is also as code on the same repository
	if oldWf != nil && oldWf.FromRepository != "" && (opts == nil || opts.FromRepository != oldWf.FromRepository) {
		return nil, nil, sdk.WithStack(sdk.ErrWorkflowAlreadyAsCode)
	}

	tx, err := db.Begin()
	if err != nil {
		return nil, nil, sdk.WrapError(err, "Unable to start tx")
	}
	defer tx.Rollback() // nolint

	for filename, app := range data.apps {
		log.Debug("Push> Parsing %s", filename)
		var fromRepo string
		if opts != nil {
			fromRepo = opts.FromRepository
		}
		appDB, msgList, err := application.ParseAndImport(tx, store, proj, &app, application.ImportOptions{Force: true, FromRepository: fromRepo}, decryptFunc, u)
		if err != nil {
			return nil, nil, sdk.ErrorWithFallback(err, sdk.ErrWrongRequest, "unable to import application %s/%s", proj.Key, app.Name)
		}
		allMsg = append(allMsg, msgList...)
		proj.SetApplication(*appDB)
		log.Debug("Push> -- %s OK", filename)
	}

	for filename, env := range data.envs {
		log.Debug("Push> Parsing %s", filename)
		var fromRepo string
		if opts != nil {
			fromRepo = opts.FromRepository
		}
		envDB, msgList, err := environment.ParseAndImport(tx, proj, &env, environment.ImportOptions{Force: true, FromRepository: fromRepo}, decryptFunc, u)
		if err != nil {
			return nil, nil, sdk.ErrorWithFallback(err, sdk.ErrWrongRequest, "unable to import environment %s/%s", proj.Key, env.Name)
		}
		allMsg = append(allMsg, msgList...)
		proj.SetEnvironment(*envDB)
		log.Debug("Push> -- %s OK", filename)
	}

	for filename, pip := range data.pips {
		log.Debug("Push> Parsing %s", filename)
		var fromRepo string
		if opts != nil {
			fromRepo = opts.FromRepository
		}
		pipDB, msgList, err := pipeline.ParseAndImport(ctx, tx, store, proj, &pip, u, pipeline.ImportOptions{Force: true, FromRepository: fromRepo})
		if err != nil {
			return nil, nil, sdk.ErrorWithFallback(err, sdk.ErrWrongRequest, "unable to import pipeline %s/%s", proj.Key, pip.Name)

		}
		allMsg = append(allMsg, msgList...)
		proj.SetPipeline(*pipDB)
		log.Debug("Push> -- %s OK", filename)
	}

	isDefaultBranch := true
	if opts != nil {
		isDefaultBranch = opts.IsDefaultBranch
	}

	var importOptions = ImportOptions{
		Force: true,
	}

	if opts != nil {
		importOptions.FromRepository = opts.FromRepository
		importOptions.IsDefaultBranch = opts.IsDefaultBranch
		importOptions.FromBranch = opts.Branch
		importOptions.VCSServer = opts.VCSServer
		importOptions.RepositoryName = opts.RepositoryName
		importOptions.RepositoryStrategy = opts.RepositoryStrategy
		importOptions.HookUUID = opts.HookUUID
	}

	wf, msgList, err := ParseAndImport(ctx, tx, store, proj, oldWf, &data.wrkflw, u, importOptions)
	if err != nil {
		return msgList, nil, sdk.WrapError(err, "unable to import workflow %s", data.wrkflw.Name)
	}

	// If the workflow is "as-code", it should always be linked to a git repository
	if opts != nil && opts.FromRepository != "" {
		if wf.WorkflowData.Node.Context.ApplicationID == 0 {
			return nil, nil, sdk.WithStack(sdk.ErrApplicationMandatoryOnWorkflowAsCode)
		}
		app := wf.Applications[wf.WorkflowData.Node.Context.ApplicationID]
		if app.VCSServer == "" || app.RepositoryFullname == "" {
			return nil, nil, sdk.WithStack(sdk.ErrApplicationMandatoryOnWorkflowAsCode)
		}
	}

	if wf.WorkflowData.Node.Context.ApplicationID != 0 {
		app := wf.Applications[wf.WorkflowData.Node.Context.ApplicationID]
		if err := application.Update(tx, store, &app); err != nil {
			return nil, nil, sdk.WrapError(err, "Unable to update application vcs datas")
		}
		wf.Applications[wf.WorkflowData.Node.Context.ApplicationID] = app
	}

	allMsg = append(allMsg, msgList...)

	if !isDefaultBranch {
		_ = tx.Rollback()
		log.Debug("workflow %s rollbacked because it's not comming from the default branch", wf.Name)
	} else {
		if err := tx.Commit(); err != nil {
			return nil, nil, sdk.WrapError(err, "Cannot commit transaction")
		}

		if oldWf != nil {
			event.PublishWorkflowUpdate(proj.Key, *wf, *oldWf, u)
		} else {
			event.PublishWorkflowAdd(proj.Key, *wf, u)
		}

		log.Debug("workflow %s updated", wf.Name)
	}

	return allMsg, wf, nil
}

// UpdateFavorite add or delete workflow from user favorites
func UpdateFavorite(db gorp.SqlExecutor, workflowID int64, u int64, add bool) error {
	var query string
	if add {
		query = "INSERT INTO workflow_favorite (user_id, workflow_id) VALUES ($1, $2)"
	} else {
		query = "DELETE FROM workflow_favorite WHERE user_id = $1 AND workflow_id = $2"
	}

	_, err := db.Exec(query, u, workflowID)
	return sdk.WithStack(err)
}

// IsDeploymentIntegrationUsed checks if a deployment integration is used on any workflow
func IsDeploymentIntegrationUsed(db gorp.SqlExecutor, projectID int64, appID int64, pfName string) (bool, error) {
	query := `
	SELECT count(1)
	FROM w_node_context
	JOIN project_integration ON project_integration.id = w_node_context.project_integration_id
	WHERE w_node_context.application_id = $2
	AND project_integration.project_id = $1
	AND project_integration.name = $3
	`

	nb, err := db.SelectInt(query, projectID, appID, pfName)
	if err != nil {
		return false, sdk.WithStack(err)
	}

	return nb > 0, nil
}<|MERGE_RESOLUTION|>--- conflicted
+++ resolved
@@ -932,11 +932,7 @@
 			return sdk.WrapError(err, "unable to delete from old workflow data(%d - %s)", w.ID, w.Name)
 		}
 	} else {
-<<<<<<< HEAD
 		oldW, err := Load(ctx, db, store, p, w.Name, LoadOptions{})
-=======
-		oldW, err := Load(ctx, db, store, p, w.Name, u, LoadOptions{})
->>>>>>> 396580d4
 		if err != nil && !sdk.ErrorIs(err, sdk.ErrWorkflowNotFound) {
 			return sdk.WrapError(err, "unable to load old workflow to delete workflow data")
 		}
