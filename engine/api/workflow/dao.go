--- conflicted
+++ resolved
@@ -1395,11 +1395,8 @@
 			return nil, nil, nil, sdk.WrapError(err, "Cannot check if workflow exists")
 		}
 		if workflowExists {
-<<<<<<< HEAD
-			oldWf, err = Load(ctx, db, store, proj, data.wrkflw.GetName(), LoadOptions{WithIcon: true})
-=======
-			oldWf, err = Load(ctx, db, store, *proj, data.wrkflw.Name, LoadOptions{WithIcon: true})
->>>>>>> 7555bf9b
+			oldWf, err = Load(ctx, db, store, *proj, data.wrkflw.GetName(), LoadOptions{WithIcon: true})
+
 			if err != nil {
 				return nil, nil, nil, sdk.WrapError(err, "Unable to load existing workflow")
 			}
@@ -1481,11 +1478,7 @@
 		importOptions.HookUUID = opts.HookUUID
 	}
 
-<<<<<<< HEAD
-	wf, msgList, err := ParseAndImport(ctx, tx, store, proj, oldWf, data.wrkflw, u, importOptions)
-=======
-	wf, msgList, err := ParseAndImport(ctx, tx, store, *proj, oldWf, &data.wrkflw, u, importOptions)
->>>>>>> 7555bf9b
+	wf, msgList, err := ParseAndImport(ctx, tx, store, *proj, oldWf, data.wrkflw, u, importOptions)
 	if err != nil {
 		return msgList, nil, nil, sdk.WrapError(err, "unable to import workflow %s", data.wrkflw.GetName())
 	}
