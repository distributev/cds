package workflow

import (
	"archive/tar"
	"context"
	"database/sql"
	"encoding/json"
	"fmt"
	"net/url"
	"strconv"
	"strings"
	"time"

	"github.com/go-gorp/gorp"

	"github.com/ovh/cds/engine/api/application"
	"github.com/ovh/cds/engine/api/cache"
	"github.com/ovh/cds/engine/api/database/gorpmapping"
	"github.com/ovh/cds/engine/api/environment"
	"github.com/ovh/cds/engine/api/event"
	"github.com/ovh/cds/engine/api/group"
	"github.com/ovh/cds/engine/api/keys"
	"github.com/ovh/cds/engine/api/observability"
	"github.com/ovh/cds/engine/api/pipeline"
	"github.com/ovh/cds/sdk"
	"github.com/ovh/cds/sdk/log"
)

// GetAllByIDs returns all workflows by ids.
func GetAllByIDs(db gorp.SqlExecutor, ids []int64) ([]sdk.Workflow, error) {
	ws := []sdk.Workflow{}

	if _, err := db.Select(&ws,
		`SELECT id, name FROM workflow WHERE id = ANY(string_to_array($1, ',')::int[])`,
		gorpmapping.IDsToQueryString(ids),
	); err != nil {
		return nil, sdk.WrapError(err, "Cannot get workflows")
	}

	return ws, nil
}

// LoadOptions custom option for loading workflow
type LoadOptions struct {
	DeepPipeline          bool
	Base64Keys            bool
	OnlyRootNode          bool
	WithLabels            bool
	WithIcon              bool
	WithAsCodeUpdateEvent bool
}

// UpdateOptions is option to parse a workflow
type UpdateOptions struct {
	DisableHookManagement bool
	OldWorkflow           *sdk.Workflow
}

// CountVarInWorkflowData represents the result of CountVariableInWorkflow function
type CountVarInWorkflowData struct {
	WorkflowName string `db:"workflow_name"`
	NodeName     string `db:"node_name"`
}

// Exists checks if a workflow exists
func Exists(db gorp.SqlExecutor, key string, name string) (bool, error) {
	query := `
		select count(1)
		from workflow
		join project on project.id = workflow.project_id
		where project.projectkey = $1
		and workflow.name = $2`
	count, err := db.SelectInt(query, key, name)
	if err != nil {
		return false, sdk.WithStack(err)
	}
	return count > 0, nil
}

// CountVariableInWorkflow counts how many time the given variable is used on all workflows of the given project
func CountVariableInWorkflow(db gorp.SqlExecutor, projectKey string, varName string) ([]CountVarInWorkflowData, error) {
	query := `
		SELECT DISTINCT workflow.name as workflow_name, w_node.name as node_name
		FROM workflow
		JOIN project ON project.id = workflow.project_id
		JOIN w_node ON w_node.workflow_id = workflow.id
		JOIN w_node_context ON w_node_context.node_id = w_node.id
		WHERE project.projectkey = $1
		AND (
			w_node_context.default_pipeline_parameters::TEXT LIKE $2
			OR
			w_node_context.default_payload::TEXT LIKE $2
		);
	`
	var datas []CountVarInWorkflowData
	if _, err := db.Select(&datas, query, projectKey, fmt.Sprintf("%%%s%%", varName)); err != nil {
		return nil, sdk.WrapError(err, "Unable to count var in workflow")
	}
	return datas, nil
}

// UpdateIcon update the icon of a workflow
func UpdateIcon(db gorp.SqlExecutor, workflowID int64, icon string) error {
	if _, err := db.Exec("update workflow set icon = $1 where id = $2", icon, workflowID); err != nil {
		return sdk.WrapError(err, "cannot update workflow icon for workflow id %d", workflowID)
	}

	return nil
}

// UpdateMetadata update the metadata of a workflow
func UpdateMetadata(db gorp.SqlExecutor, workflowID int64, metadata sdk.Metadata) error {
	b, err := json.Marshal(metadata)
	if err != nil {
		return sdk.WithStack(err)
	}
	if _, err := db.Exec("update workflow set metadata = $1 where id = $2", b, workflowID); err != nil {
		return sdk.WithStack(err)
	}

	return nil
}

// updateFromRepository update the from_repository of a workflow
func updateFromRepository(db gorp.SqlExecutor, workflowID int64, fromRepository string) error {
	if _, err := db.Exec("UPDATE workflow SET from_repository = $1, last_modified = current_timestamp WHERE id = $2", fromRepository, workflowID); err != nil {
		return sdk.WithStack(err)
	}

	return nil
}

// PreInsert is a db hook
func (w *Workflow) PreInsert(db gorp.SqlExecutor) error {
	return w.PreUpdate(db)
}

// PostInsert is a db hook
func (w *Workflow) PostInsert(db gorp.SqlExecutor) error {
	return w.PostUpdate(db)
}

// PostGet is a db hook
func (w *Workflow) PostGet(db gorp.SqlExecutor) error {
	var res = struct {
		Metadata     sql.NullString `db:"metadata"`
		PurgeTags    sql.NullString `db:"purge_tags"`
		WorkflowData sql.NullString `db:"workflow_data"`
	}{}

	if err := db.SelectOne(&res, "SELECT metadata, purge_tags, workflow_data FROM workflow WHERE id = $1", w.ID); err != nil {
		return sdk.WrapError(err, "PostGet> Unable to load marshalled workflow")
	}

	metadata := sdk.Metadata{}
	if err := gorpmapping.JSONNullString(res.Metadata, &metadata); err != nil {
		return err
	}
	w.Metadata = metadata

	purgeTags := []string{}
	if err := gorpmapping.JSONNullString(res.PurgeTags, &purgeTags); err != nil {
		return err
	}
	w.PurgeTags = purgeTags

	data := &sdk.WorkflowData{}
	if err := gorpmapping.JSONNullString(res.WorkflowData, data); err != nil {
		return sdk.WrapError(err, "Unable to unmarshall workflow data")
	}
	if data.Node.ID != 0 {
		w.WorkflowData = data
	}

	nodes := w.WorkflowData.Array()
	for i := range nodes {
		var err error
		nodes[i].Groups, err = group.LoadGroupsByNode(db, nodes[i].ID)
		if err != nil {
			return sdk.WrapError(err, "cannot load node groups")
		}
	}

	return nil
}

// PreUpdate is a db hook
func (w *Workflow) PreUpdate(db gorp.SqlExecutor) error {
	if w.FromRepository != "" && strings.HasPrefix(w.FromRepository, "http") {
		fromRepoURL, err := url.Parse(w.FromRepository)
		if err != nil {
			return sdk.WrapError(err, "Cannot parse url %s", w.FromRepository)
		}
		fromRepoURL.User = nil
		w.FromRepository = fromRepoURL.String()
	}

	return nil
}

// PostUpdate is a db hook
func (w *Workflow) PostUpdate(db gorp.SqlExecutor) error {
	if err := UpdateMetadata(db, w.ID, w.Metadata); err != nil {
		return err
	}

	pt, errPt := json.Marshal(w.PurgeTags)
	if errPt != nil {
		return errPt
	}

	data, errD := gorpmapping.JSONToNullString(w.WorkflowData)
	if errD != nil {
		return sdk.WrapError(errD, "Workflow.PostUpdate> Unable to marshall workflow data")
	}
	if _, err := db.Exec("update workflow set purge_tags = $1, workflow_data = $3 where id = $2", pt, w.ID, data); err != nil {
		return err
	}

	return nil
}

// LoadAll loads all workflows for a project. All users in a project can list all workflows in a project
func LoadAll(db gorp.SqlExecutor, projectKey string) ([]sdk.Workflow, error) {
	res := []sdk.Workflow{}
	dbRes := []Workflow{}

	query := `
		select workflow.*
		from workflow
		join project on project.id = workflow.project_id
		where project.projectkey = $1
		and workflow.to_delete = false
		order by workflow.name asc`

	if _, err := db.Select(&dbRes, query, projectKey); err != nil {
		if err == sql.ErrNoRows {
			return nil, sdk.ErrWorkflowNotFound
		}
		return nil, sdk.WrapError(err, "Unable to load workflows project %s", projectKey)
	}

	for _, w := range dbRes {
		w.ProjectKey = projectKey
		if err := w.PostGet(db); err != nil {
			return nil, sdk.WrapError(err, "Unable to execute post get")
		}
		res = append(res, sdk.Workflow(w))
	}

	return res, nil
}

// LoadAllNames loads all workflow names for a project.
func LoadAllNames(db gorp.SqlExecutor, projID int64) (sdk.IDNames, error) {
	query := `
		SELECT workflow.name, workflow.id, workflow.description, workflow.icon
		FROM workflow
		WHERE workflow.project_id = $1
		AND workflow.to_delete = false
		ORDER BY workflow.name ASC`

	var res sdk.IDNames
	if _, err := db.Select(&res, query, projID); err != nil {
		if err == sql.ErrNoRows {
			return res, nil
		}
		return nil, sdk.WrapError(err, "Unable to load workflows with project %d", projID)
	}
	for i := range res {
		var err error
		res[i].Labels, err = Labels(db, res[i].ID)
		if err != nil {
			return res, sdk.WrapError(err, "cannot load labels for workflow %s", res[i].Name)
		}
	}

	return res, nil
}

// Load loads a workflow for a given user (ie. checking permissions)
func Load(ctx context.Context, db gorp.SqlExecutor, store cache.Store, proj *sdk.Project, name string, opts LoadOptions) (*sdk.Workflow, error) {
	ctx, end := observability.Span(ctx, "workflow.Load",
		observability.Tag(observability.TagWorkflow, name),
		observability.Tag(observability.TagProjectKey, proj.Key),
		observability.Tag("with_pipeline", opts.DeepPipeline),
		observability.Tag("only_root", opts.OnlyRootNode),
		observability.Tag("with_base64_keys", opts.Base64Keys),
	)
	defer end()

	var icon string
	if opts.WithIcon {
		icon = "workflow.icon,"
	}
	query := fmt.Sprintf(`
		select workflow.id,
		workflow.project_id,
		workflow.name,
		workflow.description,
		%s
		workflow.last_modified,
		workflow.root_node_id,
		workflow.metadata,
		workflow.history_length,
		workflow.purge_tags,
		workflow.from_repository,
		workflow.derived_from_workflow_id,
		workflow.derived_from_workflow_name,
		workflow.derivation_branch,
		workflow.to_delete
		from workflow
		join project on project.id = workflow.project_id
		where project.projectkey = $1
		and workflow.name = $2`, icon)
	res, err := load(ctx, db, store, proj, opts, query, proj.Key, name)
	if err != nil {
		return nil, sdk.WrapError(err, "Unable to load workflow %s in project %s", name, proj.Key)
	}
	res.ProjectKey = proj.Key

	if err := IsValid(ctx, store, db, res, proj); err != nil {
		return nil, sdk.WrapError(err, "Unable to valid workflow")
	}

	return res, nil
}

// LoadWorkflowIDsWithNotifications loads workflow id of workflow with notifications
func LoadWorkflowIDsWithNotifications(db gorp.SqlExecutor) ([]int64, error) {
	query := `
    SELECT id from WORKFLOW
    WHERE id IN (SELECT workflow_id FROM workflow_notification)`
	var ids []int64
	_, err := db.Select(&ids, query)
	return ids, sdk.WrapError(err, "unable to select workflow with notification")
}

func LoadAndLock(ctx context.Context, db gorp.SqlExecutor, id int64, store cache.Store, proj *sdk.Project, opts LoadOptions) (*sdk.Workflow, error) {
	query := `
		select *
		from workflow
		where id = $1 FOR UPDATE SKIP LOCKED`
	res, err := load(ctx, db, store, proj, opts, query, id)
	if err != nil {
		if err == sdk.ErrWorkflowNotFound {
			err = sdk.ErrLocked
		}
		return nil, sdk.WithStack(err)
	}
	return res, nil
}

// LoadByID loads a workflow for a given user (ie. checking permissions)
func LoadByID(ctx context.Context, db gorp.SqlExecutor, store cache.Store, proj *sdk.Project, id int64, opts LoadOptions) (*sdk.Workflow, error) {
	query := `
		select *
		from workflow
		where id = $1`
	res, err := load(ctx, db, store, proj, opts, query, id)
	if err != nil {
		return nil, sdk.WrapError(err, "Unable to load workflow %d", id)
	}

	if err := IsValid(ctx, store, db, res, proj); err != nil {
		return nil, sdk.WrapError(err, "Unable to valid workflow")
	}
	return res, nil
}

// LoadByPipelineName loads a workflow for a given project key and pipeline name (ie. checking permissions)
func LoadByPipelineName(ctx context.Context, db gorp.SqlExecutor, projectKey string, pipName string) ([]sdk.Workflow, error) {
	dbRes := []Workflow{}
	query := `
		select distinct workflow.*
		from workflow
		join project on project.id = workflow.project_id
		join workflow_node on workflow_node.workflow_id = workflow.id
		join pipeline on pipeline.id = workflow_node.pipeline_id
		where project.projectkey = $1 and pipeline.name = $2
		and workflow.to_delete = false
		order by workflow.name asc`

	if _, err := db.Select(&dbRes, query, projectKey, pipName); err != nil {
		if err == sql.ErrNoRows {
			return []sdk.Workflow{}, nil
		}
		return nil, sdk.WrapError(err, "Unable to load workflows for project %s and pipeline %s", projectKey, pipName)
	}

	res := make([]sdk.Workflow, len(dbRes))
	for i, w := range dbRes {
		w.ProjectKey = projectKey
		res[i] = sdk.Workflow(w)
	}

	return res, nil
}

// LoadByApplicationName loads a workflow for a given project key and application name (ie. checking permissions)
func LoadByApplicationName(ctx context.Context, db gorp.SqlExecutor, projectKey string, appName string) ([]sdk.Workflow, error) {
	dbRes := []Workflow{}
	query := `
		select distinct workflow.*
		from workflow
		join project on project.id = workflow.project_id
		join workflow_node on workflow_node.workflow_id = workflow.id
		join workflow_node_context on workflow_node_context.workflow_node_id = workflow_node.id
		join application on workflow_node_context.application_id = application.id
		where project.projectkey = $1 and application.name = $2
		and workflow.to_delete = false
		order by workflow.name asc`

	if _, err := db.Select(&dbRes, query, projectKey, appName); err != nil {
		if err == sql.ErrNoRows {
			return []sdk.Workflow{}, nil
		}
		return nil, sdk.WrapError(err, "Unable to load workflows for project %s and application %s", projectKey, appName)
	}

	res := make([]sdk.Workflow, len(dbRes))
	for i, w := range dbRes {
		w.ProjectKey = projectKey
		res[i] = sdk.Workflow(w)
	}

	return res, nil
}

// LoadByEnvName loads a workflow for a given project key and environment name (ie. checking permissions)
func LoadByEnvName(ctx context.Context, db gorp.SqlExecutor, projectKey string, envName string) ([]sdk.Workflow, error) {
	dbRes := []Workflow{}
	query := `
		select distinct workflow.*
		from workflow
		join project on project.id = workflow.project_id
		join workflow_node on workflow_node.workflow_id = workflow.id
		join workflow_node_context on workflow_node_context.workflow_node_id = workflow_node.id
		join environment on workflow_node_context.environment_id = environment.id
		where project.projectkey = $1 and environment.name = $2
		and workflow.to_delete = false
		order by workflow.name asc`

	if _, err := db.Select(&dbRes, query, projectKey, envName); err != nil {
		if err == sql.ErrNoRows {
			return []sdk.Workflow{}, nil
		}
		return nil, sdk.WrapError(err, "Unable to load workflows for project %s and environment %s", projectKey, envName)
	}

	res := make([]sdk.Workflow, len(dbRes))
	for i, w := range dbRes {
		w.ProjectKey = projectKey
		res[i] = sdk.Workflow(w)
	}

	return res, nil
}

func loadByWorkflowTemplateID(ctx context.Context, db gorp.SqlExecutor, query string, args []interface{}) ([]sdk.Workflow, error) {
	var dbRes []Workflow
	if _, err := db.Select(&dbRes, query, args...); err != nil {
		if err == sql.ErrNoRows {
			return nil, nil
		}
		return nil, err
	}

	workflows := make([]sdk.Workflow, len(dbRes))
	for i, wf := range dbRes {
		var err error
		wf.ProjectKey, err = db.SelectStr("SELECT projectkey FROM project WHERE id = $1", wf.ProjectID)
		if err != nil {
			return nil, sdk.WrapError(err, "cannot load project key for workflow %s and project_id %d", wf.Name, wf.ProjectID)
		}
		workflows[i] = sdk.Workflow(wf)
	}

	return workflows, nil
}

// LoadByWorkflowTemplateID load all workflows linked to a workflow template but without loading workflow details
func LoadByWorkflowTemplateID(ctx context.Context, db gorp.SqlExecutor, templateID int64) ([]sdk.Workflow, error) {
	query := `
	SELECT workflow.*
		FROM workflow
			JOIN workflow_template_instance ON workflow_template_instance.workflow_id = workflow.id
		WHERE workflow_template_instance.workflow_template_id = $1 AND workflow.to_delete = false`
	args := []interface{}{templateID}
	return loadByWorkflowTemplateID(ctx, db, query, args)
}

// LoadByWorkflowTemplateIDByGroups load all workflows linked to a workflow template but without loading workflow details against the groups provided
func LoadByWorkflowTemplateIDByGroups(ctx context.Context, db gorp.SqlExecutor, templateID int64, u sdk.GroupMember) ([]sdk.Workflow, error) {
	query := `SELECT workflow.*
				FROM workflow
					JOIN workflow_template_instance ON workflow_template_instance.workflow_id = workflow.id
					JOIN project ON workflow.project_id = project.id
				WHERE workflow_template_instance.workflow_template_id = $1
				AND workflow.to_delete = false
				AND project.id IN (
					SELECT project_group.project_id
						FROM project_group
					WHERE
						project_group.group_id = ANY(string_to_array($2, ',')::int[])
						OR
						$3 = ANY(string_to_array($2, ',')::int[])
				)`

	args := []interface{}{templateID, gorpmapping.IDsToQueryString(sdk.GroupsToIDs(u.GetGroups())), group.SharedInfraGroup.ID}
	return loadByWorkflowTemplateID(ctx, db, query, args)
}

func load(ctx context.Context, db gorp.SqlExecutor, store cache.Store, proj *sdk.Project, opts LoadOptions, query string, args ...interface{}) (*sdk.Workflow, error) {
	t0 := time.Now()
	dbRes := Workflow{}

	_, next := observability.Span(ctx, "workflow.load.selectOne")
	if err := db.SelectOne(&dbRes, query, args...); err != nil {
		if err == sql.ErrNoRows {
			return nil, sdk.ErrWorkflowNotFound
		}
		return nil, sdk.WrapError(err, "Unable to load workflow")
	}
	next()

	res := sdk.Workflow(dbRes)
	if proj.Key == "" {
		res.ProjectKey, _ = db.SelectStr("select projectkey from project where id = $1", res.ProjectID)
	} else {
		res.ProjectKey = proj.Key
	}

	// Load groups
	_, next = observability.Span(ctx, "workflow.load.loadWorkflowGroups")
	gps, err := group.LoadWorkflowGroups(db, res.ID)
	if err != nil {
		return nil, sdk.WrapError(err, "Unable to load workflow groups")
	}
	res.Groups = gps
	next()

	res.Pipelines = map[int64]sdk.Pipeline{}
	res.Applications = map[int64]sdk.Application{}
	res.Environments = map[int64]sdk.Environment{}
	res.HookModels = map[int64]sdk.WorkflowHookModel{}
	res.OutGoingHookModels = map[int64]sdk.WorkflowHookModel{}

	if opts.WithLabels {
		_, next = observability.Span(ctx, "workflow.load.Labels")
		labels, errL := Labels(db, res.ID)
		next()

		if errL != nil {
			return nil, sdk.WrapError(errL, "Load> unable to load labels")
		}
		res.Labels = labels
	}

	if opts.WithAsCodeUpdateEvent {
		_, next = observability.Span(ctx, "workflow.load.AddCodeUpdateEvents")
		asCodeEvents, errAS := LoadAsCodeEvent(db, res.ID)
		next()

		if errAS != nil {
			return nil, sdk.WrapError(errAS, "Load> unable to load as code update events")
		}
		res.AsCodeEvent = asCodeEvents
	}

	_, next = observability.Span(ctx, "workflow.load.loadNotifications")
	notifs, errN := loadNotifications(db, &res)
	next()

	if errN != nil {
		return nil, sdk.WrapError(errN, "Load> Unable to load workflow notification")
	}
	res.Notifications = notifs

	delta := time.Since(t0).Seconds()

	log.Debug("Load> Load workflow (%s/%s)%d took %.3f seconds", res.ProjectKey, res.Name, res.ID, delta)
	w := &res
	return w, nil
}

func IsFavorite(db gorp.SqlExecutor, w *sdk.Workflow, uID int64) (bool, error) {
	count, err := db.SelectInt("SELECT COUNT(1) FROM workflow_favorite WHERE user_id = $1 AND workflow_id = $2", uID, w.ID)
	if err != nil {
		return false, sdk.WithStack(err)
	}
	return count > 0, nil
}

// Insert inserts a new workflow
func Insert(ctx context.Context, db gorp.SqlExecutor, store cache.Store, w *sdk.Workflow, p *sdk.Project) error {
	if err := IsValid(ctx, store, db, w, p); err != nil {
		return sdk.WrapError(err, "Unable to validate workflow")
	}

	if w.WorkflowData.Node.Context != nil && w.WorkflowData.Node.Context.ApplicationID != 0 {
		var err error
		if w.WorkflowData.Node.Context.DefaultPayload, err = DefaultPayload(ctx, db, store, p, w); err != nil {
			log.Warning("postWorkflowHandler> Cannot set default payload : %v", err)
		}
	}

	if w.HistoryLength == 0 {
		w.HistoryLength = sdk.DefaultHistoryLength
	}

	w.LastModified = time.Now()
	if err := db.QueryRow("INSERT INTO workflow (name, description, icon, project_id, history_length, from_repository) VALUES ($1, $2, $3, $4, $5, $6) RETURNING id", w.Name, w.Description, w.Icon, w.ProjectID, w.HistoryLength, w.FromRepository).Scan(&w.ID); err != nil {
		return sdk.WrapError(err, "Unable to insert workflow %s/%s", w.ProjectKey, w.Name)
	}

	dbw := Workflow(*w)
	if err := dbw.PostInsert(db); err != nil {
		return sdk.WrapError(err, "Cannot post insert hook")
	}

	if len(w.Groups) > 0 {
		for i := range w.Groups {
			if w.Groups[i].Group.ID != 0 {
				continue
			}
			g, err := group.LoadGroup(db, w.Groups[i].Group.Name)
			if err != nil {
				return sdk.WrapError(err, "Unable to load group %s", w.Groups[i].Group.Name)
			}
			w.Groups[i].Group = *g
		}
		if err := group.UpsertAllWorkflowGroups(db, w, w.Groups); err != nil {
			return sdk.WrapError(err, "Unable to update workflow")
		}
	} else {
		for _, gp := range p.ProjectGroups {
			if err := group.AddWorkflowGroup(db, w, gp); err != nil {
				return sdk.WrapError(err, "Cannot add group %s", gp.Group.Name)
			}
		}
	}

	if w.WorkflowData.Node.IsLinkedToRepo(w) {
		if w.Metadata == nil {
			w.Metadata = sdk.Metadata{}
		}
		if w.Metadata["default_tags"] == "" {
			w.Metadata["default_tags"] = "git.branch,git.author"
		} else {
			if !strings.Contains(w.Metadata["default_tags"], "git.branch") {
				w.Metadata["default_tags"] = "git.branch," + w.Metadata["default_tags"]
			}
			if !strings.Contains(w.Metadata["default_tags"], "git.author") {
				w.Metadata["default_tags"] = "git.author," + w.Metadata["default_tags"]
			}
		}

		if err := UpdateMetadata(db, w.ID, w.Metadata); err != nil {
			return err
		}
	}

	// Manage new hooks
	if len(w.WorkflowData.Node.Hooks) > 0 {
		if err := hookRegistration(ctx, db, store, p, w, nil); err != nil {
			return err
		}
	}

	if err := InsertWorkflowData(db, w); err != nil {
		return sdk.WrapError(err, "Insert> Unable to insert Workflow Data")
	}

	// Insert notifications
	for i := range w.Notifications {
		n := &w.Notifications[i]
		if err := InsertNotification(db, w, n); err != nil {
			return sdk.WrapError(err, "Unable to insert update workflow(%d) notification (%#v)", w.ID, n)
		}
	}

	dbWorkflow := Workflow(*w)
	if err := dbWorkflow.PostUpdate(db); err != nil {
		return sdk.WrapError(err, "Insert> Unable to create workflow data")
	}

	return nil
}

func RenameNode(ctx context.Context, db gorp.SqlExecutor, w *sdk.Workflow) error {
	nodes := w.WorkflowData.Array()
	var maxJoinNumber int
	maxNumberByPipeline := map[int64]int{}
	maxNumberByHookModel := map[int64]int{}
	var maxForkNumber int

	nodesToNamed := []*sdk.Node{}
	// Search max numbers by nodes type
	for i := range nodes {
		if nodes[i].Name == "" {
			nodesToNamed = append(nodesToNamed, nodes[i])
		}

		switch nodes[i].Type {
		case sdk.NodeTypePipeline:
			if w.Pipelines == nil {
				w.Pipelines = make(map[int64]sdk.Pipeline)
			}
			_, has := w.Pipelines[nodes[i].Context.PipelineID]
			if !has {
				p, errPip := pipeline.LoadPipelineByID(ctx, db, nodes[i].Context.PipelineID, true)
				if errPip != nil {
					return sdk.WrapError(errPip, "renameNode> Unable to load pipeline %d", nodes[i].Context.PipelineID)
				}
				w.Pipelines[nodes[i].Context.PipelineID] = *p
			}
		case sdk.NodeTypeOutGoingHook:
			if w.OutGoingHookModels == nil {
				w.OutGoingHookModels = make(map[int64]sdk.WorkflowHookModel)
			}
			_, has := w.OutGoingHookModels[nodes[i].OutGoingHookContext.HookModelID]
			if !has {
				m, errM := LoadOutgoingHookModelByID(db, nodes[i].OutGoingHookContext.HookModelID)
				if errM != nil {
					return sdk.WrapError(errM, "renameNode> Unable to load outgoing hook model %d", nodes[i].OutGoingHookContext.HookModelID)
				}
				w.OutGoingHookModels[nodes[i].OutGoingHookContext.HookModelID] = *m
			}
		}

		switch nodes[i].Type {
		case sdk.NodeTypePipeline:
			pip := w.Pipelines[nodes[i].Context.PipelineID]
			// Check if node is named pipName_12
			if nodes[i].Name == pip.Name || strings.HasPrefix(nodes[i].Name, pip.Name+"_") {
				var pipNumber int
				if nodes[i].Name == pip.Name {
					pipNumber = 1
				} else {
					// Retrieve Number
					current, errI := strconv.Atoi(strings.Replace(nodes[i].Name, pip.Name+"_", "", 1))
					if errI == nil {
						pipNumber = current
					}
				}
				currentMax, ok := maxNumberByPipeline[pip.ID]
				if !ok || currentMax < pipNumber {
					maxNumberByPipeline[pip.ID] = pipNumber
				}
			}
		case sdk.NodeTypeJoin:
			if nodes[i].Name == sdk.NodeTypeJoin || strings.HasPrefix(nodes[i].Name, sdk.NodeTypeJoin+"_") {
				var joinNumber int
				if nodes[i].Name == sdk.NodeTypeJoin {
					joinNumber = 1
				} else {
					// Retrieve Number
					current, errI := strconv.Atoi(strings.Replace(nodes[i].Name, sdk.NodeTypeJoin+"_", "", 1))
					if errI == nil {
						joinNumber = current
					}
				}
				if maxJoinNumber < joinNumber {
					maxJoinNumber = joinNumber
				}
			}
		case sdk.NodeTypeFork:
			if nodes[i].Name == sdk.NodeTypeFork || strings.HasPrefix(nodes[i].Name, sdk.NodeTypeFork+"_") {
				var forkNumber int
				if nodes[i].Name == sdk.NodeTypeFork {
					forkNumber = 1
				} else {
					// Retrieve Number
					current, errI := strconv.Atoi(strings.Replace(nodes[i].Name, sdk.NodeTypeFork+"_", "", 1))
					if errI == nil {
						forkNumber = current
					}
				}
				if maxForkNumber < forkNumber {
					maxForkNumber = forkNumber
				}
			}
		case sdk.NodeTypeOutGoingHook:
			model := w.OutGoingHookModels[nodes[i].OutGoingHookContext.HookModelID]
			// Check if node is named pipName_12
			if nodes[i].Name == model.Name || strings.HasPrefix(nodes[i].Name, model.Name+"_") {
				var hookNumber int
				if nodes[i].Name == model.Name {
					hookNumber = 1
				} else {
					// Retrieve Number
					current, errI := strconv.Atoi(strings.Replace(nodes[i].Name, model.Name+"_", "", 1))
					if errI == nil {
						hookNumber = current
					}
				}
				currentMax, ok := maxNumberByHookModel[model.ID]
				if !ok || currentMax < hookNumber {
					maxNumberByHookModel[model.ID] = hookNumber
				}
			}
		}

		if nodes[i].Ref == "" {
			nodes[i].Ref = nodes[i].Name
		}
	}

	// Name node
	for i := range nodesToNamed {
		switch nodesToNamed[i].Type {
		case sdk.NodeTypePipeline:
			pipID := nodesToNamed[i].Context.PipelineID
			nextNumber := maxNumberByPipeline[pipID] + 1
			if nextNumber > 1 {
				nodesToNamed[i].Name = fmt.Sprintf("%s_%d", w.Pipelines[pipID].Name, nextNumber)
			} else {
				nodesToNamed[i].Name = w.Pipelines[pipID].Name
			}
			maxNumberByPipeline[pipID] = nextNumber
		case sdk.NodeTypeJoin:
			nextNumber := maxJoinNumber + 1
			if nextNumber > 1 {
				nodesToNamed[i].Name = fmt.Sprintf("%s_%d", sdk.NodeTypeJoin, nextNumber)
			} else {
				nodesToNamed[i].Name = sdk.NodeTypeJoin
			}
			maxJoinNumber++
		case sdk.NodeTypeFork:
			nextNumber := maxForkNumber + 1
			if nextNumber > 1 {
				nodesToNamed[i].Name = fmt.Sprintf("%s_%d", sdk.NodeTypeFork, nextNumber)
			} else {
				nodesToNamed[i].Name = sdk.NodeTypeFork
			}
			maxForkNumber++
		case sdk.NodeTypeOutGoingHook:
			hookModelID := nodesToNamed[i].OutGoingHookContext.HookModelID
			nextNumber := maxNumberByHookModel[hookModelID] + 1
			if nextNumber > 1 {
				nodesToNamed[i].Name = fmt.Sprintf("%s_%d", w.OutGoingHookModels[hookModelID].Name, nextNumber)
			} else {
				nodesToNamed[i].Name = w.OutGoingHookModels[hookModelID].Name
			}
			maxNumberByHookModel[hookModelID] = nextNumber
		}
		if nodesToNamed[i].Ref == "" {
			nodesToNamed[i].Ref = nodesToNamed[i].Name
		}
	}

	return nil
}

// Update updates a workflow
<<<<<<< HEAD
func Update(ctx context.Context, db gorp.SqlExecutor, store cache.Store, w *sdk.Workflow, p *sdk.Project, uptOption UpdateOptions) error {
	if err := IsValid(ctx, store, db, w, p); err != nil {
=======
func Update(ctx context.Context, db gorp.SqlExecutor, store cache.Store, w *sdk.Workflow, oldWorkflow *sdk.Workflow, p *sdk.Project, u *sdk.User) error {
	ctx, end := observability.Span(ctx, "workflow.Update")
	defer end()
	if err := IsValid(ctx, store, db, w, p, u); err != nil {
>>>>>>> 6011fa64
		return err
	}

	if err := DeleteNotifications(db, w.ID); err != nil {
		return sdk.WrapError(err, "unable to delete all notifications on workflow(%d - %s)", w.ID, w.Name)
	}

	// Delete workflow data
	if err := DeleteWorkflowData(db, *w); err != nil {
		return sdk.WrapError(err, "Update> unable to delete workflow data(%d - %s)", w.ID, w.Name)
	}

	// Delete all node ID
	w.ResetIDs()

	filteredPurgeTags := []string{}
	for _, t := range w.PurgeTags {
		if t != "" {
			filteredPurgeTags = append(filteredPurgeTags, t)
		}
	}
	w.PurgeTags = filteredPurgeTags

	if w.WorkflowData.Node.Context != nil && w.WorkflowData.Node.Context.ApplicationID != 0 {
		var err error
		if w.WorkflowData.Node.Context.DefaultPayload, err = DefaultPayload(ctx, db, store, p, w); err != nil {
			log.Warning("putWorkflowHandler> Cannot set default payload : %v", err)
		}
	}

	if !uptOption.DisableHookManagement {
		if err := hookRegistration(ctx, db, store, p, w, uptOption.OldWorkflow); err != nil {
			return err
		}
		if uptOption.OldWorkflow != nil {
			hookToDelete := computeHookToDelete(w, uptOption.OldWorkflow)
			if err := hookUnregistration(ctx, db, store, p, hookToDelete); err != nil {
				return err
			}
		}

	}

	if err := InsertWorkflowData(db, w); err != nil {
		return sdk.WrapError(err, "Update> Unable to insert workflow data")
	}

	// Insert notifications
	for i := range w.Notifications {
		n := &w.Notifications[i]
		if err := InsertNotification(db, w, n); err != nil {
			return sdk.WrapError(err, "Unable to update workflow(%d) notification (%#v)", w.ID, n)
		}
	}

	w.LastModified = time.Now()
	dbw := Workflow(*w)
	if _, err := db.Update(&dbw); err != nil {
		return sdk.WrapError(err, "Unable to update workflow")
	}
	*w = sdk.Workflow(dbw)

	return nil
}

// MarkAsDelete marks a workflow to be deleted
func MarkAsDelete(db gorp.SqlExecutor, w *sdk.Workflow) error {
	if _, err := db.Exec("update workflow set to_delete = true where id = $1", w.ID); err != nil {
		return sdk.WrapError(err, "Unable to mark as delete workflow id %d", w.ID)
	}
	return nil
}

// Delete workflow
func Delete(ctx context.Context, db gorp.SqlExecutor, store cache.Store, p *sdk.Project, w *sdk.Workflow) error {
	log.Debug("Delete> deleting workflow %d", w.ID)

	// Delete all hooks
	if err := hookUnregistration(ctx, db, store, p, w.WorkflowData.GetHooks()); err != nil {
		return sdk.WrapError(err, "Unable to delete hooks from workflow")
	}

	if err := DeleteWorkflowData(db, *w); err != nil {
		return sdk.WrapError(err, "Delete> Unable to delete workflow data")
	}

	//Delete workflow
	dbw := Workflow(*w)
	if _, err := db.Delete(&dbw); err != nil {
		return sdk.WrapError(err, "Unable to delete workflow")
	}

	return nil
}

// IsValid cheks workflow validity
func IsValid(ctx context.Context, store cache.Store, db gorp.SqlExecutor, w *sdk.Workflow, proj *sdk.Project) error {
	//Check project is not empty
	if w.ProjectKey == "" {
		return sdk.NewError(sdk.ErrWorkflowInvalid, fmt.Errorf("Invalid project key"))
	}

	if w.Icon != "" {
		if !strings.HasPrefix(w.Icon, sdk.IconFormat) {
			return sdk.ErrIconBadFormat
		}
		if len(w.Icon) > sdk.MaxIconSize {
			return sdk.ErrIconBadSize
		}
	}

	//Check workflow name
	rx := sdk.NamePatternRegex
	if !rx.MatchString(w.Name) {
		return sdk.NewError(sdk.ErrWorkflowInvalid, fmt.Errorf("Invalid workflow name. It should match %s", sdk.NamePattern))
	}

	//Check refs
	for _, j := range w.WorkflowData.Joins {
		if len(j.JoinContext) == 0 {
			return sdk.NewError(sdk.ErrWorkflowInvalid, fmt.Errorf("Source node references is mandatory"))
		}
	}

	if w.Pipelines == nil {
		w.Pipelines = make(map[int64]sdk.Pipeline)
	}
	if w.Applications == nil {
		w.Applications = make(map[int64]sdk.Application)
	}
	if w.Environments == nil {
		w.Environments = make(map[int64]sdk.Environment)
	}
	if w.ProjectIntegrations == nil {
		w.ProjectIntegrations = make(map[int64]sdk.ProjectIntegration)
	}
	if w.HookModels == nil {
		w.HookModels = make(map[int64]sdk.WorkflowHookModel)
	}
	if w.OutGoingHookModels == nil {
		w.OutGoingHookModels = make(map[int64]sdk.WorkflowHookModel)
	}

	if w.WorkflowData.Node.Context != nil && w.WorkflowData.Node.Context.DefaultPayload != nil {
		defaultPayload, err := w.WorkflowData.Node.Context.DefaultPayloadToMap()
		if err != nil {
			return sdk.WrapError(err, "cannot transform default payload to map")
		}
		for payloadKey := range defaultPayload {
			if strings.HasPrefix(payloadKey, "cds.") {
				return sdk.WrapError(sdk.ErrInvalidPayloadVariable, "cannot have key %s in default payload", payloadKey)
			}
		}
	}

	// Fill empty node type
	w.AssignEmptyType()
	if err := w.ValidateType(); err != nil {
		return err
	}

	nodesArray := w.WorkflowData.Array()
	for i := range nodesArray {
		n := nodesArray[i]
		if n.Context == nil {
			continue
		}

		if err := checkPipeline(ctx, db, proj, w, n); err != nil {
			return err
		}
		if err := checkApplication(store, db, proj, w, n); err != nil {
			return err
		}
		if err := checkEnvironment(db, proj, w, n); err != nil {
			return err
		}
		if err := checkProjectIntegration(proj, w, n); err != nil {
			return err
		}
		if err := checkHooks(db, w, n); err != nil {
			return err
		}
		if err := checkOutGoingHook(db, w, n); err != nil {
			return err
		}

		if n.Context.ApplicationID != 0 && n.Context.ProjectIntegrationID != 0 {
			if err := n.CheckApplicationDeploymentStrategies(proj, w); err != nil {
				return sdk.NewError(sdk.ErrWorkflowInvalid, err)
			}
		}
	}

	return nil
}

func checkOutGoingHook(db gorp.SqlExecutor, w *sdk.Workflow, n *sdk.Node) error {
	if n.OutGoingHookContext == nil {
		return nil
	}

	if n.OutGoingHookContext.HookModelID != 0 {
		hm, ok := w.OutGoingHookModels[n.OutGoingHookContext.HookModelID]
		if !ok {
			hmDB, err := LoadOutgoingHookModelByID(db, n.OutGoingHookContext.HookModelID)
			if err != nil {
				return err
			}
			hm = *hmDB
			w.OutGoingHookModels[n.OutGoingHookContext.HookModelID] = hm
		}
		n.OutGoingHookContext.HookModelName = hm.Name
		return nil
	}

	if n.OutGoingHookContext.HookModelName != "" {
		hmDB, err := LoadOutgoingHookModelByName(db, n.OutGoingHookContext.HookModelName)
		if err != nil {
			return err
		}
		w.OutGoingHookModels[hmDB.ID] = *hmDB
		n.OutGoingHookContext.HookModelID = hmDB.ID
		return nil
	}
	return nil
}

func checkHooks(db gorp.SqlExecutor, w *sdk.Workflow, n *sdk.Node) error {
	for i := range n.Hooks {
		h := &n.Hooks[i]
		if h.HookModelID != 0 {
			hm, ok := w.HookModels[h.HookModelID]
			if !ok {
				hmDB, err := LoadHookModelByID(db, h.HookModelID)
				if err != nil {
					return err
				}
				hm = *hmDB
				w.HookModels[h.HookModelID] = hm
			}
			h.HookModelName = hm.Name
		} else if h.HookModelName != "" {
			hm, err := LoadHookModelByName(db, h.HookModelName)
			if err != nil {
				return err
			}
			w.HookModels[hm.ID] = *hm
			h.HookModelID = hm.ID
		}
	}
	return nil
}

// CheckProjectIntegration checks CheckProjectIntegration data
func checkProjectIntegration(proj *sdk.Project, w *sdk.Workflow, n *sdk.Node) error {
	if n.Context.ProjectIntegrationID != 0 {
		pp, ok := w.ProjectIntegrations[n.Context.ProjectIntegrationID]
		if !ok {
			for _, pl := range proj.Integrations {
				if pl.ID == n.Context.ProjectIntegrationID {
					pp = pl
					break
				}
			}
			if pp.ID == 0 {
				return sdk.WrapError(sdk.ErrNotFound, "Integration %d not found", n.Context.ProjectIntegrationID)
			}
			w.ProjectIntegrations[n.Context.ProjectIntegrationID] = pp
		}
		n.Context.ProjectIntegrationName = pp.Name
		return nil
	}
	if n.Context.ProjectIntegrationName != "" {
		var ppProj sdk.ProjectIntegration
		for _, pl := range proj.Integrations {
			if pl.Name == n.Context.ProjectIntegrationName {
				ppProj = pl
				break
			}
		}
		if ppProj.ID == 0 {
			return sdk.WrapError(sdk.ErrNotFound, "Integration %s not found", n.Context.ProjectIntegrationName)
		}
		w.ProjectIntegrations[ppProj.ID] = ppProj
		n.Context.ProjectIntegrationID = ppProj.ID
	}
	return nil
}

// CheckEnvironment checks environment data
func checkEnvironment(db gorp.SqlExecutor, proj *sdk.Project, w *sdk.Workflow, n *sdk.Node) error {
	if n.Context.EnvironmentID != 0 {
		env, ok := w.Environments[n.Context.EnvironmentID]
		if !ok {

			// Load environment from db to get stage/jobs
			envDB, err := environment.LoadEnvironmentByID(db, n.Context.EnvironmentID)
			if err != nil {
				return sdk.WrapError(err, "unable to load environment %d", n.Context.EnvironmentID)
			}
			env = *envDB

			if env.ProjectID != proj.ID {
				return sdk.NewErrorFrom(sdk.ErrResourceNotInProject, "can not found a environment with id %d", n.Context.EnvironmentID)
			}

			w.Environments[n.Context.EnvironmentID] = env
		}
		n.Context.EnvironmentName = env.Name
		return nil
	}
	if n.Context.EnvironmentName != "" {
		envDB, err := environment.LoadEnvironmentByName(db, proj.Key, n.Context.EnvironmentName)
		if err != nil {
			return sdk.WrapError(err, "unable to load environment %s", n.Context.EnvironmentName)
		}
		w.Environments[envDB.ID] = *envDB
		n.Context.EnvironmentID = envDB.ID
	}
	return nil
}

// CheckApplication checks application data
func checkApplication(store cache.Store, db gorp.SqlExecutor, proj *sdk.Project, w *sdk.Workflow, n *sdk.Node) error {
	if n.Context.ApplicationID != 0 {
		app, ok := w.Applications[n.Context.ApplicationID]
		if !ok {
			appDB, errA := application.LoadByID(db, store, n.Context.ApplicationID, application.LoadOptions.WithDeploymentStrategies, application.LoadOptions.WithVariables)
			if errA != nil {
				return errA
			}
			app = *appDB
			if app.ProjectKey != proj.Key {
				return sdk.NewErrorFrom(sdk.ErrResourceNotInProject, "can not found a application with id %d", n.Context.ApplicationID)
			}

			w.Applications[n.Context.ApplicationID] = app
		}
		n.Context.ApplicationName = app.Name
		return nil
	}
	if n.Context.ApplicationName != "" {
		appDB, err := application.LoadByName(db, store, proj.Key, n.Context.ApplicationName, application.LoadOptions.WithDeploymentStrategies, application.LoadOptions.WithVariables)
		if err != nil {
			return sdk.WrapError(err, "unable to load application %s", n.Context.ApplicationName)
		}
		w.Applications[appDB.ID] = *appDB
		n.Context.ApplicationID = appDB.ID
	}
	return nil
}

// CheckPipeline checks pipeline data
func checkPipeline(ctx context.Context, db gorp.SqlExecutor, proj *sdk.Project, w *sdk.Workflow, n *sdk.Node) error {
	if n.Context.PipelineID != 0 {
		pip, ok := w.Pipelines[n.Context.PipelineID]
		if !ok {
			// Load pipeline from db to get stage/jobs
			pipDB, err := pipeline.LoadPipelineByID(ctx, db, n.Context.PipelineID, true)
			if err != nil {
				return sdk.WrapError(err, "unable to load pipeline %d", n.Context.PipelineID)
			}
			pip = *pipDB

			if pip.ProjectKey != proj.Key {
				return sdk.NewErrorFrom(sdk.ErrResourceNotInProject, "can not found a pipeline with id %d", n.Context.PipelineID)
			}

			w.Pipelines[n.Context.PipelineID] = pip
		}
		n.Context.PipelineName = pip.Name
		return nil
	}
	if n.Context.PipelineName != "" {
		pipDB, err := pipeline.LoadPipeline(db, proj.Key, n.Context.PipelineName, true)
		if err != nil {
			return sdk.WrapError(err, "unable to load pipeline %s", n.Context.PipelineName)
		}
		w.Pipelines[pipDB.ID] = *pipDB
		n.Context.PipelineID = pipDB.ID
	}
	return nil
}

// Push push a workflow from cds files
func Push(ctx context.Context, db *gorp.DbMap, store cache.Store, proj *sdk.Project, tr *tar.Reader, opts *PushOption, u sdk.IdentifiableGroupMember, decryptFunc keys.DecryptFunc) ([]sdk.Message, *sdk.Workflow, error) {
	ctx, end := observability.Span(ctx, "workflow.Push")
	defer end()

	data, err := ExtractFromCDSFiles(tr)
	if err != nil {
		return nil, nil, err
	}

	var workflowExists bool
	var oldWf *sdk.Workflow

	if opts != nil && opts.OldWorkflow != nil {
		oldWf = opts.OldWorkflow
	} else {
		// load the workflow from database if exists
		workflowExists, err = Exists(db, proj.Key, data.wrkflw.Name)
		if err != nil {
			return nil, nil, sdk.WrapError(err, "Cannot check if workflow exists")
		}
		if workflowExists {
			oldWf, err = Load(ctx, db, store, proj, data.wrkflw.Name, LoadOptions{WithIcon: true})
			if err != nil {
				return nil, nil, sdk.WrapError(err, "Unable to load existing workflow")
			}
		}
	}

	// if a old workflow as code exists, we want to check if the new workflow is also as code on the same repository
	if oldWf != nil && oldWf.FromRepository != "" && (opts == nil || opts.FromRepository != oldWf.FromRepository) {
		return nil, nil, sdk.WithStack(sdk.ErrWorkflowAlreadyAsCode)
	}

	tx, err := db.Begin()
	if err != nil {
		return nil, nil, sdk.WrapError(err, "Unable to start tx")
	}
	defer tx.Rollback()

	allMsg := []sdk.Message{}
	for filename, app := range data.apps {
		log.Debug("Push> Parsing %s", filename)
		var fromRepo string
		if opts != nil {
			fromRepo = opts.FromRepository
		}
		appDB, msgList, err := application.ParseAndImport(tx, store, proj, &app, application.ImportOptions{Force: true, FromRepository: fromRepo}, decryptFunc, u)
		if err != nil {
			return nil, nil, sdk.ErrorWithFallback(err, sdk.ErrWrongRequest, "unable to import application %s/%s", proj.Key, app.Name)
		}
		allMsg = append(allMsg, msgList...)
		proj.SetApplication(*appDB)
		log.Debug("Push> -- %s OK", filename)
	}

	for filename, env := range data.envs {
		log.Debug("Push> Parsing %s", filename)
		var fromRepo string
		if opts != nil {
			fromRepo = opts.FromRepository
		}
		envDB, msgList, err := environment.ParseAndImport(tx, proj, &env, environment.ImportOptions{Force: true, FromRepository: fromRepo}, decryptFunc, u)
		if err != nil {
			return nil, nil, sdk.ErrorWithFallback(err, sdk.ErrWrongRequest, "unable to import environment %s/%s", proj.Key, env.Name)
		}
		allMsg = append(allMsg, msgList...)
		proj.SetEnvironment(*envDB)
		log.Debug("Push> -- %s OK", filename)
	}

	for filename, pip := range data.pips {
		log.Debug("Push> Parsing %s", filename)
		var fromRepo string
		if opts != nil {
			fromRepo = opts.FromRepository
		}
		pipDB, msgList, err := pipeline.ParseAndImport(ctx, tx, store, proj, &pip, u, pipeline.ImportOptions{Force: true, FromRepository: fromRepo})
		if err != nil {
			return nil, nil, sdk.ErrorWithFallback(err, sdk.ErrWrongRequest, "unable to import pipeline %s/%s", proj.Key, pip.Name)

		}
		allMsg = append(allMsg, msgList...)
		proj.SetPipeline(*pipDB)
		log.Debug("Push> -- %s OK", filename)
	}

	isDefaultBranch := true
	if opts != nil {
		isDefaultBranch = opts.IsDefaultBranch
	}

	// In workflow as code context, if we only have the repowebhook, we skip it
	//  because it will be automatically recreated later with the proper configuration
	if opts != nil && opts.FromRepository != "" {
		if len(data.wrkflw.Workflow) == 0 {
			if len(data.wrkflw.PipelineHooks) == 1 && data.wrkflw.PipelineHooks[0].Model == sdk.RepositoryWebHookModelName {
				data.wrkflw.PipelineHooks = nil
			}
		} else {
			for node, hooks := range data.wrkflw.Hooks {
				if len(hooks) == 1 && hooks[0].Model == sdk.RepositoryWebHookModelName {
					data.wrkflw.Hooks[node] = nil
				}
			}
		}
	}

	var importOptions = ImportOptions{
		Force: true,
	}

	if opts != nil {
		importOptions.FromRepository = opts.FromRepository
		importOptions.IsDefaultBranch = opts.IsDefaultBranch
		importOptions.FromBranch = opts.Branch
		importOptions.VCSServer = opts.VCSServer
		importOptions.RepositoryName = opts.RepositoryName
		importOptions.RepositoryStrategy = opts.RepositoryStrategy
		importOptions.HookUUID = opts.HookUUID
	}

	wf, msgList, err := ParseAndImport(ctx, tx, store, proj, oldWf, &data.wrkflw, u, importOptions)
	if err != nil {
		return nil, nil, sdk.WrapError(err, "unable to import workflow %s", data.wrkflw.Name)
	}

	// If the workflow is "as-code", it should always be linked to a git repository
	if opts != nil && opts.FromRepository != "" {
		if wf.WorkflowData.Node.Context.ApplicationID == 0 {
			return nil, nil, sdk.WithStack(sdk.ErrApplicationMandatoryOnWorkflowAsCode)
		}
		app := wf.Applications[wf.WorkflowData.Node.Context.ApplicationID]
		if app.VCSServer == "" || app.RepositoryFullname == "" {
			return nil, nil, sdk.WithStack(sdk.ErrApplicationMandatoryOnWorkflowAsCode)
		}
	}

	if wf.WorkflowData.Node.Context.ApplicationID != 0 {
		app := wf.Applications[wf.WorkflowData.Node.Context.ApplicationID]
		if err := application.Update(tx, store, &app); err != nil {
			return nil, nil, sdk.WrapError(err, "Unable to update application vcs datas")
		}
		wf.Applications[wf.WorkflowData.Node.Context.ApplicationID] = app
	}

	allMsg = append(allMsg, msgList...)

	if !isDefaultBranch {
		_ = tx.Rollback()
		log.Debug("workflow %s rollbacked because it's not comming from the default branch", wf.Name)
	} else {
		if err := tx.Commit(); err != nil {
			return nil, nil, sdk.WrapError(err, "Cannot commit transaction")
		}

		if oldWf != nil {
			event.PublishWorkflowUpdate(proj.Key, *wf, *oldWf, u)
		} else {
			event.PublishWorkflowAdd(proj.Key, *wf, u)
		}

		log.Debug("workflow %s updated", wf.Name)
	}

	return allMsg, wf, nil
}

// UpdateFavorite add or delete workflow from user favorites
func UpdateFavorite(db gorp.SqlExecutor, workflowID int64, u int64, add bool) error {
	var query string
	if add {
		query = "INSERT INTO workflow_favorite (user_id, workflow_id) VALUES ($1, $2)"
	} else {
		query = "DELETE FROM workflow_favorite WHERE user_id = $1 AND workflow_id = $2"
	}

	_, err := db.Exec(query, u, workflowID)
	return sdk.WithStack(err)
}

// IsDeploymentIntegrationUsed checks if a deployment integration is used on any workflow
func IsDeploymentIntegrationUsed(db gorp.SqlExecutor, projectID int64, appID int64, pfName string) (bool, error) {
	query := `
	SELECT count(1)
	FROM workflow_node_context
	JOIN project_integration ON project_integration.id = workflow_node_context.project_integration_id
	WHERE workflow_node_context.application_id = $2
	AND project_integration.project_id = $1
	AND project_integration.name = $3
	`

	nb, err := db.SelectInt(query, projectID, appID, pfName)
	if err != nil {
		return false, sdk.WithStack(err)
	}

	return nb > 0, nil
}<|MERGE_RESOLUTION|>--- conflicted
+++ resolved
@@ -854,15 +854,10 @@
 }
 
 // Update updates a workflow
-<<<<<<< HEAD
 func Update(ctx context.Context, db gorp.SqlExecutor, store cache.Store, w *sdk.Workflow, p *sdk.Project, uptOption UpdateOptions) error {
-	if err := IsValid(ctx, store, db, w, p); err != nil {
-=======
-func Update(ctx context.Context, db gorp.SqlExecutor, store cache.Store, w *sdk.Workflow, oldWorkflow *sdk.Workflow, p *sdk.Project, u *sdk.User) error {
 	ctx, end := observability.Span(ctx, "workflow.Update")
 	defer end()
-	if err := IsValid(ctx, store, db, w, p, u); err != nil {
->>>>>>> 6011fa64
+	if err := IsValid(ctx, store, db, w, p); err != nil {
 		return err
 	}
 
