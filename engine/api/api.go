package api

import (
	"bytes"
	"context"
	"fmt"
	"io"
	"io/ioutil"
	"net/http"
	"net/url"
	"os"
	"os/signal"
	"runtime/pprof"
	"strings"
	"time"

	"github.com/blang/semver"
	"github.com/gorilla/mux"
	"github.com/pkg/errors"
	"go.opencensus.io/stats"

	"github.com/ovh/cds/engine/api/action"
	"github.com/ovh/cds/engine/api/authentication"
	"github.com/ovh/cds/engine/api/authentication/builtin"
	"github.com/ovh/cds/engine/api/authentication/corpsso"
	"github.com/ovh/cds/engine/api/authentication/github"
	"github.com/ovh/cds/engine/api/authentication/gitlab"
	"github.com/ovh/cds/engine/api/authentication/ldap"
	"github.com/ovh/cds/engine/api/authentication/local"
	"github.com/ovh/cds/engine/api/bootstrap"
	"github.com/ovh/cds/engine/api/broadcast"
	"github.com/ovh/cds/engine/api/cache"
	"github.com/ovh/cds/engine/api/database"
	"github.com/ovh/cds/engine/api/database/gorpmapping"
	"github.com/ovh/cds/engine/api/event"
	"github.com/ovh/cds/engine/api/feature"
	"github.com/ovh/cds/engine/api/integration"
	"github.com/ovh/cds/engine/api/mail"
	"github.com/ovh/cds/engine/api/metrics"
	"github.com/ovh/cds/engine/api/migrate"
	"github.com/ovh/cds/engine/api/notification"
	"github.com/ovh/cds/engine/api/objectstore"
	"github.com/ovh/cds/engine/api/pipeline"
	"github.com/ovh/cds/engine/api/purge"
	"github.com/ovh/cds/engine/api/repositoriesmanager"
	"github.com/ovh/cds/engine/api/secret"
	"github.com/ovh/cds/engine/api/services"
	"github.com/ovh/cds/engine/api/version"
	"github.com/ovh/cds/engine/api/warning"
	"github.com/ovh/cds/engine/api/worker"
	"github.com/ovh/cds/engine/api/workermodel"
	"github.com/ovh/cds/engine/api/workflow"
	"github.com/ovh/cds/engine/api/workflowtemplate"
	"github.com/ovh/cds/engine/service"
	"github.com/ovh/cds/sdk"
	"github.com/ovh/cds/sdk/cdsclient"
	"github.com/ovh/cds/sdk/jws"
	"github.com/ovh/cds/sdk/log"
)

// Configuration is the configuration structure for CDS API
type Configuration struct {
	Name string `toml:"name" comment:"Name of this CDS API Service\n Enter a name to enable this service" json:"name"`
	URL  struct {
		API string `toml:"api" default:"http://localhost:8081" json:"api"`
		UI  string `toml:"ui" default:"http://localhost:2015" json:"ui"`
	} `toml:"url" comment:"#####################\n CDS URLs Settings \n####################" json:"url"`
	HTTP struct {
		Addr string `toml:"addr" default:"" commented:"true" comment:"Listen HTTP address without port, example: 127.0.0.1" json:"addr"`
		Port int    `toml:"port" default:"8081" json:"port"`
	} `toml:"http" json:"http"`
	Secrets struct {
		Key string `toml:"key" json:"-"`
	} `toml:"secrets" json:"secrets"`
	Database database.DBConfiguration `toml:"database" comment:"################################\n Postgresql Database settings \n###############################" json:"database"`
	Cache    struct {
		TTL   int `toml:"ttl" default:"60" json:"ttl"`
		Redis struct {
			Host     string `toml:"host" default:"localhost:6379" comment:"If your want to use a redis-sentinel based cluster, follow this syntax! <clustername>@sentinel1:26379,sentinel2:26379,sentinel3:26379" json:"host"`
			Password string `toml:"password" json:"-"`
		} `toml:"redis" comment:"Connect CDS to a redis cache If you more than one CDS instance and to avoid losing data at startup" json:"redis"`
	} `toml:"cache" comment:"######################\n CDS Cache Settings \n#####################\n" json:"cache"`
	Directories struct {
		Download string `toml:"download" default:"/var/lib/cds-engine" json:"download"`
	} `toml:"directories" json:"directories"`
	Auth struct {
		DefaultGroup  string `toml:"defaultGroup" default:"" comment:"The default group is the group in which every new user will be granted at signup" json:"defaultGroup"`
		RSAPrivateKey string `toml:"rsaPrivateKey" default:"" comment:"The RSA Private Key used to sign and verify the JWT Tokens issued by the API \nThis is mandatory." json:"-"`
		LDAP          struct {
			Enabled         bool   `toml:"enabled" default:"false" json:"enabled"`
			SignupDisabled  bool   `toml:"signupDisabled" default:"false" json:"signupDisabled"`
			Host            string `toml:"host" json:"host"`
			Port            int    `toml:"port" default:"636" json:"port"`
			SSL             bool   `toml:"ssl" default:"true" json:"ssl"`
			RootDN          string `toml:"rootDN" default:"dc=myorganization,dc=com" json:"rootDN"`
			UserSearchBase  string `toml:"userSearchBase" default:"ou=people" json:"userSearchBase"`
			UserSearch      string `toml:"userSearch" default:"uid={0}" json:"userSearch"`
			UserFullname    string `toml:"userFullname" default:"{{.givenName}} {{.sn}}" json:"userFullname"`
			ManagerDN       string `toml:"managerDN" default:"cn=admin,dc=myorganization,dc=com" comment:"Define it if ldapsearch need to be authenticated" json:"managerDN"`
			ManagerPassword string `toml:"managerPassword" default:"SECRET_PASSWORD_MANAGER" comment:"Define it if ldapsearch need to be authenticated" json:"-"`
		} `toml:"ldap" json:"ldap"`
		Local struct {
			Enabled              bool   `toml:"enabled" default:"true" json:"enabled"`
			SignupDisabled       bool   `toml:"signupDisabled" default:"false" json:"signupDisabled"`
			SignupAllowedDomains string `toml:"signupAllowedDomains" default:"" comment:"Allow signup from selected domains only - comma separated. Example: your-domain.com,another-domain.com" commented:"true" json:"signupAllowedDomains"`
		} `toml:"local" json:"local"`
		CorporateSSO struct {
			Enabled        bool   `json:"enabled" default:"false" toml:"enabled"`
			SignupDisabled bool   `json:"signupDisabled" default:"false" toml:"signupDisabled"`
			MailDomain     string `json:"mailDomain" toml:"mailDomain"`
			RedirectMethod string `json:"redirect_method" toml:"redirectMethod"`
			RedirectURL    string `json:"redirect_url" toml:"redirectURL"`
			Keys           struct {
				RequestSigningKey  string `json:"request_signing_key" toml:"requestSigningKey"`
				TokenSigningKey    string `json:"token_signing_key" toml:"tokenSigningKey"`
				TokenKeySigningKey struct {
					KeySigningKey   string `json:"public_signing_key" toml:"keySigningKey"`
					SigningKeyClaim string `json:"signing_key_claim" toml:"signingKeyClaim"`
				} `json:"key_signing_key" toml:"tokenKeySigningKey"`
			} `json:"keys" toml:"keys"`
		} `json:"corporate_sso" toml:"corporateSSO"`
		Github struct {
			Enabled        bool   `toml:"enabled" default:"false" json:"enabled"`
			SignupDisabled bool   `toml:"signupDisabled" default:"false" json:"signupDisabled"`
			URL            string `toml:"url" json:"url" default:"https://github.com" comment:"#######\n Github URL"`
			APIURL         string `toml:"apiUrl" json:"apiUrl" default:"https://api.github.com" comment:"#######\n Github API URL"`
			ClientID       string `toml:"clientId" json:"-" comment:"#######\n Github OAuth Client ID"`
			ClientSecret   string `toml:"clientSecret" json:"-"  comment:"Github OAuth Client Secret"`
		} `toml:"github" json:"github"`
		Gitlab struct {
			Enabled        bool   `toml:"enabled" default:"false" json:"enabled"`
			SignupDisabled bool   `toml:"signupDisabled" default:"false" json:"signupDisabled"`
			URL            string `toml:"url" json:"url" default:"https://gitlab.com" comment:"#######\n Gitlab URL"`
			ApplicationID  string `toml:"applicationID" json:"-" comment:"#######\n Gitlab OAuth Application ID"`
			Secret         string `toml:"secret" json:"-"  comment:"Gitlab OAuth Application Secret"`
		} `toml:"gitlab" json:"gitlab"`
	} `toml:"auth" comment:"##############################\n CDS Authentication Settings#\n#############################" json:"auth"`
	SMTP struct {
		Disable  bool   `toml:"disable" default:"true" json:"disable" comment:"Set to false to enable the internal SMTP client"`
		Host     string `toml:"host" json:"host" comment:"smtp host"`
		Port     string `toml:"port" json:"port" comment:"smtp port"`
		TLS      bool   `toml:"tls" json:"tls"`
		User     string `toml:"user" json:"user"`
		Password string `toml:"password" json:"-"`
		From     string `toml:"from" default:"no-reply@cds.local" json:"from"`
	} `toml:"smtp" comment:"#####################\n# CDS SMTP Settings \n####################" json:"smtp"`
	Artifact struct {
		Mode  string `toml:"mode" default:"local" comment:"swift, awss3 or local" json:"mode"`
		Local struct {
			BaseDirectory string `toml:"baseDirectory" default:"/var/lib/cds-engine/artifacts" json:"baseDirectory"`
		} `toml:"local"`
		Openstack struct {
			URL             string `toml:"url" comment:"Authentication Endpoint, generally value of $OS_AUTH_URL" json:"url"`
			Username        string `toml:"username" comment:"Openstack Username, generally value of $OS_USERNAME" json:"username"`
			Password        string `toml:"password" comment:"Openstack Password, generally value of $OS_PASSWORD" json:"-"`
			Tenant          string `toml:"tenant" comment:"Openstack Tenant, generally value of $OS_TENANT_NAME, v2 auth only" json:"tenant"`
			Domain          string `toml:"domain" comment:"Openstack Domain, generally value of $OS_DOMAIN_NAME, v3 auth only" json:"domain"`
			Region          string `toml:"region" comment:"Region, generally value of $OS_REGION_NAME" json:"region"`
			ContainerPrefix string `toml:"containerPrefix" comment:"Use if your want to prefix containers for CDS Artifacts" json:"containerPrefix"`
			DisableTempURL  bool   `toml:"disableTempURL" default:"false" commented:"true" comment:"True if you want to disable Temporary URL in file upload" json:"disableTempURL"`
		} `toml:"openstack" json:"openstack"`
		AWSS3 struct {
			BucketName          string `toml:"bucketName" json:"bucketName" comment:"Name of the S3 bucket to use when storing artifacts"`
			Region              string `toml:"region" json:"region" default:"us-east-1" comment:"The AWS region"`
			Prefix              string `toml:"prefix" json:"prefix" comment:"A subfolder of the bucket to store objects in, if left empty will store at the root of the bucket"`
			AuthFromEnvironment bool   `toml:"authFromEnv" json:"authFromEnv" default:"false" comment:"Pull S3 auth information from env vars AWS_SECRET_ACCESS_KEY and AWS_SECRET_KEY_ID"`
			SharedCredsFile     string `toml:"sharedCredsFile" json:"sharedCredsFile" comment:"The path for the AWS credential file, used with profile"`
			Profile             string `toml:"profile" json:"profile" comment:"The profile within the AWS credentials file to use"`
			AccessKeyID         string `toml:"accessKeyId" json:"accessKeyId" comment:"A static AWS Secret Key ID"`
			SecretAccessKey     string `toml:"secretAccessKey" json:"-" comment:"A static AWS Secret Access Key"`
			SessionToken        string `toml:"sessionToken" json:"-" comment:"A static AWS session token"`
			Endpoint            string `toml:"endpoint" json:"endpoint" comment:"S3 API Endpoint (optional)" commented:"true"` //optional
			DisableSSL          bool   `toml:"disableSSL" json:"disableSSL" commented:"true"`                                  //optional
			ForcePathStyle      bool   `toml:"forcePathStyle" json:"forcePathStyle" commented:"true"`                          //optional
		} `toml:"awss3" json:"awss3"`
	} `toml:"artifact" comment:"Either filesystem local storage or Openstack Swift Storage are supported" json:"artifact"`
	Features struct {
		Izanami struct {
			APIURL       string `toml:"apiurl" json:"apiurl"`
			ClientID     string `toml:"clientid" json:"-"`
			ClientSecret string `toml:"clientsecret" json:"-"`
			Token        string `toml:"token" comment:"Token shared between Izanami and CDS to be able to send webhooks from izanami" json:"-"`
		} `toml:"izanami" comment:"Feature flipping provider: https://maif.github.io/izanami" json:"izanami"`
	} `toml:"features" comment:"###########################\n CDS Features flipping Settings \n##########################" json:"features"`
	Services    []ServiceConfiguration `toml:"services" comment:"###########################\n CDS Services Settings \n##########################" json:"services"`
	DefaultOS   string                 `toml:"defaultOS" default:"linux" comment:"if no model and os/arch is specified in your job's requirements then spawn worker on this operating system (example: freebsd, linux, windows)" json:"defaultOS"`
	DefaultArch string                 `toml:"defaultArch" default:"amd64" comment:"if no model and no os/arch is specified in your job's requirements then spawn worker on this architecture (example: amd64, arm, 386)" json:"defaultArch"`
	Graylog     struct {
		AccessToken string `toml:"accessToken" json:"-"`
		Stream      string `toml:"stream" json:"-"`
		URL         string `toml:"url" comment:"Example: http://localhost:9000" json:"url"`
	} `toml:"graylog" json:"graylog" comment:"###########################\n Graylog Search. \n When CDS API generates errors, you can fetch them with cdsctl. \n Examples: \n $ cdsctl admin errors get <error-id> \n $ cdsctl admin errors get 55f6e977-d39b-11e8-8513-0242ac110007 \n##########################"`
	Log struct {
		StepMaxSize    int64 `toml:"stepMaxSize" default:"15728640" comment:"Max step logs size in bytes (default: 15MB)" json:"stepMaxSize"`
		ServiceMaxSize int64 `toml:"serviceMaxSize" default:"15728640" comment:"Max service logs size in bytes (default: 15MB)" json:"serviceMaxSize"`
	} `toml:"log" json:"log" comment:"###########################\n Log settings.\n##########################"`
}

// ServiceConfiguration is the configuration of external service
type ServiceConfiguration struct {
	Name       string `toml:"name" json:"name"`
	URL        string `toml:"url" json:"url"`
	Port       string `toml:"port" json:"port"`
	Path       string `toml:"path" json:"path"`
	HealthURL  string `toml:"healthUrl" json:"healthUrl"`
	HealthPort string `toml:"healthPort" json:"healthPort"`
	HealthPath string `toml:"healthPath" json:"healthPath"`
	Type       string `toml:"type" json:"type"`
}

// DefaultValues is the struc for API Default configuration default values
type DefaultValues struct {
	ServerSecretsKey     string
	AuthSharedInfraToken string
	// For LDAP Client
	LDAPBase  string
	GivenName string
	SN        string
	BindDN    string
	BindPwd   string
}

const permProjectKey = "permProjectKey"

// New instanciates a new API object
func New() *API {
	return &API{}
}

func (*API) Init(i interface{}) (cdsclient.ServiceConfig, error) {
	return cdsclient.ServiceConfig{}, nil
}

// Service returns an instance of sdk.Service for the API
func (*API) Service() sdk.Service {
	return sdk.Service{
		LastHeartbeat: time.Time{},
		CanonicalService: sdk.CanonicalService{
			Type: services.TypeAPI,
		},
	}
}

// API is a struct containing the configuration, the router, the database connection factory and so on
type API struct {
	service.Common
	Router              *Router
	Config              Configuration
	DBConnectionFactory *database.DBConnectionFactory
	SharedStorage       objectstore.Driver
	StartupTime         time.Time
	Maintenance         bool
	eventsBroker        *eventsBroker
	warnChan            chan sdk.Event
	Cache               cache.Store
	Metrics             struct {
		WorkflowRunFailed        *stats.Int64Measure
		WorkflowRunStarted       *stats.Int64Measure
		Sessions                 *stats.Int64Measure
		nbUsers                  *stats.Int64Measure
		nbApplications           *stats.Int64Measure
		nbProjects               *stats.Int64Measure
		nbGroups                 *stats.Int64Measure
		nbPipelines              *stats.Int64Measure
		nbWorkflows              *stats.Int64Measure
		nbArtifacts              *stats.Int64Measure
		nbWorkerModels           *stats.Int64Measure
		nbWorkflowRuns           *stats.Int64Measure
		nbWorkflowNodeRuns       *stats.Int64Measure
		nbMaxWorkersBuilding     *stats.Int64Measure
		queue                    *stats.Int64Measure
		WorkflowRunsMarkToDelete *stats.Int64Measure
		WorkflowRunsDeleted      *stats.Int64Measure
		DatabaseConns            *stats.Int64Measure
	}
	AuthenticationDrivers map[sdk.AuthConsumerType]sdk.AuthDriver
}

// ApplyConfiguration apply an object of type api.Configuration after checking it
func (a *API) ApplyConfiguration(config interface{}) error {
	if err := a.CheckConfiguration(config); err != nil {
		return err
	}

	var ok bool
	a.Config, ok = config.(Configuration)
	if !ok {
		return fmt.Errorf("Invalid configuration")
	}

	a.Common.ServiceType = services.TypeAPI
	a.Common.ServiceName = a.Config.Name
	return nil
}

// CheckConfiguration checks the validity of the configuration object
func (a *API) CheckConfiguration(config interface{}) error {
	aConfig, ok := config.(Configuration)
	if !ok {
		return fmt.Errorf("Invalid API configuration")
	}

	if aConfig.Name == "" {
		return fmt.Errorf("your CDS configuration seems to be empty. Please use environment variables, file or Consul to set your configuration")
	}

	if aConfig.URL.API == "" {
		return fmt.Errorf("your CDS configuration seems to be empty. Please use environment variables, file or Consul to set your configuration")
	}

	if aConfig.URL.UI != "" {
		if _, err := url.Parse(aConfig.URL.UI); err != nil {
			return fmt.Errorf("Invalid given UI URL")
		}
	}

	if aConfig.Directories.Download == "" {
		return fmt.Errorf("Invalid download directory (empty)")
	}

	if ok, err := sdk.DirectoryExists(aConfig.Directories.Download); !ok {
		if err := os.MkdirAll(aConfig.Directories.Download, os.FileMode(0700)); err != nil {
			return fmt.Errorf("Unable to create directory %s: %v", aConfig.Directories.Download, err)
		}
		log.Info(context.Background(), "Directory %s has been created", aConfig.Directories.Download)
	} else if err != nil {
		return fmt.Errorf("Invalid download directory %s: %v", aConfig.Directories.Download, err)
	}

<<<<<<< HEAD
	if aConfig.Directories.Keys == "" {
		return fmt.Errorf("Invalid keys directory")
	}

	if ok, err := sdk.DirectoryExists(aConfig.Directories.Keys); !ok {
		if err := os.MkdirAll(aConfig.Directories.Keys, os.FileMode(0700)); err != nil {
			return fmt.Errorf("Unable to create directory %s: %v", aConfig.Directories.Keys, err)
		}
		log.Info(context.Background(), "Directory %s has been created", aConfig.Directories.Keys)
	} else if err != nil {
		return fmt.Errorf("Invalid keys directory: %v", err)
	}

=======
>>>>>>> 4c9641ca
	switch aConfig.Artifact.Mode {
	case "local", "awss3", "openstack", "swift":
	default:
		return fmt.Errorf("Invalid artifact mode")
	}

	if aConfig.Artifact.Mode == "local" {
		if aConfig.Artifact.Local.BaseDirectory == "" {
			return fmt.Errorf("Invalid artifact local base directory (empty name)")
		}
		if ok, err := sdk.DirectoryExists(aConfig.Artifact.Local.BaseDirectory); !ok {
			if err := os.MkdirAll(aConfig.Artifact.Local.BaseDirectory, os.FileMode(0700)); err != nil {
				return fmt.Errorf("Unable to create directory %s: %v", aConfig.Artifact.Local.BaseDirectory, err)
			}
			log.Info(context.Background(), "Directory %s has been created", aConfig.Artifact.Local.BaseDirectory)
		} else if err != nil {
			return fmt.Errorf("Invalid artifact local base directory %s: %v", aConfig.Artifact.Local.BaseDirectory, err)
		}
	}

	if len(aConfig.Secrets.Key) != 32 {
		return fmt.Errorf("Invalid secret key. It should be 32 bits (%d)", len(aConfig.Secrets.Key))
	}

	if aConfig.DefaultArch == "" {
		log.Warning(context.Background(), `You should add a default architecture in your configuration (example: defaultArch: "amd64"). It means if there is no model and os/arch requirement on your job then spawn on a worker based on this architecture`)
	}
	if aConfig.DefaultOS == "" {
		log.Warning(context.Background(), `You should add a default operating system in your configuration (example: defaultOS: "linux"). It means if there is no model and os/arch requirement on your job then spawn on a worker based on this OS`)
	}

	if (aConfig.DefaultOS == "" && aConfig.DefaultArch != "") || (aConfig.DefaultOS != "" && aConfig.DefaultArch == "") {
		return fmt.Errorf("You can't specify just defaultArch without defaultOS in your configuration and vice versa")
	}

	if aConfig.Auth.RSAPrivateKey == "" {
		return errors.New("invalid given authentication rsa private key")
	}

	return nil
}

type StartupConfig struct {
	Consumers []StartupConfigService `json:"consumers"`
	IAT       int64                  `json:"iat"`
}
type StartupConfigService struct {
	ID          string `json:"id"`
	Name        string `json:"name"`
	Description string `json:"description"`
	ServiceType string `json:"service_type"`
}

// Serve will start the http api server
func (a *API) Serve(ctx context.Context) error {
	log.Info(ctx, "Starting CDS API Server %s", sdk.VERSION)

	a.StartupTime = time.Now()

	// Checking downloadable binaries
	resources := sdk.AllDownloadableResourcesWithAvailability(a.Config.Directories.Download)
	var hasWorker, hasCtl, hasEngine bool
	for _, r := range resources {
		if r.Available != nil && *r.Available {
			switch r.Name {
			case "worker":
				hasWorker = true
			case "cdsctl":
				hasCtl = true
			case "engine":
				hasEngine = true
			}
		}
	}
	if !hasEngine {
		log.Error(ctx, "engine is unavailable for download, this may lead to a poor user experience. Please check your configuration file or the %s directory", a.Config.Directories.Download)
	}
	if !hasCtl {
		log.Error(ctx, "cdsctl is unavailable for download, this may lead to a poor user experience. Please check your configuration file or the %s directory", a.Config.Directories.Download)
	}
	if !hasWorker {
		// If no worker, let's exit because CDS for run anything
		log.Error(ctx, "worker is unavailable for download. Please check your configuration file or the %s directory", a.Config.Directories.Download)
		return errors.New("worker binary unavailable")
	}

	// Initialize secret driver
	secret.Init(a.Config.Secrets.Key)

	// Initialize the jwt layer
	if err := authentication.Init(a.ServiceName, []byte(a.Config.Auth.RSAPrivateKey)); err != nil {
		return sdk.WrapError(err, "unable to initialize the JWT Layer")
	}

	// Initialize mail package
	log.Info(ctx, "Initializing mail driver...")
	mail.Init(a.Config.SMTP.User,
		a.Config.SMTP.Password,
		a.Config.SMTP.From,
		a.Config.SMTP.Host,
		a.Config.SMTP.Port,
		a.Config.SMTP.TLS,
		a.Config.SMTP.Disable)

	// Initialize feature packages
	log.Info(ctx, "Initializing feature flipping with izanami %s", a.Config.Features.Izanami.APIURL)
	if a.Config.Features.Izanami.APIURL != "" {
		if err := feature.Init(a.Config.Features.Izanami.APIURL, a.Config.Features.Izanami.ClientID, a.Config.Features.Izanami.ClientSecret); err != nil {
			return errors.Wrap(err, "feature flipping not enabled with izanami: %v")
		}
	}

	//Initialize artifacts storage
	log.Info(ctx, "Initializing %s objectstore...", a.Config.Artifact.Mode)
	var objectstoreKind objectstore.Kind
	switch a.Config.Artifact.Mode {
	case "openstack":
		objectstoreKind = objectstore.Openstack
	case "swift":
		objectstoreKind = objectstore.Swift
	case "awss3":
		objectstoreKind = objectstore.AWSS3
	case "filesystem", "local":
		objectstoreKind = objectstore.Filesystem
	default:
		return fmt.Errorf("unsupported objecstore mode : %s", a.Config.Artifact.Mode)
	}

	cfg := objectstore.Config{
		Kind: objectstoreKind,
		Options: objectstore.ConfigOptions{
			AWSS3: objectstore.ConfigOptionsAWSS3{
				Prefix:              a.Config.Artifact.AWSS3.Prefix,
				SecretAccessKey:     a.Config.Artifact.AWSS3.SecretAccessKey,
				AccessKeyID:         a.Config.Artifact.AWSS3.AccessKeyID,
				Profile:             a.Config.Artifact.AWSS3.Profile,
				SharedCredsFile:     a.Config.Artifact.AWSS3.SharedCredsFile,
				AuthFromEnvironment: a.Config.Artifact.AWSS3.AuthFromEnvironment,
				BucketName:          a.Config.Artifact.AWSS3.BucketName,
				Region:              a.Config.Artifact.AWSS3.Region,
				SessionToken:        a.Config.Artifact.AWSS3.SessionToken,
				Endpoint:            a.Config.Artifact.AWSS3.Endpoint,
				DisableSSL:          a.Config.Artifact.AWSS3.DisableSSL,
				ForcePathStyle:      a.Config.Artifact.AWSS3.ForcePathStyle,
			},
			Openstack: objectstore.ConfigOptionsOpenstack{
				Address:         a.Config.Artifact.Openstack.URL,
				Username:        a.Config.Artifact.Openstack.Username,
				Password:        a.Config.Artifact.Openstack.Password,
				Tenant:          a.Config.Artifact.Openstack.Tenant,
				Domain:          a.Config.Artifact.Openstack.Domain,
				Region:          a.Config.Artifact.Openstack.Region,
				ContainerPrefix: a.Config.Artifact.Openstack.ContainerPrefix,
				DisableTempURL:  a.Config.Artifact.Openstack.DisableTempURL,
			},
			Filesystem: objectstore.ConfigOptionsFilesystem{
				Basedir: a.Config.Artifact.Local.BaseDirectory,
			},
		},
	}

	// DEPRECATED
	// API Storage will be a public integration
	var errStorage error
	a.SharedStorage, errStorage = objectstore.Init(ctx, cfg)
	if errStorage != nil {
		return fmt.Errorf("cannot initialize storage: %v", errStorage)
	}

	log.Info(ctx, "Initializing database connection...")
	//Intialize database
	var errDB error
	a.DBConnectionFactory, errDB = database.Init(
		ctx,
		a.Config.Database.User,
		a.Config.Database.Role,
		a.Config.Database.Password,
		a.Config.Database.Name,
		a.Config.Database.Host,
		a.Config.Database.Port,
		a.Config.Database.SSLMode,
		a.Config.Database.ConnectTimeout,
		a.Config.Database.Timeout,
		a.Config.Database.MaxConn)
	if errDB != nil {
		return fmt.Errorf("cannot connect to database: %v", errDB)
	}

	log.Info(ctx, "Setting up database keys...")
	encryptionKeyConfig := a.Config.Database.EncryptionKey.GetKeys(gorpmapping.KeyEcnryptionIdentifier)
	signatureKeyConfig := a.Config.Database.SignatureKey.GetKeys(gorpmapping.KeySignIdentifier)
	if err := gorpmapping.ConfigureKeys(&signatureKeyConfig, &encryptionKeyConfig); err != nil {
		return fmt.Errorf("cannot setup database keys: %v", err)
	}

	log.Info(ctx, "Bootstrapping database...")
	defaultValues := sdk.DefaultValues{
		DefaultGroupName: a.Config.Auth.DefaultGroup,
	}
	if err := bootstrap.InitiliazeDB(ctx, defaultValues, a.DBConnectionFactory.GetDBMap); err != nil {
		return fmt.Errorf("cannot setup databases: %v", err)
	}

	if err := workflow.CreateBuiltinWorkflowHookModels(a.DBConnectionFactory.GetDBMap()); err != nil {
		return fmt.Errorf("cannot setup builtin workflow hook models: %v", err)
	}

	if err := workflow.CreateBuiltinWorkflowOutgoingHookModels(a.DBConnectionFactory.GetDBMap()); err != nil {
		return fmt.Errorf("cannot setup builtin workflow outgoing hook models: %v", err)
	}

	if err := integration.CreateBuiltinModels(a.DBConnectionFactory.GetDBMap()); err != nil {
		return fmt.Errorf("cannot setup integrations: %v", err)
	}

	pubKey, err := jws.ExportPublicKey(authentication.GetSigningKey())
	if err != nil {
		return sdk.WrapError(err, "Unable to export public signing key")
	}

	log.Info(ctx, "API Public Key: \n%s", string(pubKey))

	log.Info(ctx, "Initializing redis cache on %s...", a.Config.Cache.Redis.Host)
	// Init the cache
	var errCache error
	a.Cache, errCache = cache.New(
		a.Config.Cache.Redis.Host,
		a.Config.Cache.Redis.Password,
		a.Config.Cache.TTL)
	if errCache != nil {
		return fmt.Errorf("cannot connect to cache store: %v", errCache)
	}

	log.Info(ctx, "Initializing HTTP router")
	a.Router = &Router{
		Mux:        mux.NewRouter(),
		Background: ctx,
	}
	a.InitRouter()
	if err := InitRouterMetrics(a); err != nil {
		log.Error(ctx, "unable to init router metrics: %v", err)
	}

	log.Info(ctx, "Initializing Metrics")
	if err := a.initMetrics(ctx); err != nil {
		log.Error(ctx, "unable to init api metrics: %v", err)
	}

	// Intialize notification package
	notification.Init(a.Config.URL.UI)

	log.Info(ctx, "Initializing Authentication drivers...")
	a.AuthenticationDrivers = make(map[sdk.AuthConsumerType]sdk.AuthDriver)

	a.AuthenticationDrivers[sdk.ConsumerBuiltin] = builtin.NewDriver()
	if a.Config.Auth.Local.Enabled {
		a.AuthenticationDrivers[sdk.ConsumerLocal] = local.NewDriver(
			ctx,
			a.Config.Auth.Local.SignupDisabled,
			a.Config.URL.UI,
			a.Config.Auth.Local.SignupAllowedDomains,
		)
	}

	if a.Config.Auth.LDAP.Enabled {
		a.AuthenticationDrivers[sdk.ConsumerLDAP], err = ldap.NewDriver(
			ctx,
			a.Config.Auth.LDAP.SignupDisabled,
			ldap.Config{
				Host:            a.Config.Auth.LDAP.Host,
				Port:            a.Config.Auth.LDAP.Port,
				SSL:             a.Config.Auth.LDAP.SSL,
				RootDN:          a.Config.Auth.LDAP.RootDN,
				UserSearchBase:  a.Config.Auth.LDAP.UserSearchBase,
				UserSearch:      a.Config.Auth.LDAP.UserSearch,
				UserFullname:    a.Config.Auth.LDAP.UserFullname,
				ManagerDN:       a.Config.Auth.LDAP.ManagerDN,
				ManagerPassword: a.Config.Auth.LDAP.ManagerPassword,
			},
		)
		if err != nil {
			return err
		}
	}
	if a.Config.Auth.Github.Enabled {
		a.AuthenticationDrivers[sdk.ConsumerGithub] = github.NewDriver(
			a.Config.Auth.Github.SignupDisabled,
			a.Config.URL.UI,
			a.Config.Auth.Github.URL,
			a.Config.Auth.Github.APIURL,
			a.Config.Auth.Github.ClientID,
			a.Config.Auth.Github.ClientSecret,
		)
	}
	if a.Config.Auth.Gitlab.Enabled {
		a.AuthenticationDrivers[sdk.ConsumerGitlab] = gitlab.NewDriver(
			a.Config.Auth.Gitlab.SignupDisabled,
			a.Config.URL.UI,
			a.Config.Auth.Gitlab.URL,
			a.Config.Auth.Gitlab.ApplicationID,
			a.Config.Auth.Gitlab.Secret,
		)
	}

	if a.Config.Auth.CorporateSSO.Enabled {
		driverConfig := corpsso.Config{
			MailDomain: a.Config.Auth.CorporateSSO.MailDomain,
		}
		driverConfig.Request.Keys.RequestSigningKey = a.Config.Auth.CorporateSSO.Keys.RequestSigningKey
		driverConfig.Request.RedirectMethod = a.Config.Auth.CorporateSSO.RedirectMethod
		driverConfig.Request.RedirectURL = a.Config.Auth.CorporateSSO.RedirectURL
		driverConfig.Token.SigningKey = a.Config.Auth.CorporateSSO.Keys.TokenSigningKey
		driverConfig.Token.KeySigningKey.KeySigningKey = a.Config.Auth.CorporateSSO.Keys.TokenKeySigningKey.KeySigningKey
		driverConfig.Token.KeySigningKey.SigningKeyClaim = a.Config.Auth.CorporateSSO.Keys.TokenKeySigningKey.SigningKeyClaim

		a.AuthenticationDrivers[sdk.ConsumerCorporateSSO] = corpsso.NewDriver(driverConfig)
	}

	log.Info(ctx, "Initializing event broker...")
	if err := event.Initialize(ctx, a.mustDB(), a.Cache); err != nil {
		log.Error(ctx, "error while initializing event system: %s", err)
	} else {
		go event.DequeueEvent(ctx, a.mustDB())
	}

	a.warnChan = make(chan sdk.Event)
	event.Subscribe(a.warnChan)

	log.Info(ctx, "Initializing internal routines...")
	sdk.GoRoutine(ctx, "maintenance.Subscribe", func(ctx context.Context) {
		if err := a.listenMaintenance(ctx); err != nil {
			log.Error(ctx, "error while initializing listen maintenance routine: %s", err)
		}
	}, a.PanicDump())

	sdk.GoRoutine(ctx, "workermodel.Initialize", func(ctx context.Context) {
		if err := workermodel.Initialize(ctx, a.DBConnectionFactory.GetDBMap, a.Cache); err != nil {
			log.Error(ctx, "error while initializing worker models routine: %s", err)
		}
	}, a.PanicDump())
	sdk.GoRoutine(ctx, "worker.Initialize", func(ctx context.Context) {
		if err := worker.Initialize(ctx, a.DBConnectionFactory.GetDBMap, a.Cache); err != nil {
			log.Error(ctx, "error while initializing workers routine: %s", err)
		}
	}, a.PanicDump())
	sdk.GoRoutine(ctx, "action.ComputeAudit", func(ctx context.Context) {
		chanEvent := make(chan sdk.Event)
		event.Subscribe(chanEvent)
		action.ComputeAudit(ctx, a.DBConnectionFactory.GetDBMap, chanEvent)
	}, a.PanicDump())
	sdk.GoRoutine(ctx, "pipeline.ComputeAudit", func(ctx context.Context) {
		pipeline.ComputeAudit(ctx, a.DBConnectionFactory.GetDBMap)
	}, a.PanicDump())
	sdk.GoRoutine(ctx, "workflow.ComputeAudit", func(ctx context.Context) {
		workflow.ComputeAudit(ctx, a.DBConnectionFactory.GetDBMap)
	}, a.PanicDump())
	sdk.GoRoutine(ctx, "workflowtemplate.ComputeAudit", func(ctx context.Context) {
		workflowtemplate.ComputeAudit(ctx, a.DBConnectionFactory.GetDBMap)
	}, a.PanicDump())
	sdk.GoRoutine(ctx, "warning.Start", func(ctx context.Context) {
		warning.Start(ctx, a.DBConnectionFactory.GetDBMap, a.warnChan)
	}, a.PanicDump())
	sdk.GoRoutine(ctx, "auditCleanerRoutine(ctx", func(ctx context.Context) {
		auditCleanerRoutine(ctx, a.DBConnectionFactory.GetDBMap)
	})
	sdk.GoRoutine(ctx, "repositoriesmanager.ReceiveEvents", func(ctx context.Context) {
		repositoriesmanager.ReceiveEvents(ctx, a.DBConnectionFactory.GetDBMap, a.Cache)
	}, a.PanicDump())
	sdk.GoRoutine(ctx, "services.KillDeadServices", func(ctx context.Context) {
		services.KillDeadServices(ctx, a.mustDB)
	}, a.PanicDump())
	sdk.GoRoutine(ctx, "broadcast.Initialize", func(ctx context.Context) {
		broadcast.Initialize(ctx, a.DBConnectionFactory.GetDBMap)
	}, a.PanicDump())
	sdk.GoRoutine(ctx, "api.serviceAPIHeartbeat", func(ctx context.Context) {
		a.serviceAPIHeartbeat(ctx)
	}, a.PanicDump())
	sdk.GoRoutine(ctx, "authentication.SessionCleaner", func(ctx context.Context) {
		authentication.SessionCleaner(ctx, a.mustDB)
	}, a.PanicDump())

	migrate.Add(ctx, sdk.Migration{Name: "AddDefaultVCSNotifications", Release: "0.41.0", Mandatory: true, ExecFunc: func(ctx context.Context) error {
		return migrate.AddDefaultVCSNotifications(ctx, a.Cache, a.DBConnectionFactory.GetDBMap)
	}})

	isFreshInstall, errF := version.IsFreshInstall(a.mustDB())
	if errF != nil {
		return sdk.WrapError(errF, "Unable to check if it's a fresh installation of CDS")
	}

	if isFreshInstall {
		if err := migrate.SaveAllMigrations(a.mustDB()); err != nil {
			return sdk.WrapError(err, "Cannot save all migrations to done")
		}
	} else {
		if sdk.VersionCurrent().Version != "" && !strings.HasPrefix(sdk.VersionCurrent().Version, "snapshot") {
			major, minor, _, errV := version.MaxVersion(a.mustDB())
			if errV != nil {
				return sdk.WrapError(errV, "Cannot fetch max version of CDS already started")
			}
			if major != 0 || minor != 0 {
				minSemverCompatible, _ := semver.Parse(migrate.MinCompatibleRelease)
				if major < minSemverCompatible.Major || (major == minSemverCompatible.Major && minor < minSemverCompatible.Minor) {
					return fmt.Errorf("there are some mandatory migrations which aren't done. Please check each changelog of CDS. Maybe you have skipped a release migration. The minimum compatible release is %s, please update to this release before", migrate.MinCompatibleRelease)
				}
			}
		}

		// Run all migrations in several goroutines
		migrate.Run(ctx, a.mustDB(), a.PanicDump())
	}

	// Init Services
	services.Initialize(ctx, a.DBConnectionFactory, a.PanicDump())

	externalServices := make([]sdk.ExternalService, 0, len(a.Config.Services))
	for _, s := range a.Config.Services {
		log.Info(ctx, "Managing external service %s %s", s.Name, s.Type)
		serv := sdk.ExternalService{
			Service: sdk.Service{
				CanonicalService: sdk.CanonicalService{
					Name:    s.Name,
					Type:    s.Type,
					HTTPURL: fmt.Sprintf("%s:%s%s", s.URL, s.Port, s.Path),
				},
			},
			HealthPort: s.HealthPort,
			HealthPath: s.HealthPath,
			HealthURL:  s.HealthURL,
			URL:        s.URL,
			Path:       s.Path,
			Port:       s.Port,
		}
		externalServices = append(externalServices, serv)
	}

	if err := services.InitExternal(ctx, a.mustDB(), externalServices); err != nil {
		return fmt.Errorf("unable to init external service: %+v", err)
	}
	sdk.GoRoutine(ctx, "pings-external-services",
		func(ctx context.Context) {
			services.Pings(ctx, a.mustDB, externalServices)
		}, a.PanicDump())
	sdk.GoRoutine(ctx, "workflow.Initialize",
		func(ctx context.Context) {
			workflow.Initialize(ctx, a.DBConnectionFactory.GetDBMap, a.Cache, a.Config.URL.UI, a.Config.DefaultOS, a.Config.DefaultArch)
		}, a.PanicDump())
	sdk.GoRoutine(ctx, "PushInElasticSearch",
		func(ctx context.Context) {
			event.PushInElasticSearch(ctx, a.mustDB(), a.Cache)
		}, a.PanicDump())
	sdk.GoRoutine(ctx, "Metrics.pushInElasticSearch",
		func(ctx context.Context) {
			metrics.Init(ctx, a.DBConnectionFactory.GetDBMap)
		}, a.PanicDump())
	sdk.GoRoutine(ctx, "Purge",
		func(ctx context.Context) {
			purge.Initialize(ctx, a.Cache, a.DBConnectionFactory.GetDBMap, a.SharedStorage, a.Metrics.WorkflowRunsMarkToDelete, a.Metrics.WorkflowRunsDeleted)
		}, a.PanicDump())

	// Check maintenance on redis
	if _, err := a.Cache.Get(sdk.MaintenanceAPIKey, &a.Maintenance); err != nil {
		return err
	}

	s := &http.Server{
		Addr:           fmt.Sprintf("%s:%d", a.Config.HTTP.Addr, a.Config.HTTP.Port),
		Handler:        a.Router.Mux,
		ReadTimeout:    10 * time.Minute,
		WriteTimeout:   10 * time.Minute,
		MaxHeaderBytes: 1 << 20,
	}

	go func() {
		select {
		case <-ctx.Done():
			log.Warning(ctx, "Cleanup SQL connections")
			s.Shutdown(ctx)
			a.DBConnectionFactory.Close()
			event.Publish(ctx, sdk.EventEngine{Message: "shutdown"}, nil)
			event.Close(ctx)
		}
	}()

	event.Publish(ctx, sdk.EventEngine{Message: fmt.Sprintf("started - listen on %d", a.Config.HTTP.Port)}, nil)

	if err := version.Upsert(a.mustDB()); err != nil {
		return sdk.WrapError(err, "Cannot upsert cds version")
	}

	// Dump heap to objecstore on SIGINFO
	siginfoChan := make(chan os.Signal, 1)
	signal.Notify(siginfoChan, sdk.SIGINFO)
	go func() {
		<-siginfoChan
		signal.Stop(siginfoChan)
		var buffer = new(bytes.Buffer)
		pprof.Lookup("heap").WriteTo(buffer, 1)
		var heapProfile = heapProfile{uuid: sdk.UUID()}
		s, err := a.SharedStorage.Store(heapProfile, ioutil.NopCloser(buffer))
		if err != nil {
			log.Error(ctx, "unable to upload heap profile: %v", err)
			return
		}
		log.Error(ctx, "api> heap dump uploaded to %s", s)
	}()

	log.Info(ctx, "Starting CDS API HTTP Server on %s:%d", a.Config.HTTP.Addr, a.Config.HTTP.Port)
	if err := s.ListenAndServe(); err != nil {
		return fmt.Errorf("Cannot start HTTP server: %v", err)
	}

	return nil
}

const panicDumpTTL = 60 * 60 * 24 // 24 hours

func (a *API) PanicDump() func(s string) (io.WriteCloser, error) {
	return func(s string) (io.WriteCloser, error) {
		log.Error(context.TODO(), "API Panic stacktrace: %s", s)
		return cache.NewWriteCloser(a.Cache, cache.Key("api", "panic_dump", s), panicDumpTTL), nil
	}
}

// SetCookie on given response writter, automatically add domain and path based on api config.
func (a *API) SetCookie(w http.ResponseWriter, name, value string, expires time.Time) {
	a.setCookie(w, &http.Cookie{
		Name:    name,
		Value:   value,
		Expires: expires,
	})
}

// UnsetCookie on given response writter, automatically add domain and path based on api config.
func (a *API) UnsetCookie(w http.ResponseWriter, name string) {
	a.setCookie(w, &http.Cookie{
		Name:   name,
		Value:  "",
		MaxAge: -1,
	})
}

func (a *API) setCookie(w http.ResponseWriter, c *http.Cookie) {
	if a.Config.URL.UI != "" {
		// ignore parse error, this have been checked at service start
		uiURL, _ := url.Parse(a.Config.URL.UI)
		c.Path = uiURL.Path
		c.Domain = uiURL.Hostname()
		if c.Path == "" {
			c.Path = "/"
		}
	}

	http.SetCookie(w, c)
}

type heapProfile struct {
	uuid string
}

var _ objectstore.Object = new(heapProfile)

func (p heapProfile) GetName() string {
	return p.uuid
}
func (p heapProfile) GetPath() string {
	hostname, _ := os.Hostname()
	return fmt.Sprintf("api-heap-profile-%d-%s", time.Now().Unix(), hostname)
}<|MERGE_RESOLUTION|>--- conflicted
+++ resolved
@@ -327,22 +327,6 @@
 		return fmt.Errorf("Invalid download directory %s: %v", aConfig.Directories.Download, err)
 	}
 
-<<<<<<< HEAD
-	if aConfig.Directories.Keys == "" {
-		return fmt.Errorf("Invalid keys directory")
-	}
-
-	if ok, err := sdk.DirectoryExists(aConfig.Directories.Keys); !ok {
-		if err := os.MkdirAll(aConfig.Directories.Keys, os.FileMode(0700)); err != nil {
-			return fmt.Errorf("Unable to create directory %s: %v", aConfig.Directories.Keys, err)
-		}
-		log.Info(context.Background(), "Directory %s has been created", aConfig.Directories.Keys)
-	} else if err != nil {
-		return fmt.Errorf("Invalid keys directory: %v", err)
-	}
-
-=======
->>>>>>> 4c9641ca
 	switch aConfig.Artifact.Mode {
 	case "local", "awss3", "openstack", "swift":
 	default:
