--- conflicted
+++ resolved
@@ -10,8 +10,6 @@
 	"strconv"
 	"strings"
 
-	"github.com/ovh/cds/engine/api/permission"
-
 	"github.com/go-gorp/gorp"
 	"github.com/gorilla/mux"
 	yaml "gopkg.in/yaml.v2"
@@ -19,11 +17,8 @@
 	"github.com/ovh/cds/engine/api/application"
 	"github.com/ovh/cds/engine/api/environment"
 	"github.com/ovh/cds/engine/api/event"
-<<<<<<< HEAD
-=======
 	"github.com/ovh/cds/engine/api/integration"
 	"github.com/ovh/cds/engine/api/permission"
->>>>>>> 3b329d50
 	"github.com/ovh/cds/engine/api/pipeline"
 	"github.com/ovh/cds/engine/api/project"
 	"github.com/ovh/cds/engine/api/services"
@@ -418,11 +413,7 @@
 			return sdk.WrapError(errP, "putWorkflowHandler> Cannot load Project %s", key)
 		}
 
-<<<<<<< HEAD
-		oldW, errW := workflow.Load(ctx, api.mustDB(), api.Cache, p, name, workflow.LoadOptions{WithIcon: true})
-=======
-		oldW, errW := workflow.Load(ctx, api.mustDB(), api.Cache, p, name, deprecatedGetUser(ctx), workflow.LoadOptions{WithIcon: true, WithIntegrations: true})
->>>>>>> 3b329d50
+		oldW, errW := workflow.Load(ctx, api.mustDB(), api.Cache, p, name, workflow.LoadOptions{WithIcon: true, WithIntegrations: true})
 		if errW != nil {
 			return sdk.WrapError(errW, "putWorkflowHandler> Cannot load Workflow %s", key)
 		}
@@ -468,11 +459,7 @@
 			return sdk.WrapError(err, "Cannot commit transaction")
 		}
 
-<<<<<<< HEAD
-		wf1, errl := workflow.LoadByID(ctx, api.mustDB(), api.Cache, p, wf.ID, workflow.LoadOptions{})
-=======
-		wf1, errl := workflow.LoadByID(api.mustDB(), api.Cache, p, wf.ID, deprecatedGetUser(ctx), workflow.LoadOptions{WithIntegrations: true})
->>>>>>> 3b329d50
+		wf1, errl := workflow.LoadByID(ctx, api.mustDB(), api.Cache, p, wf.ID, workflow.LoadOptions{WithIntegrations: true})
 		if errl != nil {
 			return sdk.WrapError(errl, "putWorkflowHandler> Cannot load workflow")
 		}
@@ -626,12 +613,12 @@
 			return sdk.WrapError(sdk.ErrInvalidID, "integration id is not correct (%s) : %v", prjIntegrationIDStr, err)
 		}
 
-		p, errP := project.Load(db, api.Cache, key, deprecatedGetUser(ctx), project.LoadOptions.WithIntegrations)
+		p, errP := project.Load(db, api.Cache, key, project.LoadOptions.WithIntegrations)
 		if errP != nil {
 			return sdk.WrapError(errP, "Cannot load Project %s", key)
 		}
 
-		wf, errW := workflow.Load(ctx, db, api.Cache, p, name, deprecatedGetUser(ctx), workflow.LoadOptions{WithIntegrations: true})
+		wf, errW := workflow.Load(ctx, db, api.Cache, p, name, workflow.LoadOptions{WithIntegrations: true})
 		if errW != nil {
 			return sdk.WrapError(errW, "Cannot load Workflow %s", key)
 		}
@@ -725,10 +712,10 @@
 			data.ConditionNames = append(data.ConditionNames, sdk.BasicVariableNames...)
 		}
 
-		if sdk.ParameterFind(&params, "git.repository") == nil {
+		if sdk.ParameterFind(params, "git.repository") == nil {
 			data.ConditionNames = append(data.ConditionNames, sdk.BasicGitVariableNames...)
 		}
-		if sdk.ParameterFind(&params, "git.tag") == nil {
+		if sdk.ParameterFind(params, "git.tag") == nil {
 			data.ConditionNames = append(data.ConditionNames, "git.tag")
 		}
 
