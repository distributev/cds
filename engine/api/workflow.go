package api

import (
	"context"
	"database/sql"
	"fmt"
	"io/ioutil"
	"net/http"
	"strconv"
	"strings"

	"github.com/go-gorp/gorp"
	"github.com/gorilla/mux"
	yaml "gopkg.in/yaml.v2"

	"github.com/ovh/cds/engine/api/application"
	"github.com/ovh/cds/engine/api/environment"
	"github.com/ovh/cds/engine/api/event"
	"github.com/ovh/cds/engine/api/permission"
	"github.com/ovh/cds/engine/api/pipeline"
	"github.com/ovh/cds/engine/api/project"
	"github.com/ovh/cds/engine/api/services"
	"github.com/ovh/cds/engine/api/workflow"
	"github.com/ovh/cds/engine/api/workflowtemplate"
	"github.com/ovh/cds/engine/service"
	"github.com/ovh/cds/sdk"
	"github.com/ovh/cds/sdk/exportentities"
	"github.com/ovh/cds/sdk/log"
)

// getWorkflowsHandler returns ID and name of workflows for a given project/user
func (api *API) getWorkflowsHandler() service.Handler {
	return func(ctx context.Context, w http.ResponseWriter, r *http.Request) error {
		vars := mux.Vars(r)
		key := vars[permProjectKey]

		ws, err := workflow.LoadAll(api.mustDB(), key)
		if err != nil {
			return err
		}

		return service.WriteJSON(w, ws, http.StatusOK)
	}
}

// getWorkflowHandler returns a full workflow
func (api *API) getWorkflowHandler() service.Handler {
	return func(ctx context.Context, w http.ResponseWriter, r *http.Request) error {
		vars := mux.Vars(r)
		key := vars["key"]
		name := vars["permWorkflowName"]
		withUsage := FormBool(r, "withUsage")
		withAudits := FormBool(r, "withAudits")
		withLabels := FormBool(r, "withLabels")
		withDeepPipelines := FormBool(r, "withDeepPipelines")
		withTemplate := FormBool(r, "withTemplate")
		withAsCodeEvents := FormBool(r, "withAsCodeEvents")

		proj, err := project.Load(api.mustDB(), api.Cache, key, getAuthentifiedUser(ctx), project.LoadOptions.WithIntegrations)
		if err != nil {
			return sdk.WrapError(err, "unable to load projet")
		}

		opts := workflow.LoadOptions{
			WithFavorites:         true,
			DeepPipeline:          withDeepPipelines,
			WithIcon:              true,
			WithLabels:            withLabels,
			WithAsCodeUpdateEvent: withAsCodeEvents,
		}
		w1, err := workflow.Load(ctx, api.mustDB(), api.Cache, proj, name, getAuthentifiedUser(ctx), opts)
		if err != nil {
			return sdk.WrapError(err, "Cannot load workflow %s", name)
		}

		if withUsage {
			usage, errU := loadWorkflowUsage(api.mustDB(), w1.ID)
			if errU != nil {
				return sdk.WrapError(errU, "Cannot load usage for workflow %s", name)
			}
			w1.Usage = &usage
		}

		if withAudits {
			audits, errA := workflow.LoadAudits(api.mustDB(), w1.ID)
			if errA != nil {
				return sdk.WrapError(errA, "Cannot load audits for workflow %s", name)
			}
			w1.Audits = audits
		}

		if withTemplate {
			if err := workflowtemplate.AggregateTemplateInstanceOnWorkflow(api.mustDB(), w1); err != nil {
				return err
			}
			if w1.TemplateInstance != nil {
				if err := workflowtemplate.AggregateTemplateOnInstance(api.mustDB(), w1.TemplateInstance); err != nil {
					return err
				}
				if w1.TemplateInstance.Template != nil {
					if err := workflowtemplate.AggregateOnWorkflowTemplate(api.mustDB(), w1.TemplateInstance.Template); err != nil {
						return err
					}
					w1.FromTemplate = fmt.Sprintf("%s/%s", w1.TemplateInstance.Template.Group.Name, w1.TemplateInstance.Template.Slug)
					w1.TemplateUpToDate = w1.TemplateInstance.Template.Version == w1.TemplateInstance.WorkflowTemplateVersion
				}
			}
		}

		w1.Permission = permission.WorkflowPermission(key, w1.Name, getAuthentifiedUser(ctx))

		w1.URLs.APIURL = api.Config.URL.API + api.Router.GetRoute("GET", api.getWorkflowHandler, map[string]string{"key": key, "permWorkflowName": w1.Name})
		w1.URLs.UIURL = api.Config.URL.UI + "/project/" + key + "/workflow/" + w1.Name

		//We filter project and workflow configurtaion key, because they are always set on insertHooks
		w1.FilterHooksConfig(sdk.HookConfigProject, sdk.HookConfigWorkflow)
		return service.WriteJSON(w, w1, http.StatusOK)
	}
}

func loadWorkflowUsage(db gorp.SqlExecutor, workflowID int64) (sdk.Usage, error) {
	usage := sdk.Usage{}
	pips, errP := pipeline.LoadByWorkflowID(db, workflowID)
	if errP != nil {
		return usage, sdk.WrapError(errP, "Cannot load pipelines linked to a workflow id %d", workflowID)
	}
	usage.Pipelines = pips

	envs, errE := environment.LoadByWorkflowID(db, workflowID)
	if errE != nil {
		return usage, sdk.WrapError(errE, "Cannot load environments linked to a workflow id %d", workflowID)
	}
	usage.Environments = envs

	apps, errA := application.LoadByWorkflowID(db, workflowID)
	if errA != nil {
		return usage, sdk.WrapError(errA, "Cannot load applications linked to a workflow id %d", workflowID)
	}
	usage.Applications = apps

	return usage, nil
}

// postWorkflowRollbackHandler rollback to a specific audit id
func (api *API) postWorkflowRollbackHandler() service.Handler {
	return func(ctx context.Context, w http.ResponseWriter, r *http.Request) error {
		vars := mux.Vars(r)
		key := vars["key"]
		workflowName := vars["permWorkflowName"]
		auditID, errConv := strconv.ParseInt(vars["auditID"], 10, 64)
		if errConv != nil {
			return sdk.WrapError(sdk.ErrWrongRequest, "Cannot convert auditID to int")
		}
		db := api.mustDB()
		u := getAuthentifiedUser(ctx)

		proj, errP := project.Load(db, api.Cache, key, u,
			project.LoadOptions.WithGroups,
			project.LoadOptions.WithApplications,
			project.LoadOptions.WithEnvironments,
			project.LoadOptions.WithPipelines,
			project.LoadOptions.WithIntegrations,
			project.LoadOptions.WithApplicationWithDeploymentStrategies,
		)
		if errP != nil {
			return sdk.WrapError(errP, "Cannot load project %s", key)
		}

		wf, errW := workflow.Load(ctx, db, api.Cache, proj, workflowName, u, workflow.LoadOptions{WithIcon: true})
		if errW != nil {
			return sdk.WrapError(errW, "Cannot load workflow %s/%s", key, workflowName)
		}

		audit, errA := workflow.LoadAudit(db, auditID, wf.ID)
		if errA != nil {
			return sdk.WrapError(errA, "Cannot load workflow audit %s/%s", key, workflowName)
		}

		var exportWf exportentities.Workflow
		if err := yaml.Unmarshal([]byte(audit.DataBefore), &exportWf); err != nil {
			return sdk.WrapError(err, "Cannot unmarshal data before")
		}

		tx, errTx := db.Begin()
		if errTx != nil {
			return sdk.WrapError(errTx, "Cannot begin transaction")
		}
		defer func() {
			_ = tx.Rollback()
		}()

		newWf, _, errP := workflow.ParseAndImport(ctx, tx, api.Cache, proj, wf, &exportWf, u, workflow.ImportOptions{Force: true, WorkflowName: workflowName})
		if errP != nil {
			return sdk.WrapError(errP, "Cannot parse and import previous workflow")
		}

		if err := tx.Commit(); err != nil {
			return sdk.WrapError(err, "Cannot commit transaction")
		}

		event.PublishWorkflowUpdate(key, *wf, *newWf, getAuthentifiedUser(ctx))

		return service.WriteJSON(w, *newWf, http.StatusOK)
	}
}

// postWorkflowLabelHandler handler to link a label to a workflow
func (api *API) postWorkflowLabelHandler() service.Handler {
	return func(ctx context.Context, w http.ResponseWriter, r *http.Request) error {
		vars := mux.Vars(r)
		key := vars["key"]
		workflowName := vars["permWorkflowName"]
		db := api.mustDB()
		u := getAuthentifiedUser(ctx)

		var label sdk.Label
		if err := service.UnmarshalBody(r, &label); err != nil {
			return sdk.WrapError(err, "Cannot read body")
		}

		proj, errP := project.Load(db, api.Cache, key, u)
		if errP != nil {
			return sdk.WrapError(errP, "postWorkflowLabelHandler> cannot load project %s", key)
		}
		label.ProjectID = proj.ID

		tx, errTx := db.Begin()
		if errTx != nil {
			return sdk.WrapError(errTx, "postWorkflowLabelHandler> Cannot create new transaction")
		}
		defer tx.Rollback() //nolint

		if label.ID == 0 {
			if label.Name == "" {
				return service.WriteJSON(w, "Label ID or label name should not be empty", http.StatusBadRequest)
			}

			lbl, errL := project.LabelByName(db, proj.ID, label.Name)
			if errL != nil {
				if sdk.Cause(errL) != sql.ErrNoRows {
					return sdk.WrapError(errL, "postWorkflowLabelHandler> cannot load label by name")
				}
				// If label doesn't exist create him
				if err := project.InsertLabel(tx, &label); err != nil {
					return sdk.WrapError(err, "Cannot create new label")
				}
			} else {
				label.ID = lbl.ID
			}
		}

		wf, errW := workflow.Load(ctx, db, api.Cache, proj, workflowName, u, workflow.LoadOptions{WithLabels: true})
		if errW != nil {
			return sdk.WrapError(errW, "postWorkflowLabelHandler> cannot load workflow %s/%s", key, workflowName)
		}

		if err := workflow.LabelWorkflow(tx, label.ID, wf.ID); err != nil {
			return sdk.WrapError(err, "cannot link label %d to workflow %s", label.ID, wf.Name)
		}
		newWf := *wf
		label.WorkflowID = wf.ID
		newWf.Labels = append(newWf.Labels, label)

		if err := tx.Commit(); err != nil {
			return sdk.WrapError(err, "Cannot commit transaction")
		}

		return service.WriteJSON(w, label, http.StatusOK)
	}
}

// deleteWorkflowLabelHandler handler to unlink a label to a workflow
func (api *API) deleteWorkflowLabelHandler() service.Handler {
	return func(ctx context.Context, w http.ResponseWriter, r *http.Request) error {
		vars := mux.Vars(r)
		key := vars["key"]
		workflowName := vars["permWorkflowName"]
		labelID, errV := requestVarInt(r, "labelID")
		if errV != nil {
			return sdk.WrapError(errV, "deleteWorkflowLabelHandler> Cannot convert to int labelID")
		}

		db := api.mustDB()
		u := getAuthentifiedUser(ctx)

		proj, errP := project.Load(db, api.Cache, key, u)
		if errP != nil {
			return sdk.WrapError(errP, "deleteWorkflowLabelHandler> cannot load project %s", key)
		}

		wf, errW := workflow.Load(ctx, db, api.Cache, proj, workflowName, u, workflow.LoadOptions{})
		if errW != nil {
			return sdk.WrapError(errW, "deleteWorkflowLabelHandler> cannot load workflow %s/%s", key, workflowName)
		}

		if err := workflow.UnLabelWorkflow(db, labelID, wf.ID); err != nil {
			return sdk.WrapError(err, "cannot unlink label %d to workflow %s", labelID, wf.Name)
		}

		return service.WriteJSON(w, nil, http.StatusOK)
	}
}

// postWorkflowHandler creates a new workflow
func (api *API) postWorkflowHandler() service.Handler {
	return func(ctx context.Context, w http.ResponseWriter, r *http.Request) error {
		vars := mux.Vars(r)
		key := vars[permProjectKey]

		p, errP := project.Load(api.mustDB(), api.Cache, key, getAuthentifiedUser(ctx),
			project.LoadOptions.WithApplicationWithDeploymentStrategies,
			project.LoadOptions.WithPipelines,
			project.LoadOptions.WithEnvironments,
			project.LoadOptions.WithGroups,
			project.LoadOptions.WithIntegrations,
		)
		if errP != nil {
			return errP
		}
		var wf sdk.Workflow
		if err := service.UnmarshalBody(r, &wf); err != nil {
			return err
		}

		if wf.WorkflowData == nil {
			return sdk.WrapError(sdk.ErrWrongRequest, "no node found")
		}

		if err := workflow.RenameNode(api.mustDB(), &wf); err != nil {
			return err
		}

		wf.ProjectID = p.ID
		wf.ProjectKey = key

		tx, errT := api.mustDB().Begin()
		if errT != nil {
			return sdk.WithStack(errT)
		}
		defer tx.Rollback()

<<<<<<< HEAD
		if wf.Root != nil && wf.Root.Context != nil && (wf.Root.Context.Application != nil || wf.Root.Context.ApplicationID != 0) {
			var err error
			if wf.Root.Context.DefaultPayload, err = workflow.DefaultPayload(ctx, tx, api.Cache, p, &wf); err != nil {
				log.Warning("postWorkflowHandler> Cannot set default payload : %v", err)
			}
			wf.WorkflowData.Node.Context.DefaultPayload = wf.Root.Context.DefaultPayload
		}

		if err := workflow.Insert(tx, api.Cache, &wf, p, getAuthentifiedUser(ctx)); err != nil {
=======
		if err := workflow.Insert(tx, api.Cache, &wf, p, deprecatedGetUser(ctx)); err != nil {
>>>>>>> 5eddc0fc
			return sdk.WrapError(err, "Cannot insert workflow")
		}

		if err := tx.Commit(); err != nil {
			return sdk.WrapError(err, "Cannot commit transaction")
		}

		wf1, errl := workflow.LoadByID(api.mustDB(), api.Cache, p, wf.ID, getAuthentifiedUser(ctx), workflow.LoadOptions{})
		if errl != nil {
			return sdk.WrapError(errl, "Cannot load workflow")
		}

		event.PublishWorkflowAdd(p.Key, *wf1, deprecatedGetUser(ctx))

		wf1.Permission = permission.PermissionReadWriteExecute

		//We filter project and workflow configurtaion key, because they are always set on insertHooks
		wf1.FilterHooksConfig(sdk.HookConfigProject, sdk.HookConfigWorkflow)

		return service.WriteJSON(w, wf1, http.StatusCreated)
	}
}

// putWorkflowHandler updates a workflow
func (api *API) putWorkflowHandler() service.Handler {
	return func(ctx context.Context, w http.ResponseWriter, r *http.Request) error {
		vars := mux.Vars(r)
		key := vars["key"]
		name := vars["permWorkflowName"]

		p, errP := project.Load(api.mustDB(), api.Cache, key, getAuthentifiedUser(ctx),
			project.LoadOptions.WithApplicationWithDeploymentStrategies,
			project.LoadOptions.WithPipelines,
			project.LoadOptions.WithEnvironments,
			project.LoadOptions.WithIntegrations,
		)
		if errP != nil {
			return sdk.WrapError(errP, "putWorkflowHandler> Cannot load Project %s", key)
		}

		oldW, errW := workflow.Load(ctx, api.mustDB(), api.Cache, p, name, getAuthentifiedUser(ctx), workflow.LoadOptions{WithIcon: true})
		if errW != nil {
			return sdk.WrapError(errW, "putWorkflowHandler> Cannot load Workflow %s", key)
		}

		if oldW.FromRepository != "" {
			return sdk.WithStack(sdk.ErrForbidden)
		}

		var wf sdk.Workflow
		if err := service.UnmarshalBody(r, &wf); err != nil {
			return sdk.WrapError(err, "Cannot read body")
		}

		if err := workflow.RenameNode(api.mustDB(), &wf); err != nil {
			return sdk.WrapError(err, "Update> cannot check pipeline name")
		}

		wf.ID = oldW.ID
		wf.ProjectID = p.ID
		wf.ProjectKey = key

		tx, errT := api.mustDB().Begin()
		if errT != nil {
			return sdk.WrapError(errT, "putWorkflowHandler> Cannot start transaction")
		}
		defer tx.Rollback()

<<<<<<< HEAD
		// TODO Remove old struct
		if wf.Root.Context != nil && (wf.Root.Context.Application != nil || wf.Root.Context.ApplicationID != 0) {
			var err error
			if wf.Root.Context.DefaultPayload, err = workflow.DefaultPayload(ctx, tx, api.Cache, p, &wf); err != nil {
				log.Warning("putWorkflowHandler> Cannot set default payload : %v", err)
			}
			wf.WorkflowData.Node.Context.DefaultPayload = wf.Root.Context.DefaultPayload
		}

		if err := workflow.Update(ctx, tx, api.Cache, &wf, oldW, p, getAuthentifiedUser(ctx)); err != nil {
=======
		if err := workflow.Update(ctx, tx, api.Cache, &wf, p, deprecatedGetUser(ctx), workflow.UpdateOptions{OldWorkflow: oldW}); err != nil {
>>>>>>> 5eddc0fc
			return sdk.WrapError(err, "Cannot update workflow")
		}

		if defaultTags, ok := wf.Metadata["default_tags"]; wf.WorkflowData.Node.IsLinkedToRepo(&wf) && (!ok || defaultTags == "") {
			if wf.Metadata == nil {
				wf.Metadata = sdk.Metadata{}
			}
			wf.Metadata["default_tags"] = "git.branch,git.author"
			if err := workflow.UpdateMetadata(tx, wf.ID, wf.Metadata); err != nil {
				return sdk.WrapError(err, "cannot update metadata")
			}
		}

		if err := tx.Commit(); err != nil {
			return sdk.WrapError(err, "Cannot commit transaction")
		}

		wf1, errl := workflow.LoadByID(api.mustDB(), api.Cache, p, wf.ID, getAuthentifiedUser(ctx), workflow.LoadOptions{})
		if errl != nil {
			return sdk.WrapError(errl, "putWorkflowHandler> Cannot load workflow")
		}
		wf1.Permission = permission.PermissionReadWriteExecute

		usage, errU := loadWorkflowUsage(api.mustDB(), wf1.ID)
		if errU != nil {
			return sdk.WrapError(errU, "Cannot load usage")
		}
		wf1.Usage = &usage

		//We filter project and workflow configuration key, because they are always set on insertHooks
		wf1.FilterHooksConfig(sdk.HookConfigProject, sdk.HookConfigWorkflow)
		return service.WriteJSON(w, wf1, http.StatusOK)
	}
}

// putWorkflowIconHandler updates a workflow
func (api *API) putWorkflowIconHandler() service.Handler {
	return func(ctx context.Context, w http.ResponseWriter, r *http.Request) error {
		vars := mux.Vars(r)
		key := vars["key"]
		name := vars["permWorkflowName"]

		p, errP := project.Load(api.mustDB(), api.Cache, key, getAuthentifiedUser(ctx))
		if errP != nil {
			return errP
		}

		imageBts, errr := ioutil.ReadAll(r.Body)
		if errr != nil {
			return sdk.NewError(sdk.ErrWrongRequest, errr)
		}
		defer r.Body.Close()

		icon := string(imageBts)
		if !strings.HasPrefix(icon, sdk.IconFormat) {
			return sdk.ErrIconBadFormat
		}
		if len(icon) > sdk.MaxIconSize {
			return sdk.ErrIconBadSize
		}

		wf, err := workflow.Load(ctx, api.mustDB(), api.Cache, p, name, getAuthentifiedUser(ctx), workflow.LoadOptions{})
		if err != nil {
			return err
		}

		if err := workflow.UpdateIcon(api.mustDB(), wf.ID, icon); err != nil {
			return err
		}

		return service.WriteJSON(w, nil, http.StatusOK)
	}
}

// deleteWorkflowIconHandler updates a workflow
func (api *API) deleteWorkflowIconHandler() service.Handler {
	return func(ctx context.Context, w http.ResponseWriter, r *http.Request) error {
		vars := mux.Vars(r)
		key := vars["key"]
		name := vars["permWorkflowName"]

		p, errP := project.Load(api.mustDB(), api.Cache, key, getAuthentifiedUser(ctx))
		if errP != nil {
			return errP
		}

		wf, err := workflow.Load(ctx, api.mustDB(), api.Cache, p, name, getAuthentifiedUser(ctx), workflow.LoadOptions{})
		if err != nil {
			return err
		}

		if err := workflow.UpdateIcon(api.mustDB(), wf.ID, ""); err != nil {
			return err
		}

		return service.WriteJSON(w, nil, http.StatusOK)
	}
}

// putWorkflowHandler deletes a workflow
func (api *API) deleteWorkflowHandler() service.Handler {
	return func(ctx context.Context, w http.ResponseWriter, r *http.Request) error {
		vars := mux.Vars(r)
		key := vars["key"]
		name := vars["permWorkflowName"]

		p, errP := project.Load(api.mustDB(), api.Cache, key, getAuthentifiedUser(ctx), project.LoadOptions.WithIntegrations)
		if errP != nil {
			return sdk.WrapError(errP, "Cannot load Project %s", key)
		}

		oldW, errW := workflow.Load(ctx, api.mustDB(), api.Cache, p, name, getAuthentifiedUser(ctx), workflow.LoadOptions{})
		if errW != nil {
			return sdk.WrapError(errW, "Cannot load Workflow %s", key)
		}

		tx, errT := api.mustDB().Begin()
		if errT != nil {
			return sdk.WrapError(errT, "Cannot start transaction")
		}
		defer tx.Rollback() // nolint

		if err := workflow.MarkAsDelete(tx, oldW); err != nil {
			return sdk.WrapError(err, "Cannot delete workflow")
		}

		if err := tx.Commit(); err != nil {
			return sdk.WrapError(errT, "Cannot commit transaction")
		}

		event.PublishWorkflowDelete(key, *oldW, getAuthentifiedUser(ctx))

		sdk.GoRoutine(ctx, "deleteWorkflowHandler",
			func(ctx context.Context) {
				txg, errT := api.mustDB().Begin()
				if errT != nil {
					log.Error("deleteWorkflowHandler> Cannot start transaction: %v", errT)
				}
				defer txg.Rollback() // nolint
				if err := workflow.Delete(context.Background(), txg, api.Cache, p, oldW); err != nil {
					log.Error("deleteWorkflowHandler> unable to delete workflow: %v", err)
					return
				}
				if err := txg.Commit(); err != nil {
					log.Error("deleteWorkflowHandler> Cannot commit transaction: %v", err)
				}
			}, api.PanicDump())

		return service.WriteJSON(w, nil, http.StatusOK)
	}
}

func (api *API) getWorkflowHookHandler() service.Handler {
	return func(ctx context.Context, w http.ResponseWriter, r *http.Request) error {
		vars := mux.Vars(r)
		key := vars["key"]
		name := vars["permWorkflowName"]
		uuid := vars["uuid"]

		proj, errP := project.Load(api.mustDB(), api.Cache, key, getAuthentifiedUser(ctx),
			project.LoadOptions.WithIntegrations,
			project.LoadOptions.WithApplicationWithDeploymentStrategies,
			project.LoadOptions.WithPipelines,
			project.LoadOptions.WithEnvironments)
		if errP != nil {
			return sdk.WrapError(errP, "Cannot load Project %s", key)
		}

		wf, errW := workflow.Load(ctx, api.mustDB(), api.Cache, proj, name, getAuthentifiedUser(ctx), workflow.LoadOptions{})
		if errW != nil {
			return sdk.WrapError(errW, "getWorkflowHookHandler> Cannot load Workflow %s/%s", key, name)
		}

		whooks := wf.WorkflowData.GetHooksMapRef()
		_, has := whooks[uuid]
		if !has {
			return sdk.WrapError(sdk.ErrNotFound, "getWorkflowHookHandler> Cannot load Workflow %s/%s hook %s", key, name, uuid)
		}

		//Push the hook to hooks µService
		//Load service "hooks"
		srvs, errS := services.FindByType(api.mustDB(), services.TypeHooks)
		if errS != nil {
			return sdk.WrapError(errS, "getWorkflowHookHandler> Unable to load hooks services")
		}

		path := fmt.Sprintf("/task/%s/execution", uuid)
		task := sdk.Task{}
		if _, err := services.DoJSONRequest(ctx, srvs, "GET", path, nil, &task); err != nil {
			return sdk.WrapError(err, "Unable to get hook %s task and executions", uuid)
		}

		return service.WriteJSON(w, task, http.StatusOK)
	}
}<|MERGE_RESOLUTION|>--- conflicted
+++ resolved
@@ -339,19 +339,7 @@
 		}
 		defer tx.Rollback()
 
-<<<<<<< HEAD
-		if wf.Root != nil && wf.Root.Context != nil && (wf.Root.Context.Application != nil || wf.Root.Context.ApplicationID != 0) {
-			var err error
-			if wf.Root.Context.DefaultPayload, err = workflow.DefaultPayload(ctx, tx, api.Cache, p, &wf); err != nil {
-				log.Warning("postWorkflowHandler> Cannot set default payload : %v", err)
-			}
-			wf.WorkflowData.Node.Context.DefaultPayload = wf.Root.Context.DefaultPayload
-		}
-
 		if err := workflow.Insert(tx, api.Cache, &wf, p, getAuthentifiedUser(ctx)); err != nil {
-=======
-		if err := workflow.Insert(tx, api.Cache, &wf, p, deprecatedGetUser(ctx)); err != nil {
->>>>>>> 5eddc0fc
 			return sdk.WrapError(err, "Cannot insert workflow")
 		}
 
@@ -420,20 +408,7 @@
 		}
 		defer tx.Rollback()
 
-<<<<<<< HEAD
-		// TODO Remove old struct
-		if wf.Root.Context != nil && (wf.Root.Context.Application != nil || wf.Root.Context.ApplicationID != 0) {
-			var err error
-			if wf.Root.Context.DefaultPayload, err = workflow.DefaultPayload(ctx, tx, api.Cache, p, &wf); err != nil {
-				log.Warning("putWorkflowHandler> Cannot set default payload : %v", err)
-			}
-			wf.WorkflowData.Node.Context.DefaultPayload = wf.Root.Context.DefaultPayload
-		}
-
-		if err := workflow.Update(ctx, tx, api.Cache, &wf, oldW, p, getAuthentifiedUser(ctx)); err != nil {
-=======
-		if err := workflow.Update(ctx, tx, api.Cache, &wf, p, deprecatedGetUser(ctx), workflow.UpdateOptions{OldWorkflow: oldW}); err != nil {
->>>>>>> 5eddc0fc
+		if err := workflow.Update(ctx, tx, api.Cache, &wf, p, getAuthentifiedUser(ctx), workflow.UpdateOptions{OldWorkflow: oldW}); err != nil {
 			return sdk.WrapError(err, "Cannot update workflow")
 		}
 
