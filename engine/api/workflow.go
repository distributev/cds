package api

import (
	"context"
	"database/sql"
	"fmt"
	"io/ioutil"
	"net/http"
	"sort"
	"strconv"
	"strings"

	"github.com/go-gorp/gorp"
	"github.com/gorilla/mux"
	yaml "gopkg.in/yaml.v2"

	"github.com/ovh/cds/engine/api/application"
	"github.com/ovh/cds/engine/api/environment"
	"github.com/ovh/cds/engine/api/event"
	"github.com/ovh/cds/engine/api/integration"
	"github.com/ovh/cds/engine/api/permission"
	"github.com/ovh/cds/engine/api/pipeline"
	"github.com/ovh/cds/engine/api/project"
	"github.com/ovh/cds/engine/api/services"
	"github.com/ovh/cds/engine/api/workflow"
	"github.com/ovh/cds/engine/api/workflowtemplate"
	"github.com/ovh/cds/engine/service"
	"github.com/ovh/cds/sdk"
	"github.com/ovh/cds/sdk/exportentities"
	"github.com/ovh/cds/sdk/log"
)

// getWorkflowsHandler returns ID and name of workflows for a given project/user
func (api *API) getWorkflowsHandler() service.Handler {
	return func(ctx context.Context, w http.ResponseWriter, r *http.Request) error {
		vars := mux.Vars(r)
		key := vars[permProjectKey]

		ws, err := workflow.LoadAll(api.mustDB(), key)
		if err != nil {
			return err
		}

		names := ws.Names()
		perms, err := permission.LoadWorkflowMaxLevelPermission(ctx, api.mustDB(), key, names, getAPIConsumer(ctx).GetGroupIDs())
		if err != nil {
			return err
		}

		for i := range ws {
			ws[i].Permissions = perms.Permissions(ws[i].Name)
		}

		return service.WriteJSON(w, ws, http.StatusOK)
	}
}

// getWorkflowHandler returns a full workflow
func (api *API) getWorkflowHandler() service.Handler {
	return func(ctx context.Context, w http.ResponseWriter, r *http.Request) error {
		vars := mux.Vars(r)
		key := vars["key"]
		name := vars["permWorkflowName"]
		withUsage := FormBool(r, "withUsage")
		withAudits := FormBool(r, "withAudits")
		withLabels := FormBool(r, "withLabels")
		withDeepPipelines := FormBool(r, "withDeepPipelines")
		withTemplate := FormBool(r, "withTemplate")
		withAsCodeEvents := FormBool(r, "withAsCodeEvents")
		minimal := FormBool(r, "minimal")

		proj, err := project.Load(api.mustDB(), api.Cache, key, project.LoadOptions.WithIntegrations)
		if err != nil {
			return sdk.WrapError(err, "unable to load projet")
		}

		opts := workflow.LoadOptions{
			Minimal:               minimal, // if true, load only data from table workflow, not pipelines, app, env...
			WithFavorites:         true,
			DeepPipeline:          withDeepPipelines,
			WithIcon:              true,
			WithLabels:            withLabels,
			WithAsCodeUpdateEvent: withAsCodeEvents,
			WithIntegrations:      true,
		}
		w1, err := workflow.Load(ctx, api.mustDB(), api.Cache, proj, name, opts)
		if err != nil {
			return sdk.WrapError(err, "Cannot load workflow %s", name)
		}

		if withUsage {
			usage, errU := loadWorkflowUsage(api.mustDB(), w1.ID)
			if errU != nil {
				return sdk.WrapError(errU, "Cannot load usage for workflow %s", name)
			}
			w1.Usage = &usage
		}

		if withAudits {
			audits, errA := workflow.LoadAudits(api.mustDB(), w1.ID)
			if errA != nil {
				return sdk.WrapError(errA, "Cannot load audits for workflow %s", name)
			}
			w1.Audits = audits
		}

		if withTemplate {
			if err := workflowtemplate.AggregateTemplateInstanceOnWorkflow(ctx, api.mustDB(), w1); err != nil {
				return err
			}
			if w1.TemplateInstance != nil {
				if err := workflowtemplate.LoadInstanceOptions.WithTemplate(ctx, api.mustDB(), w1.TemplateInstance); err != nil {
					return err
				}
				if w1.TemplateInstance.Template != nil {
					w1.FromTemplate = fmt.Sprintf("%s/%s", w1.TemplateInstance.Template.Group.Name, w1.TemplateInstance.Template.Slug)
					w1.TemplateUpToDate = w1.TemplateInstance.Template.Version == w1.TemplateInstance.WorkflowTemplateVersion
				}
			}
		}

		perms, err := permission.LoadWorkflowMaxLevelPermission(ctx, api.mustDB(), key, []string{w1.Name}, getAPIConsumer(ctx).GetGroupIDs())
		if err != nil {
			return err
		}
		w1.Permissions = perms.Permissions(w1.Name)

		w1.URLs.APIURL = api.Config.URL.API + api.Router.GetRoute("GET", api.getWorkflowHandler, map[string]string{"key": key, "permWorkflowName": w1.Name})
		w1.URLs.UIURL = api.Config.URL.UI + "/project/" + key + "/workflow/" + w1.Name

		//We filter project and workflow configurtaion key, because they are always set on insertHooks
		w1.FilterHooksConfig(sdk.HookConfigProject, sdk.HookConfigWorkflow)
		return service.WriteJSON(w, w1, http.StatusOK)
	}
}

func loadWorkflowUsage(db gorp.SqlExecutor, workflowID int64) (sdk.Usage, error) {
	usage := sdk.Usage{}
	pips, errP := pipeline.LoadByWorkflowID(db, workflowID)
	if errP != nil {
		return usage, sdk.WrapError(errP, "Cannot load pipelines linked to a workflow id %d", workflowID)
	}
	usage.Pipelines = pips

	envs, errE := environment.LoadByWorkflowID(db, workflowID)
	if errE != nil {
		return usage, sdk.WrapError(errE, "Cannot load environments linked to a workflow id %d", workflowID)
	}
	usage.Environments = envs

	apps, errA := application.LoadByWorkflowID(db, workflowID)
	if errA != nil {
		return usage, sdk.WrapError(errA, "Cannot load applications linked to a workflow id %d", workflowID)
	}
	usage.Applications = apps

	return usage, nil
}

// postWorkflowRollbackHandler rollback to a specific audit id
func (api *API) postWorkflowRollbackHandler() service.Handler {
	return func(ctx context.Context, w http.ResponseWriter, r *http.Request) error {
		vars := mux.Vars(r)
		key := vars["key"]
		workflowName := vars["permWorkflowName"]
		auditID, errConv := strconv.ParseInt(vars["auditID"], 10, 64)
		if errConv != nil {
			return sdk.WrapError(sdk.ErrWrongRequest, "Cannot convert auditID to int")
		}
		db := api.mustDB()
		u := getAPIConsumer(ctx)

		proj, errP := project.Load(db, api.Cache, key,
			project.LoadOptions.WithGroups,
			project.LoadOptions.WithApplications,
			project.LoadOptions.WithEnvironments,
			project.LoadOptions.WithPipelines,
			project.LoadOptions.WithIntegrations,
			project.LoadOptions.WithApplicationWithDeploymentStrategies,
		)
		if errP != nil {
			return sdk.WrapError(errP, "Cannot load project %s", key)
		}

		wf, errW := workflow.Load(ctx, db, api.Cache, proj, workflowName, workflow.LoadOptions{WithIcon: true})
		if errW != nil {
			return sdk.WrapError(errW, "Cannot load workflow %s/%s", key, workflowName)
		}

		audit, errA := workflow.LoadAudit(db, auditID, wf.ID)
		if errA != nil {
			return sdk.WrapError(errA, "Cannot load workflow audit %s/%s", key, workflowName)
		}

		var exportWf exportentities.Workflow
		if err := yaml.Unmarshal([]byte(audit.DataBefore), &exportWf); err != nil {
			return sdk.WrapError(err, "Cannot unmarshal data before")
		}

		tx, errTx := db.Begin()
		if errTx != nil {
			return sdk.WrapError(errTx, "Cannot begin transaction")
		}
		defer func() {
			_ = tx.Rollback()
		}()

		newWf, _, errP := workflow.ParseAndImport(ctx, tx, api.Cache, proj, wf, &exportWf, u, workflow.ImportOptions{Force: true, WorkflowName: workflowName})
		if errP != nil {
			return sdk.WrapError(errP, "Cannot parse and import previous workflow")
		}

		if err := tx.Commit(); err != nil {
			return sdk.WrapError(err, "Cannot commit transaction")
		}

		newWf.Permissions.Readable = true
		newWf.Permissions.Executable = true
		newWf.Permissions.Writable = true

		event.PublishWorkflowUpdate(key, *wf, *newWf, getAPIConsumer(ctx))

		return service.WriteJSON(w, *newWf, http.StatusOK)
	}
}

// postWorkflowLabelHandler handler to link a label to a workflow
func (api *API) postWorkflowLabelHandler() service.Handler {
	return func(ctx context.Context, w http.ResponseWriter, r *http.Request) error {
		vars := mux.Vars(r)
		key := vars["key"]
		workflowName := vars["permWorkflowName"]
		db := api.mustDB()
		//u := getAPIConsumer(ctx)

		var label sdk.Label
		if err := service.UnmarshalBody(r, &label); err != nil {
			return sdk.WrapError(err, "cannot read body")
		}

		proj, err := project.Load(db, api.Cache, key,
			project.LoadOptions.WithApplicationWithDeploymentStrategies,
			project.LoadOptions.WithPipelines,
			project.LoadOptions.WithEnvironments,
			project.LoadOptions.WithGroups,
			project.LoadOptions.WithIntegrations,
		)
		if err != nil {
			return sdk.WrapError(err, "cannot load project %s", key)
		}
		label.ProjectID = proj.ID

		tx, errTx := db.Begin()
		if errTx != nil {
			return sdk.WrapError(errTx, "cannot create new transaction")
		}
		defer tx.Rollback() //nolint

		if label.ID == 0 {
			if label.Name == "" {
				return service.WriteJSON(w, "Label ID or label name should not be empty", http.StatusBadRequest)
			}

			lbl, errL := project.LabelByName(db, proj.ID, label.Name)
			if errL != nil {
				if sdk.Cause(errL) != sql.ErrNoRows {
					return sdk.WrapError(errL, "postWorkflowLabelHandler> cannot load label by name")
				}
				// If label doesn't exist create him
				if err := project.InsertLabel(tx, &label); err != nil {
					return sdk.WrapError(err, "Cannot create new label")
				}
			} else {
				label.ID = lbl.ID
			}
		}

		wf, errW := workflow.Load(ctx, db, api.Cache, proj, workflowName, workflow.LoadOptions{WithLabels: true})
		if errW != nil {
			return sdk.WrapError(errW, "postWorkflowLabelHandler> cannot load workflow %s/%s", key, workflowName)
		}

		if err := workflow.LabelWorkflow(tx, label.ID, wf.ID); err != nil {
			return sdk.WrapError(err, "cannot link label %d to workflow %s", label.ID, wf.Name)
		}
		newWf := *wf
		label.WorkflowID = wf.ID
		newWf.Labels = append(newWf.Labels, label)

		if err := tx.Commit(); err != nil {
			return sdk.WrapError(err, "Cannot commit transaction")
		}

		return service.WriteJSON(w, label, http.StatusOK)
	}
}

// deleteWorkflowLabelHandler handler to unlink a label to a workflow
func (api *API) deleteWorkflowLabelHandler() service.Handler {
	return func(ctx context.Context, w http.ResponseWriter, r *http.Request) error {
		vars := mux.Vars(r)
		key := vars["key"]
		workflowName := vars["permWorkflowName"]
		labelID, errV := requestVarInt(r, "labelID")
		if errV != nil {
			return sdk.WrapError(errV, "cannot convert to int labelID")
		}

		db := api.mustDB()

		proj, err := project.Load(db, api.Cache, key,
			project.LoadOptions.WithApplicationWithDeploymentStrategies,
			project.LoadOptions.WithPipelines,
			project.LoadOptions.WithEnvironments,
			project.LoadOptions.WithGroups,
			project.LoadOptions.WithIntegrations,
		)
		if err != nil {
			return sdk.WrapError(err, "cannot load project %s", key)
		}

		wf, err := workflow.Load(ctx, db, api.Cache, proj, workflowName, workflow.LoadOptions{})
		if err != nil {
			return sdk.WrapError(err, "cannot load workflow %s/%s", key, workflowName)
		}

		if err := workflow.UnLabelWorkflow(db, labelID, wf.ID); err != nil {
			return sdk.WrapError(err, "cannot unlink label %d to workflow %s", labelID, wf.Name)
		}

		return service.WriteJSON(w, nil, http.StatusOK)
	}
}

// postWorkflowHandler creates a new workflow
func (api *API) postWorkflowHandler() service.Handler {
	return func(ctx context.Context, w http.ResponseWriter, r *http.Request) error {
		vars := mux.Vars(r)
		key := vars[permProjectKey]

		p, errP := project.Load(api.mustDB(), api.Cache, key,
			project.LoadOptions.WithApplicationWithDeploymentStrategies,
			project.LoadOptions.WithPipelines,
			project.LoadOptions.WithEnvironments,
			project.LoadOptions.WithGroups,
			project.LoadOptions.WithIntegrations,
		)
		if errP != nil {
			return errP
		}
		var wf sdk.Workflow
		if err := service.UnmarshalBody(r, &wf); err != nil {
			return err
		}

		if wf.WorkflowData == nil {
			return sdk.WrapError(sdk.ErrWrongRequest, "no node found")
		}

		if err := workflow.RenameNode(ctx, api.mustDB(), &wf); err != nil {
			return err
		}

		wf.ProjectID = p.ID
		wf.ProjectKey = key

		tx, errT := api.mustDB().Begin()
		if errT != nil {
			return sdk.WithStack(errT)
		}
		defer tx.Rollback() // nolint

		if err := workflow.Insert(ctx, tx, api.Cache, &wf, p); err != nil {
			return sdk.WrapError(err, "Cannot insert workflow")
		}

		if err := tx.Commit(); err != nil {
			return sdk.WrapError(err, "Cannot commit transaction")
		}

		wf1, errl := workflow.LoadByID(ctx, api.mustDB(), api.Cache, p, wf.ID, workflow.LoadOptions{})
		if errl != nil {
			return sdk.WrapError(errl, "Cannot load workflow")
		}

		event.PublishWorkflowAdd(p.Key, *wf1, getAPIConsumer(ctx))

		wf1.Permissions.Readable = true
		wf1.Permissions.Writable = true
		wf1.Permissions.Executable = true

		//We filter project and workflow configurtaion key, because they are always set on insertHooks
		wf1.FilterHooksConfig(sdk.HookConfigProject, sdk.HookConfigWorkflow)

		return service.WriteJSON(w, wf1, http.StatusCreated)
	}
}

// putWorkflowHandler updates a workflow
func (api *API) putWorkflowHandler() service.Handler {
	return func(ctx context.Context, w http.ResponseWriter, r *http.Request) error {
		vars := mux.Vars(r)
		key := vars["key"]
		name := vars["permWorkflowName"]

		p, errP := project.Load(api.mustDB(), api.Cache, key,
			project.LoadOptions.WithApplicationWithDeploymentStrategies,
			project.LoadOptions.WithPipelines,
			project.LoadOptions.WithEnvironments,
			project.LoadOptions.WithIntegrations,
		)
		if errP != nil {
			return sdk.WrapError(errP, "putWorkflowHandler> Cannot load Project %s", key)
		}

		oldW, errW := workflow.Load(ctx, api.mustDB(), api.Cache, p, name, workflow.LoadOptions{WithIcon: true, WithIntegrations: true})
		if errW != nil {
			return sdk.WrapError(errW, "putWorkflowHandler> Cannot load Workflow %s", key)
		}

		if oldW.FromRepository != "" {
			return sdk.WithStack(sdk.ErrForbidden)
		}

		var wf sdk.Workflow
		if err := service.UnmarshalBody(r, &wf); err != nil {
			return sdk.WrapError(err, "Cannot read body")
		}

		if err := workflow.RenameNode(ctx, api.mustDB(), &wf); err != nil {
			return sdk.WrapError(err, "Update> cannot check pipeline name")
		}

		wf.ID = oldW.ID
		wf.ProjectID = p.ID
		wf.ProjectKey = key

		tx, errT := api.mustDB().Begin()
		if errT != nil {
			return sdk.WrapError(errT, "putWorkflowHandler> Cannot start transaction")
		}
		defer tx.Rollback() // nolint

		if err := workflow.Update(ctx, tx, api.Cache, &wf, p, workflow.UpdateOptions{OldWorkflow: oldW}); err != nil {
			return sdk.WrapError(err, "Cannot update workflow")
		}

		if defaultTags, ok := wf.Metadata["default_tags"]; wf.WorkflowData.Node.IsLinkedToRepo(&wf) && (!ok || defaultTags == "") {
			if wf.Metadata == nil {
				wf.Metadata = sdk.Metadata{}
			}
			wf.Metadata["default_tags"] = "git.branch,git.author"
			if err := workflow.UpdateMetadata(tx, wf.ID, wf.Metadata); err != nil {
				return sdk.WrapError(err, "cannot update metadata")
			}
		}

		if err := tx.Commit(); err != nil {
			return sdk.WrapError(err, "Cannot commit transaction")
		}

		wf1, errl := workflow.LoadByID(ctx, api.mustDB(), api.Cache, p, wf.ID, workflow.LoadOptions{WithIntegrations: true})
		if errl != nil {
			return sdk.WrapError(errl, "putWorkflowHandler> Cannot load workflow")
		}

		event.PublishWorkflowUpdate(p.Key, *wf1, *oldW, getAPIConsumer(ctx))

		wf1.Permissions.Readable = true
		wf1.Permissions.Writable = true
		wf1.Permissions.Executable = true

		usage, errU := loadWorkflowUsage(api.mustDB(), wf1.ID)
		if errU != nil {
			return sdk.WrapError(errU, "Cannot load usage")
		}
		wf1.Usage = &usage

		//We filter project and workflow configuration key, because they are always set on insertHooks
		wf1.FilterHooksConfig(sdk.HookConfigProject, sdk.HookConfigWorkflow)
		return service.WriteJSON(w, wf1, http.StatusOK)
	}
}

// putWorkflowIconHandler updates a workflow
func (api *API) putWorkflowIconHandler() service.Handler {
	return func(ctx context.Context, w http.ResponseWriter, r *http.Request) error {
		vars := mux.Vars(r)
		key := vars["key"]
		name := vars["permWorkflowName"]

		p, errP := project.Load(api.mustDB(), api.Cache, key)
		if errP != nil {
			return errP
		}

		imageBts, errr := ioutil.ReadAll(r.Body)
		if errr != nil {
			return sdk.NewError(sdk.ErrWrongRequest, errr)
		}
		defer r.Body.Close()

		icon := string(imageBts)
		if !strings.HasPrefix(icon, sdk.IconFormat) {
			return sdk.ErrIconBadFormat
		}
		if len(icon) > sdk.MaxIconSize {
			return sdk.ErrIconBadSize
		}

		wf, err := workflow.Load(ctx, api.mustDB(), api.Cache, p, name, workflow.LoadOptions{
			Minimal: true,
		})
		if err != nil {
			return err
		}

		if err := workflow.UpdateIcon(api.mustDB(), wf.ID, icon); err != nil {
			return err
		}

		return service.WriteJSON(w, nil, http.StatusOK)
	}
}

// deleteWorkflowIconHandler updates a workflow
func (api *API) deleteWorkflowIconHandler() service.Handler {
	return func(ctx context.Context, w http.ResponseWriter, r *http.Request) error {
		vars := mux.Vars(r)
		key := vars["key"]
		name := vars["permWorkflowName"]

		p, errP := project.Load(api.mustDB(), api.Cache, key)
		if errP != nil {
			return errP
		}

		wf, err := workflow.Load(ctx, api.mustDB(), api.Cache, p, name, workflow.LoadOptions{})
		if err != nil {
			return err
		}

		if err := workflow.UpdateIcon(api.mustDB(), wf.ID, ""); err != nil {
			return err
		}

		return service.WriteJSON(w, nil, http.StatusOK)
	}
}

// deleteWorkflowHandler deletes a workflow
func (api *API) deleteWorkflowHandler() service.Handler {
	return func(ctx context.Context, w http.ResponseWriter, r *http.Request) error {
		vars := mux.Vars(r)
		key := vars["key"]
		name := vars["permWorkflowName"]

<<<<<<< HEAD
		p, errP := project.Load(api.mustDB(), api.Cache, key, project.LoadOptions.WithIntegrations)
=======
		u := deprecatedGetUser(ctx)
		p, errP := project.Load(api.mustDB(), api.Cache, key, deprecatedGetUser(ctx), project.LoadOptions.WithIntegrations)
>>>>>>> 07695868
		if errP != nil {
			return sdk.WrapError(errP, "Cannot load Project %s", key)
		}

<<<<<<< HEAD
		oldW, errW := workflow.Load(ctx, api.mustDB(), api.Cache, p, name, workflow.LoadOptions{})
=======
		b, errW := workflow.Exists(api.mustDB(), key, name)

>>>>>>> 07695868
		if errW != nil {
			return sdk.WrapError(errW, "Cannot check Workflow %s", key)
		}
		if !b {
			return sdk.WithStack(sdk.ErrWorkflowNotFound)
		}

		tx, errT := api.mustDB().Begin()
		if errT != nil {
			return sdk.WrapError(errT, "Cannot start transaction")
		}
		defer tx.Rollback() // nolint

		if err := workflow.MarkAsDelete(tx, key, name); err != nil {
			return sdk.WrapError(err, "Cannot delete workflow")
		}

		if err := tx.Commit(); err != nil {
			return sdk.WrapError(errT, "Cannot commit transaction")
		}

<<<<<<< HEAD
		event.PublishWorkflowDelete(key, *oldW, getAPIConsumer(ctx))

=======
>>>>>>> 07695868
		sdk.GoRoutine(ctx, "deleteWorkflowHandler",
			func(ctx context.Context) {
				txg, errT := api.mustDB().Begin()
				if errT != nil {
					log.Error("deleteWorkflowHandler> Cannot start transaction: %v", errT)
				}
				defer txg.Rollback() // nolint

				oldW, err := workflow.Load(context.Background(), txg, api.Cache, p, name, u, workflow.LoadOptions{})
				if err != nil {
					log.Error("deleteWorkflowHandler> unable to load workflow: %v", err)
					return
				}

				if err := workflow.Delete(context.Background(), txg, api.Cache, p, oldW); err != nil {
					log.Error("deleteWorkflowHandler> unable to delete workflow: %v", err)
					return
				}
				if err := txg.Commit(); err != nil {
					log.Error("deleteWorkflowHandler> Cannot commit transaction: %v", err)
				}
				event.PublishWorkflowDelete(key, *oldW, deprecatedGetUser(ctx))
			}, api.PanicDump())

		return service.WriteJSON(w, nil, http.StatusOK)
	}
}

// deleteWorkflowEventsIntegrationHandler deletes a workflow event integration
func (api *API) deleteWorkflowEventsIntegrationHandler() service.Handler {
	return func(ctx context.Context, w http.ResponseWriter, r *http.Request) error {
		vars := mux.Vars(r)
		key := vars["key"]
		name := vars["permWorkflowName"]
		prjIntegrationIDStr := vars["integrationID"]
		db := api.mustDB()

		prjIntegrationID, err := strconv.ParseInt(prjIntegrationIDStr, 10, 64)
		if err != nil {
			return sdk.WrapError(sdk.ErrInvalidID, "integration id is not correct (%s) : %v", prjIntegrationIDStr, err)
		}

		p, errP := project.Load(db, api.Cache, key, project.LoadOptions.WithIntegrations)
		if errP != nil {
			return sdk.WrapError(errP, "Cannot load Project %s", key)
		}

		wf, errW := workflow.Load(ctx, db, api.Cache, p, name, workflow.LoadOptions{WithIntegrations: true})
		if errW != nil {
			return sdk.WrapError(errW, "Cannot load Workflow %s", key)
		}

		if err := integration.RemoveFromWorkflow(db, wf.ID, prjIntegrationID); err != nil {
			return sdk.WrapError(err, "cannot remove integration id %d from workflow %s (id: %d)", prjIntegrationID, wf.Name, wf.ID)
		}

		return service.WriteJSON(w, nil, http.StatusOK)
	}
}

func (api *API) getWorkflowHookHandler() service.Handler {
	return func(ctx context.Context, w http.ResponseWriter, r *http.Request) error {
		vars := mux.Vars(r)
		key := vars["key"]
		name := vars["permWorkflowName"]
		uuid := vars["uuid"]

		proj, errP := project.Load(api.mustDB(), api.Cache, key,
			project.LoadOptions.WithIntegrations,
			project.LoadOptions.WithApplicationWithDeploymentStrategies,
			project.LoadOptions.WithPipelines,
			project.LoadOptions.WithEnvironments)
		if errP != nil {
			return sdk.WrapError(errP, "Cannot load Project %s", key)
		}

		wf, errW := workflow.Load(ctx, api.mustDB(), api.Cache, proj, name, workflow.LoadOptions{})
		if errW != nil {
			return sdk.WrapError(errW, "getWorkflowHookHandler> Cannot load Workflow %s/%s", key, name)
		}

		whooks := wf.WorkflowData.GetHooks()
		_, has := whooks[uuid]
		if !has {
			return sdk.WrapError(sdk.ErrNotFound, "getWorkflowHookHandler> Cannot load Workflow %s/%s hook %s", key, name, uuid)
		}

		//Push the hook to hooks µService
		//Load service "hooks"
		srvs, errS := services.LoadAllByType(ctx, api.mustDB(), services.TypeHooks)
		if errS != nil {
			return sdk.WrapError(errS, "getWorkflowHookHandler> Unable to load hooks services")
		}

		path := fmt.Sprintf("/task/%s/execution", uuid)
		task := sdk.Task{}
		if _, _, err := services.DoJSONRequest(ctx, api.mustDB(), srvs, "GET", path, nil, &task); err != nil {
			return sdk.WrapError(err, "Unable to get hook %s task and executions", uuid)
		}

		return service.WriteJSON(w, task, http.StatusOK)
	}
}

func (api *API) getWorkflowNotificationsConditionsHandler() service.Handler {
	return func(ctx context.Context, w http.ResponseWriter, r *http.Request) error {
		vars := mux.Vars(r)
		key := vars["key"]
		name := vars["permWorkflowName"]

		data := struct {
			Operators      map[string]string `json:"operators"`
			ConditionNames []string          `json:"names"`
		}{
			Operators: sdk.WorkflowConditionsOperators,
		}

		wr, errr := workflow.LoadLastRun(api.mustDB(), key, name, workflow.LoadRunOptions{})
		if errr != nil {
			if !sdk.ErrorIs(errr, sdk.ErrWorkflowNotFound) {
				return sdk.WrapError(errr, "getWorkflowTriggerConditionHandler> Unable to load last run workflow")
			}
		}

		params := []sdk.Parameter{}
		var refNode *sdk.Node
		if wr != nil {
			refNode = &wr.Workflow.WorkflowData.Node
			var errp error
			params, errp = workflow.NodeBuildParametersFromRun(*wr, refNode.ID)
			if errp != nil {
				return sdk.WrapError(errp, "getWorkflowTriggerConditionHandler> Unable to load build parameters from workflow run")
			}

			if len(params) == 0 {
				refNode = nil
			}
		} else {
			data.ConditionNames = append(data.ConditionNames, sdk.BasicVariableNames...)
		}

		if sdk.ParameterFind(params, "git.repository") == nil {
			data.ConditionNames = append(data.ConditionNames, sdk.BasicGitVariableNames...)
		}
		if sdk.ParameterFind(params, "git.tag") == nil {
			data.ConditionNames = append(data.ConditionNames, "git.tag")
		}

		for _, p := range params {
			data.ConditionNames = append(data.ConditionNames, p.Name)
		}

		sort.Strings(data.ConditionNames)
		return service.WriteJSON(w, data, http.StatusOK)
	}
}<|MERGE_RESOLUTION|>--- conflicted
+++ resolved
@@ -555,22 +555,12 @@
 		key := vars["key"]
 		name := vars["permWorkflowName"]
 
-<<<<<<< HEAD
 		p, errP := project.Load(api.mustDB(), api.Cache, key, project.LoadOptions.WithIntegrations)
-=======
-		u := deprecatedGetUser(ctx)
-		p, errP := project.Load(api.mustDB(), api.Cache, key, deprecatedGetUser(ctx), project.LoadOptions.WithIntegrations)
->>>>>>> 07695868
 		if errP != nil {
 			return sdk.WrapError(errP, "Cannot load Project %s", key)
 		}
 
-<<<<<<< HEAD
-		oldW, errW := workflow.Load(ctx, api.mustDB(), api.Cache, p, name, workflow.LoadOptions{})
-=======
 		b, errW := workflow.Exists(api.mustDB(), key, name)
-
->>>>>>> 07695868
 		if errW != nil {
 			return sdk.WrapError(errW, "Cannot check Workflow %s", key)
 		}
@@ -592,11 +582,6 @@
 			return sdk.WrapError(errT, "Cannot commit transaction")
 		}
 
-<<<<<<< HEAD
-		event.PublishWorkflowDelete(key, *oldW, getAPIConsumer(ctx))
-
-=======
->>>>>>> 07695868
 		sdk.GoRoutine(ctx, "deleteWorkflowHandler",
 			func(ctx context.Context) {
 				txg, errT := api.mustDB().Begin()
@@ -605,7 +590,7 @@
 				}
 				defer txg.Rollback() // nolint
 
-				oldW, err := workflow.Load(context.Background(), txg, api.Cache, p, name, u, workflow.LoadOptions{})
+				oldW, err := workflow.Load(context.Background(), txg, api.Cache, p, name, workflow.LoadOptions{})
 				if err != nil {
 					log.Error("deleteWorkflowHandler> unable to load workflow: %v", err)
 					return
@@ -618,7 +603,7 @@
 				if err := txg.Commit(); err != nil {
 					log.Error("deleteWorkflowHandler> Cannot commit transaction: %v", err)
 				}
-				event.PublishWorkflowDelete(key, *oldW, deprecatedGetUser(ctx))
+				event.PublishWorkflowDelete(key, *oldW, getAPIConsumer((ctx)))
 			}, api.PanicDump())
 
 		return service.WriteJSON(w, nil, http.StatusOK)
