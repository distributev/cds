package metrics

import (
	"context"
	"encoding/json"
	"time"

	"github.com/go-gorp/gorp"
	"github.com/sguiheux/go-coverage"
	"gopkg.in/olivere/elastic.v6"

	"github.com/ovh/cds/engine/api/services"
	"github.com/ovh/cds/sdk"
	"github.com/ovh/cds/sdk/log"
	"github.com/ovh/venom"
)

var metricsChan chan sdk.Metric

// Init the metrics package which push to elasticSearch service
func Init(ctx context.Context, DBFunc func() *gorp.DbMap) {
	metricsChan = make(chan sdk.Metric, 50)

	for {
		select {
		case <-ctx.Done():
			if ctx.Err() != nil {
				log.Error("metrics.pushInElasticSearch> Exiting: %v", ctx.Err())
				return
			}
		case e := <-metricsChan:
			db := DBFunc()
			esServices, errS := services.GetAllByType(ctx, db, services.TypeElasticsearch)
			if errS != nil {
				log.Error("metrics.pushInElasticSearch> Unable to get elasticsearch service: %v", errS)
				continue
			}

			if len(esServices) == 0 {
				continue
			}

<<<<<<< HEAD
			code, errD := services.DoJSONRequest(context.Background(), DBFunc(), esServices, "POST", "/metrics", e, nil)
=======
			_, code, errD := services.DoJSONRequest(context.Background(), esServices, "POST", "/metrics", e, nil)
>>>>>>> d367be86
			if code >= 400 || errD != nil {
				log.Error("metrics.pushInElasticSearch> Unable to send metrics to elasticsearch [%d]: %v", code, errD)
				continue
			}
		}
	}
}

// GetMetrics retrieves metrics from elasticsearch
func GetMetrics(ctx context.Context, db gorp.SqlExecutor, key string, appID int64, metricName string) ([]json.RawMessage, error) {
	metricsRequest := sdk.MetricRequest{
		ProjectKey:    key,
		ApplicationID: appID,
		Key:           metricName,
	}

	srvs, err := services.GetAllByType(ctx, db, services.TypeElasticsearch)
	if err != nil {
		return nil, sdk.WrapError(err, "Unable to get elasticsearch service")
	}

	var esMetrics []elastic.SearchHit
<<<<<<< HEAD
	if _, err := services.DoJSONRequest(context.Background(), db, srvs, "GET", "/metrics", metricsRequest, &esMetrics); err != nil {
=======
	if _, _, err := services.DoJSONRequest(context.Background(), srvs, "GET", "/metrics", metricsRequest, &esMetrics); err != nil {
>>>>>>> d367be86
		return nil, sdk.WrapError(err, "Unable to get metrics")
	}

	events := make([]json.RawMessage, len(esMetrics))
	for i := range esMetrics {
		events[len(esMetrics)-1-i] = *esMetrics[i].Source
	}
	return events, nil
}

// PushVulnerabilities Create metrics from vulnerabilities and send them
func PushVulnerabilities(projKey string, appID int64, workflowID int64, num int64, summary map[string]float64) {
	m := sdk.Metric{
		Date:          time.Now(),
		ProjectKey:    projKey,
		WorkflowID:    workflowID,
		Num:           num,
		ApplicationID: appID,
		Key:           sdk.MetricKeyVulnerability,
		Value:         summary,
	}
	metricsChan <- m
}

// PushUnitTests Create metrics from unit tests and send them
func PushUnitTests(projKey string, appID int64, workflowID int64, num int64, tests venom.Tests) {
	m := sdk.Metric{
		Date:          time.Now(),
		ProjectKey:    projKey,
		ApplicationID: appID,
		WorkflowID:    workflowID,
		Key:           sdk.MetricKeyUnitTest,
		Num:           num,
	}

	summary := make(map[string]float64, 3)
	summary["total"] = float64(tests.Total)
	summary["ko"] = float64(tests.TotalKO)
	summary["ok"] = float64(tests.TotalOK)
	summary["skip"] = float64(tests.TotalSkipped)

	m.Value = summary

	metricsChan <- m
}

// PushCoverage Create metrics from coverage and send them
func PushCoverage(projKey string, appID int64, workflowID int64, num int64, cover coverage.Report) {
	m := sdk.Metric{
		Date:          time.Now(),
		ProjectKey:    projKey,
		ApplicationID: appID,
		WorkflowID:    workflowID,
		Key:           sdk.MetricKeyCoverage,
		Num:           num,
	}

	summary := make(map[string]float64, 3)
	summary["covered_lines"] = float64(cover.CoveredLines)
	summary["total_lines"] = float64(cover.TotalLines)
	summary["percent"] = (summary["covered_lines"] / summary["total_lines"]) * 100

	m.Value = summary

	metricsChan <- m
}<|MERGE_RESOLUTION|>--- conflicted
+++ resolved
@@ -40,11 +40,7 @@
 				continue
 			}
 
-<<<<<<< HEAD
-			code, errD := services.DoJSONRequest(context.Background(), DBFunc(), esServices, "POST", "/metrics", e, nil)
-=======
-			_, code, errD := services.DoJSONRequest(context.Background(), esServices, "POST", "/metrics", e, nil)
->>>>>>> d367be86
+			_, code, errD := services.DoJSONRequest(context.Background(), DBFunc(), esServices, "POST", "/metrics", e, nil)
 			if code >= 400 || errD != nil {
 				log.Error("metrics.pushInElasticSearch> Unable to send metrics to elasticsearch [%d]: %v", code, errD)
 				continue
@@ -67,11 +63,7 @@
 	}
 
 	var esMetrics []elastic.SearchHit
-<<<<<<< HEAD
-	if _, err := services.DoJSONRequest(context.Background(), db, srvs, "GET", "/metrics", metricsRequest, &esMetrics); err != nil {
-=======
-	if _, _, err := services.DoJSONRequest(context.Background(), srvs, "GET", "/metrics", metricsRequest, &esMetrics); err != nil {
->>>>>>> d367be86
+	if _, _, err := services.DoJSONRequest(context.Background(), db, srvs, "GET", "/metrics", metricsRequest, &esMetrics); err != nil {
 		return nil, sdk.WrapError(err, "Unable to get metrics")
 	}
 
