package api

import (
	"context"
	"encoding/json"
	"io/ioutil"
	"net/http"

	"github.com/gorilla/mux"
	"gopkg.in/yaml.v2"

	"github.com/ovh/cds/engine/api/group"
	"github.com/ovh/cds/engine/api/pipeline"
	"github.com/ovh/cds/engine/api/project"
	"github.com/ovh/cds/engine/service"
	"github.com/ovh/cds/sdk"
	"github.com/ovh/cds/sdk/exportentities"
	"github.com/ovh/cds/sdk/log"
)

func (api *API) postPipelinePreviewHandler() service.Handler {
	return func(ctx context.Context, w http.ResponseWriter, r *http.Request) error {
		format := r.FormValue("format")

		// Get body
		data, errRead := ioutil.ReadAll(r.Body)
		if errRead != nil {
			return sdk.NewError(sdk.ErrWrongRequest, sdk.WrapError(errRead, "Unable to read body"))
		}

		// Compute format
		f, errF := exportentities.GetFormat(format)
		if errF != nil {
			return sdk.NewError(sdk.ErrWrongRequest, errF)
		}

		var payload exportentities.PipelineV1
		var errorParse error
		switch f {
		case exportentities.FormatJSON:
			errorParse = json.Unmarshal(data, &payload)
		case exportentities.FormatYAML:
			errorParse = yaml.Unmarshal(data, &payload)
		}
		if errorParse != nil {
			return sdk.NewError(sdk.ErrWrongRequest, errorParse)
		}

		pip, errP := payload.Pipeline()
		if errP != nil {
			return sdk.WrapError(errP, "Unable to parse pipeline")
		}

		return service.WriteJSON(w, pip, http.StatusOK)
	}
}

func (api *API) importPipelineHandler() service.Handler {
	return func(ctx context.Context, w http.ResponseWriter, r *http.Request) error {
		vars := mux.Vars(r)
		key := vars[permProjectKey]
		format := r.FormValue("format")
		forceUpdate := FormBool(r, "forceUpdate")

		// Load project
		proj, errp := project.Load(api.mustDB(), api.Cache, key,
			project.LoadOptions.Default,
			project.LoadOptions.WithGroups,
		)
		if errp != nil {
			return sdk.WrapError(errp, "Unable to load project %s", key)
		}

		// get request body
		data, errRead := ioutil.ReadAll(r.Body)
		if errRead != nil {
			return sdk.NewError(sdk.ErrWrongRequest, sdk.WrapError(errRead, "Unable to read body"))
		}

		payload, err := exportentities.ParsePipeline(format, data)
		if err != nil {
			return err
		}

		tx, errBegin := api.mustDB().Begin()
		if errBegin != nil {
			return sdk.WrapError(errBegin, "Cannot start transaction")
		}
		defer tx.Rollback()

<<<<<<< HEAD
		_, allMsg, globalError := pipeline.ParseAndImport(tx, api.Cache, proj, payload, getAPIConsumer(ctx),
=======
		_, allMsg, globalError := pipeline.ParseAndImport(ctx, tx, api.Cache, proj, payload, deprecatedGetUser(ctx),
>>>>>>> a74896d3
			pipeline.ImportOptions{Force: forceUpdate})
		msgListString := translate(r, allMsg)
		if globalError != nil {
			globalError = sdk.WrapError(globalError, "Unable to import pipeline")
			if sdk.ErrorIsUnknown(globalError) {
				return globalError
			}
			log.Warning("%v", globalError)
			sdkErr := sdk.ExtractHTTPError(globalError, r.Header.Get("Accept-Language"))
			return service.WriteJSON(w, append(msgListString, sdkErr.Message), sdkErr.Status)
		}

		if err := tx.Commit(); err != nil {
			return sdk.WrapError(err, "Cannot commit transaction")
		}

		return service.WriteJSON(w, msgListString, http.StatusOK)
	}
}

func (api *API) putImportPipelineHandler() service.Handler {
	return func(ctx context.Context, w http.ResponseWriter, r *http.Request) error {
		vars := mux.Vars(r)
		key := vars[permProjectKey]
		pipelineName := vars["pipelineKey"]
		format := r.FormValue("format")

		// Load project
		proj, errp := project.Load(api.mustDB(), api.Cache, key,
			project.LoadOptions.Default,
			project.LoadOptions.WithGroups,
		)
		if errp != nil {
			return sdk.WrapError(errp, "Unable to load project %s", key)
		}

		if err := group.LoadGroupByProject(api.mustDB(), proj); err != nil {
			return sdk.WrapError(err, "Unable to load project permissions %s", key)
		}

		// Get body
		data, errRead := ioutil.ReadAll(r.Body)
		if errRead != nil {
			return sdk.NewError(sdk.ErrWrongRequest, sdk.WrapError(errRead, "Unable to read body"))
		}

		payload, err := exportentities.ParsePipeline(format, data)
		if err != nil {
			return err
		}

		tx, errBegin := api.mustDB().Begin()
		if errBegin != nil {
			return sdk.WrapError(errBegin, "Cannot start transaction")
		}

		defer func() {
			_ = tx.Rollback()
		}()

<<<<<<< HEAD
		_, allMsg, globalError := pipeline.ParseAndImport(tx, api.Cache, proj, payload, getAPIConsumer(ctx), pipeline.ImportOptions{Force: true, PipelineName: pipelineName})
=======
		_, allMsg, globalError := pipeline.ParseAndImport(ctx, tx, api.Cache, proj, payload, deprecatedGetUser(ctx), pipeline.ImportOptions{Force: true, PipelineName: pipelineName})
>>>>>>> a74896d3
		msgListString := translate(r, allMsg)
		if globalError != nil {
			return sdk.WrapError(sdk.NewError(sdk.ErrInvalidPipeline, globalError), "unable to parse and import pipeline")
		}

		if err := tx.Commit(); err != nil {
			return sdk.WrapError(err, "Cannot commit transaction")
		}

		return service.WriteJSON(w, msgListString, http.StatusOK)
	}
}<|MERGE_RESOLUTION|>--- conflicted
+++ resolved
@@ -88,11 +88,7 @@
 		}
 		defer tx.Rollback()
 
-<<<<<<< HEAD
-		_, allMsg, globalError := pipeline.ParseAndImport(tx, api.Cache, proj, payload, getAPIConsumer(ctx),
-=======
-		_, allMsg, globalError := pipeline.ParseAndImport(ctx, tx, api.Cache, proj, payload, deprecatedGetUser(ctx),
->>>>>>> a74896d3
+		_, allMsg, globalError := pipeline.ParseAndImport(ctx, tx, api.Cache, proj, payload, getAPIConsumer(ctx),
 			pipeline.ImportOptions{Force: forceUpdate})
 		msgListString := translate(r, allMsg)
 		if globalError != nil {
@@ -153,11 +149,7 @@
 			_ = tx.Rollback()
 		}()
 
-<<<<<<< HEAD
-		_, allMsg, globalError := pipeline.ParseAndImport(tx, api.Cache, proj, payload, getAPIConsumer(ctx), pipeline.ImportOptions{Force: true, PipelineName: pipelineName})
-=======
-		_, allMsg, globalError := pipeline.ParseAndImport(ctx, tx, api.Cache, proj, payload, deprecatedGetUser(ctx), pipeline.ImportOptions{Force: true, PipelineName: pipelineName})
->>>>>>> a74896d3
+		_, allMsg, globalError := pipeline.ParseAndImport(ctx, tx, api.Cache, proj, payload, getAPIConsumer(ctx), pipeline.ImportOptions{Force: true, PipelineName: pipelineName})
 		msgListString := translate(r, allMsg)
 		if globalError != nil {
 			return sdk.WrapError(sdk.NewError(sdk.ErrInvalidPipeline, globalError), "unable to parse and import pipeline")
