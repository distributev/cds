--- conflicted
+++ resolved
@@ -4,11 +4,8 @@
 	"database/sql"
 	"errors"
 	"fmt"
-<<<<<<< HEAD
 	"reflect"
-=======
 	"strconv"
->>>>>>> d618ac0a
 	"strings"
 
 	"github.com/go-gorp/gorp"
