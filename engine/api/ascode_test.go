--- conflicted
+++ resolved
@@ -119,68 +119,6 @@
 	assert.NotEmpty(t, myOpe.UUID)
 }
 
-<<<<<<< HEAD
-=======
-func Test_getImportAsCodeHandler(t *testing.T) {
-	api, db, _, end := newTestAPI(t)
-	defer end()
-
-	u, pass := assets.InsertAdminUser(t, db)
-
-	_, _ = assets.InsertService(t, db, "Test_getImportAsCodeHandler", services.TypeRepositories)
-
-	UUID := sdk.UUID()
-
-	feature.SetClient(nil)
-
-	//This is a mock for the repositories service
-	services.HTTPClient = mock(
-		func(r *http.Request) (*http.Response, error) {
-			body := new(bytes.Buffer)
-			w := new(http.Response)
-			enc := json.NewEncoder(body)
-			w.Body = ioutil.NopCloser(body)
-
-			ope := new(sdk.Operation)
-			ope.URL = "https://github.com/fsamin/go-repo.git"
-			ope.UUID = UUID
-			ope.Status = sdk.OperationStatusDone
-			ope.LoadFiles.Pattern = workflow.WorkflowAsCodePattern
-			ope.LoadFiles.Results = map[string][]byte{
-				"w-go-repo.yml": []byte(`name: w-go-repo
-					version: v1.0
-					pipeline: build
-					application: go-repo
-					pipeline_hooks:
-					- type: RepositoryWebHook
-					`),
-			}
-			if err := enc.Encode(ope); err != nil {
-				return writeError(w, err)
-			}
-
-			w.StatusCode = http.StatusOK
-			return w, nil
-		},
-	)
-
-	uri := api.Router.GetRoute("GET", api.getImportAsCodeHandler, map[string]string{
-		"uuid": UUID,
-	})
-	req, err := http.NewRequest("GET", uri, nil)
-	test.NoError(t, err)
-	assets.AuthentifyRequest(t, req, u, pass)
-
-	// Do the request
-	w := httptest.NewRecorder()
-	api.Router.Mux.ServeHTTP(w, req)
-	assert.Equal(t, 200, w.Code)
-	myOpe := new(sdk.Operation)
-	test.NoError(t, json.Unmarshal(w.Body.Bytes(), myOpe))
-	assert.NotEmpty(t, myOpe.UUID)
-}
-
->>>>>>> 57bdf56a
 func Test_postPerformImportAsCodeHandler(t *testing.T) {
 	api, db, _, end := newTestAPI(t)
 	defer end()
