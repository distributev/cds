--- conflicted
+++ resolved
@@ -78,15 +78,9 @@
 			"project_key":          proj.Key,
 			"last_modified":        strconv.FormatInt(time.Now().Unix(), 10),
 			"repositories_manager": rmName,
-<<<<<<< HEAD
 			"url":                  url,
 			"request_token":        token,
 			"username":             getAPIConsumer(ctx).AuthentifiedUser.Username,
-=======
-			"url":           url,
-			"request_token": token,
-			"username":      deprecatedGetUser(ctx).Username,
->>>>>>> d367be86
 		}
 
 		if token != "" {
@@ -510,20 +504,12 @@
 			}
 
 			for _, wf := range usage.Workflows {
-<<<<<<< HEAD
 				wfDB, errWL := workflow.LoadByID(ctx, db, api.Cache, proj, wf.ID, workflow.LoadOptions{})
-=======
-				wfDB, errWL := workflow.LoadByID(db, api.Cache, proj, wf.ID, u, workflow.LoadOptions{})
->>>>>>> d367be86
 				if errWL != nil {
 					return errWL
 				}
 
-<<<<<<< HEAD
 				wfOld, errWL := workflow.LoadByID(ctx, db, api.Cache, proj, wf.ID, workflow.LoadOptions{})
-=======
-				wfOld, errWL := workflow.LoadByID(db, api.Cache, proj, wf.ID, u, workflow.LoadOptions{})
->>>>>>> d367be86
 				if errWL != nil {
 					return errWL
 				}
@@ -531,11 +517,7 @@
 				if wfDB.WorkflowData.Node.Context == nil {
 					wfDB.WorkflowData.Node.Context = &sdk.NodeContext{}
 				}
-<<<<<<< HEAD
-				if wfDB.WorkflowData.Node.Context == nil || wfDB.WorkflowData.Node.Context.ApplicationID != app.ID {
-=======
 				if wfDB.WorkflowData.Node.Context.ApplicationID != app.ID {
->>>>>>> d367be86
 					continue
 				}
 
@@ -552,24 +534,14 @@
 				if errPay != nil {
 					return sdk.WrapError(errPay, "attachRepositoriesManager> Cannot get defaultPayload")
 				}
-<<<<<<< HEAD
-				wf.WorkflowData.Node.Context.DefaultPayload = defaultPayload
-
-				if err := workflow.Update(ctx, db, api.Cache, &wf, proj, workflow.UpdateOptions{DisableHookManagement: true}); err != nil {
+
+				wfDB.WorkflowData.Node.Context.DefaultPayload = defaultPayload
+
+				if err := workflow.Update(ctx, db, api.Cache, wfDB, proj, workflow.UpdateOptions{DisableHookManagement: true}); err != nil {
 					return sdk.WrapError(err, "Cannot update node context %d", wf.WorkflowData.Node.Context.ID)
 				}
 
-				event.PublishWorkflowUpdate(proj.Key, wf, *wfOld, getAPIConsumer(ctx))
-=======
-				wfDB.WorkflowData.Node.Context.DefaultPayload = defaultPayload
-
-				if err := workflow.Update(ctx, db, api.Cache, wfDB, proj, u, workflow.UpdateOptions{DisableHookManagement: true}); err != nil {
-					return sdk.WrapError(err, "Cannot update node context %d", wf.WorkflowData.Node.Context.ID)
-				}
-
-				event.PublishWorkflowUpdate(proj.Key, *wfDB, *wfOld, u)
->>>>>>> d367be86
-
+				event.PublishWorkflowUpdate(proj.Key, *wfDB, *wfOld, getAPIConsumer(ctx))
 			}
 		}
 
