package pipeline

import (
	"context"
	"database/sql"
	"encoding/json"
	"fmt"
	"strconv"

	"github.com/go-gorp/gorp"
	"github.com/lib/pq"

	"github.com/ovh/cds/engine/api/action"
	"github.com/ovh/cds/engine/api/observability"
	"github.com/ovh/cds/sdk"
	"github.com/ovh/cds/sdk/log"
)

var (
	// ErrNoStage when request requires specific stage but it does not exist
	ErrNoStage = fmt.Errorf("cds: stage does not exist")
)

// LoadStage Get a stage from its ID and pipeline ID
func LoadStage(db gorp.SqlExecutor, pipelineID int64, stageID int64) (*sdk.Stage, error) {
	query := `
		SELECT pipeline_stage.id, pipeline_stage.pipeline_id, pipeline_stage.name, pipeline_stage.build_order, pipeline_stage.enabled, pipeline_stage_prerequisite.parameter, pipeline_stage_prerequisite.expected_value
		FROM pipeline_stage
		LEFT OUTER JOIN pipeline_stage_prerequisite ON pipeline_stage_prerequisite.pipeline_stage_id = pipeline_stage.id
		WHERE pipeline_stage.pipeline_id = $1
		AND pipeline_stage.id = $2;
		`

	var stage sdk.Stage
	stage.Prerequisites = []sdk.Prerequisite{}

	rows, err := db.Query(query, pipelineID, stageID)
	if err == sql.ErrNoRows {
		return nil, ErrNoStage
	}
	if err != nil {
		return nil, err
	}
	defer rows.Close()

	for rows.Next() {
		var parameter, expectedValue sql.NullString
		rows.Scan(&stage.ID, &stage.PipelineID, &stage.Name, &stage.BuildOrder, &stage.Enabled, &parameter, &expectedValue)
		if parameter.Valid && expectedValue.Valid {
			p := sdk.Prerequisite{
				Parameter:     parameter.String,
				ExpectedValue: expectedValue.String,
			}
			stage.Prerequisites = append(stage.Prerequisites, p)
		}
	}

	return &stage, nil
}

// InsertStage insert given stage into given database
func InsertStage(db gorp.SqlExecutor, s *sdk.Stage) error {
	query := `INSERT INTO "pipeline_stage" (pipeline_id, name, build_order, enabled) VALUES($1,$2,$3,$4) RETURNING id`

	if err := db.QueryRow(query, s.PipelineID, s.Name, s.BuildOrder, s.Enabled).Scan(&s.ID); err != nil {
		return err
	}
	return InsertStagePrequisites(db, s)
}

// InsertStagePrequisites insert prequisite for given stage in database
func InsertStagePrequisites(db gorp.SqlExecutor, s *sdk.Stage) error {
	if len(s.Prerequisites) > 0 {
		query := "INSERT INTO \"pipeline_stage_prerequisite\"  (pipeline_stage_id, parameter, expected_value) VALUES "
		args := []interface{}{s.ID}
		for i, p := range s.Prerequisites {
			if i > 0 {
				query += ","
			}
			args = append(args, p.Parameter, p.ExpectedValue)
			query += fmt.Sprintf("($1, $%d, $%d)", len(args)-1, len(args))
		}
		query += " RETURNING id"
		var i int
		if err := db.QueryRow(query, args...).Scan(&i); err != nil {
			return err
		}
	}
	return nil
}

// LoadPipelineStage loads pipeline stage
func LoadPipelineStage(ctx context.Context, db gorp.SqlExecutor, p *sdk.Pipeline, args ...FuncArg) error {
	_, end := observability.Span(ctx, "pipeline.LoadPipelineStage")
	defer end()

	p.Stages = []sdk.Stage{}
	c := structarg{}
	for _, f := range args {
		f(&c)
	}

	query := `
	SELECT pipeline_stage_R.id as stage_id, pipeline_stage_R.pipeline_id, pipeline_stage_R.name, pipeline_stage_R.last_modified,
			pipeline_stage_R.build_order, pipeline_stage_R.enabled, pipeline_stage_R.parameter,
			pipeline_stage_R.expected_value, pipeline_action_R.id as pipeline_action_id, pipeline_action_R.action_id, pipeline_action_R.action_last_modified,
			pipeline_action_R.action_args, pipeline_action_R.action_enabled
	FROM (
		SELECT pipeline_stage.id, pipeline_stage.pipeline_id,
				pipeline_stage.name, pipeline_stage.last_modified, pipeline_stage.build_order,
				pipeline_stage.enabled,
				pipeline_stage_prerequisite.parameter, pipeline_stage_prerequisite.expected_value
		FROM pipeline_stage
		LEFT OUTER JOIN pipeline_stage_prerequisite ON pipeline_stage.id = pipeline_stage_prerequisite.pipeline_stage_id
		WHERE pipeline_id = $1
	) as pipeline_stage_R
	LEFT OUTER JOIN (
		SELECT pipeline_action.id, action.id as action_id, action.name as action_name, action.last_modified as action_last_modified,
				pipeline_action.args as action_args, pipeline_action.enabled as action_enabled,
				pipeline_action.pipeline_stage_id
		FROM action
		JOIN pipeline_action ON pipeline_action.action_id = action.id
	) as pipeline_action_R ON pipeline_action_R.pipeline_stage_id = pipeline_stage_R.id
	ORDER BY pipeline_stage_R.build_order, pipeline_action_R.action_name, pipeline_action_R.id ASC`

	rows, err := db.Query(query, p.ID)
	if err != nil {
		return sdk.WithStack(err)
	}
	defer rows.Close()

	mapStages := map[int64]*sdk.Stage{}
	mapAllActions := map[int64]*sdk.Job{}
	mapActionsStages := map[int64][]sdk.Job{}
	mapArgs := map[int64][]string{}
	stagesPtr := []*sdk.Stage{}

	for rows.Next() {
		var stageID, pipelineID int64
		var stageBuildOrder int
		var pipelineActionID, actionID sql.NullInt64
		var stageName string
		var stagePrerequisiteParameter, stagePrerequisiteExpectedValue, actionArgs sql.NullString
		var stageEnabled, actionEnabled sql.NullBool
		var stageLastModified, actionLastModified pq.NullTime

		err = rows.Scan(
			&stageID, &pipelineID, &stageName, &stageLastModified,
			&stageBuildOrder, &stageEnabled, &stagePrerequisiteParameter,
			&stagePrerequisiteExpectedValue, &pipelineActionID, &actionID, &actionLastModified,
			&actionArgs, &actionEnabled)
		if err != nil {
			return sdk.WithStack(err)
		}

		//Stage
		stageData := mapStages[stageID]
		if stageData == nil {
			stageData = &sdk.Stage{
				ID:           stageID,
				PipelineID:   pipelineID,
				Name:         stageName,
				Enabled:      stageEnabled.Bool,
				BuildOrder:   stageBuildOrder,
				LastModified: stageLastModified.Time.Unix(),
			}
			mapStages[stageID] = stageData
			stagesPtr = append(stagesPtr, stageData)
		}

		//Stage prequisites
		if stagePrerequisiteParameter.Valid && stagePrerequisiteExpectedValue.Valid {
			p := sdk.Prerequisite{
				Parameter:     stagePrerequisiteParameter.String,
				ExpectedValue: stagePrerequisiteExpectedValue.String,
			}
			var found bool
			for i := range stageData.Prerequisites {
				if stageData.Prerequisites[i].Parameter == p.Parameter &&
					stageData.Prerequisites[i].ExpectedValue == p.ExpectedValue {
					found = true
					break
				}
			}
			if !found {
				stageData.Prerequisites = append(stageData.Prerequisites, p)
			}
		}

		//Get actions
		if pipelineActionID.Valid && actionID.Valid && actionEnabled.Valid && actionLastModified.Valid {
			j := mapAllActions[pipelineActionID.Int64]
			if j == nil {
				j = &sdk.Job{
					PipelineStageID:  stageID,
					PipelineActionID: pipelineActionID.Int64,
					LastModified:     actionLastModified.Time.Unix(),
					Enabled:          actionEnabled.Bool,
					Action: sdk.Action{
						ID: actionID.Int64,
					},
				}
				mapAllActions[pipelineActionID.Int64] = j
				mapActionsStages[stageID] = append(mapActionsStages[stageID], *j)

				if actionArgs.Valid {
					mapArgs[stageID] = append(mapArgs[stageID], actionArgs.String)
				} else {
					mapArgs[stageID] = append(mapArgs[stageID], "[]")
				}
			}
		}
	}

	//load job
	for id := range mapStages {
		for index := range mapActionsStages[id] {
			job := mapActionsStages[id][index]

			var a *sdk.Action
			a, err = action.LoadByID(ctx, db, mapActionsStages[id][index].Action.ID,
				action.LoadOptions.WithParameters,
				action.LoadOptions.WithRequirements,
				action.LoadOptions.WithChildren,
			)
			if err != nil {
				return sdk.WrapError(err, "cannot action.LoadActionByID %d", mapActionsStages[id][index].Action.ID)
			}
			var pipelineActionParameter []sdk.Parameter
			var isUpdated bool
			err = json.Unmarshal([]byte(mapArgs[id][index]), &pipelineActionParameter)
			if err != nil {
				return sdk.WithStack(err)
			}

			for i := range a.Parameters {
				isUpdated, pipelineActionParameter = updateParamInList(pipelineActionParameter, a.Parameters[i])
				if !isUpdated {
					pipelineActionParameter = append(pipelineActionParameter, a.Parameters[i])
				}
			}

			job.Action = *a

			// Insert job also
			mapStages[id].Jobs = append(mapStages[id].Jobs, job)
		}
	}
	for _, s := range stagesPtr {
		p.Stages = append(p.Stages, *s)
	}

	return nil
}

// updateStageOrder update only Stage order
func updateStageOrder(db gorp.SqlExecutor, id int64, order int) error {
	query := `UPDATE pipeline_stage SET build_order=$1 WHERE id=$2`
	_, err := db.Exec(query, order, id)
	return sdk.WithStack(err)
}

// UpdateStage update Stage and all its prequisites
func UpdateStage(db gorp.SqlExecutor, s *sdk.Stage) error {
	query := `UPDATE pipeline_stage SET name=$1, build_order=$2, enabled=$3 WHERE id=$4`
	if _, err := db.Exec(query, s.Name, s.BuildOrder, s.Enabled, s.ID); err != nil {
		return err
	}

	//Remove all prequisites
	if err := deleteStagePrerequisites(db, s.ID); err != nil {
		return sdk.WithStack(err)
	}

	//Insert all prequisites
	return InsertStagePrequisites(db, s)
}

// DeleteStageByID Delete stage with associated pipeline action
<<<<<<< HEAD
func DeleteStageByID(tx gorp.SqlExecutor, s *sdk.Stage) error {
=======
func DeleteStageByID(ctx context.Context, tx gorp.SqlExecutor, s *sdk.Stage, userID int64) error {
>>>>>>> a74896d3
	nbOfStages, err := CountStageByPipelineID(tx, s.PipelineID)
	if err != nil {
		return err
	}

	if err := DeletePipelineActionByStage(ctx, tx, s.ID); err != nil {
		return err
	}

	if err := deleteStageByID(tx, s); err != nil {
		return err
	}

	return moveDownStages(tx, s.PipelineID, s.BuildOrder, nbOfStages)
}

func deleteStageByID(tx gorp.SqlExecutor, s *sdk.Stage) error {
	//Delete stage prequisites
	if err := deleteStagePrerequisites(tx, s.ID); err != nil {
		return err
	}

	//Delete stage
	query := `DELETE FROM pipeline_stage WHERE id = $1`
	_, err := tx.Exec(query, s.ID)
	return sdk.WithStack(err)
}

// CountStageByPipelineID Count the number of stages for the given pipeline
func CountStageByPipelineID(db gorp.SqlExecutor, pipelineID int64) (int, error) {
	var countStages int
	query := `SELECT count(id) FROM "pipeline_stage"
	 		  WHERE pipeline_id = $1`
	err := db.QueryRow(query, pipelineID).Scan(&countStages)
	return countStages, sdk.WithStack(err)
}

func seleteAllStageID(db gorp.SqlExecutor, pipelineID int64) ([]int64, error) {
	var stageIDs []int64
	query := `SELECT id FROM "pipeline_stage"
	 		  WHERE pipeline_id = $1`

	rows, err := db.Query(query, pipelineID)
	if err != nil {
		return stageIDs, sdk.WithStack(err)
	}
	defer rows.Close()

	for rows.Next() {
		var stageID int64
		err = rows.Scan(&stageID)
		if err != nil {
			return stageIDs, sdk.WithStack(err)
		}
		stageIDs = append(stageIDs, stageID)
	}
	return stageIDs, nil
}

func deleteStagePrerequisites(db gorp.SqlExecutor, stageID int64) error {
	log.Debug("deleteStagePrerequisites> delete prequisites for stage %d ", stageID)
	//Delete stage prequisites
	queryDelete := `DELETE FROM pipeline_stage_prerequisite WHERE pipeline_stage_id = $1`
	_, err := db.Exec(queryDelete, strconv.Itoa(int(stageID)))
	return sdk.WithStack(err)
}

// DeleteAllStage  Delete all stages from pipeline ID
<<<<<<< HEAD
func DeleteAllStage(db gorp.SqlExecutor, pipelineID int64) error {
=======
func DeleteAllStage(ctx context.Context, db gorp.SqlExecutor, pipelineID int64, userID int64) error {
>>>>>>> a74896d3
	stageIDs, err := seleteAllStageID(db, pipelineID)
	if err != nil {
		return err
	}

	for _, id := range stageIDs {
		if err := DeletePipelineActionByStage(ctx, db, id); err != nil {
			return err
		}
		// delete stage prequisites
		if err := deleteStagePrerequisites(db, id); err != nil {
			return err
		}
	}

	queryDelete := `DELETE FROM pipeline_stage WHERE pipeline_id = $1`
	_, err = db.Exec(queryDelete, pipelineID)
	return sdk.WithStack(err)
}

// MoveStage Move a stage
func MoveStage(db gorp.SqlExecutor, stageToMove *sdk.Stage, newBuildOrder int, p *sdk.Pipeline) error {
	if stageToMove.BuildOrder > newBuildOrder {
		if err := moveUpStages(db, stageToMove.PipelineID, stageToMove.BuildOrder, newBuildOrder); err != nil {
			return err
		}
	} else if stageToMove.BuildOrder < newBuildOrder {
		if err := moveDownStages(db, stageToMove.PipelineID, stageToMove.BuildOrder, newBuildOrder); err != nil {
			return err
		}
	}
	stageToMove.BuildOrder = newBuildOrder
	return UpdateStage(db, stageToMove)
}

func moveUpStages(db gorp.SqlExecutor, pipelineID int64, oldPosition, newPosition int) error {
	query := `UPDATE pipeline_stage
		  SET build_order=build_order+1
		  WHERE build_order < $1
		  AND build_order >= $2
		  AND pipeline_id = $3`
	_, err := db.Exec(query, oldPosition, newPosition, pipelineID)
	return sdk.WithStack(err)
}

func moveDownStages(db gorp.SqlExecutor, pipelineID int64, oldPosition, newPosition int) error {
	query := `UPDATE pipeline_stage
		  SET build_order=build_order-1
		  WHERE build_order <= $1
		  AND build_order > $2
		  AND pipeline_id = $3`
	_, err := db.Exec(query, newPosition, oldPosition, pipelineID)
	return sdk.WithStack(err)
}<|MERGE_RESOLUTION|>--- conflicted
+++ resolved
@@ -277,11 +277,7 @@
 }
 
 // DeleteStageByID Delete stage with associated pipeline action
-<<<<<<< HEAD
-func DeleteStageByID(tx gorp.SqlExecutor, s *sdk.Stage) error {
-=======
-func DeleteStageByID(ctx context.Context, tx gorp.SqlExecutor, s *sdk.Stage, userID int64) error {
->>>>>>> a74896d3
+func DeleteStageByID(ctx context.Context, tx gorp.SqlExecutor, s *sdk.Stage) error {
 	nbOfStages, err := CountStageByPipelineID(tx, s.PipelineID)
 	if err != nil {
 		return err
@@ -350,11 +346,7 @@
 }
 
 // DeleteAllStage  Delete all stages from pipeline ID
-<<<<<<< HEAD
-func DeleteAllStage(db gorp.SqlExecutor, pipelineID int64) error {
-=======
-func DeleteAllStage(ctx context.Context, db gorp.SqlExecutor, pipelineID int64, userID int64) error {
->>>>>>> a74896d3
+func DeleteAllStage(ctx context.Context, db gorp.SqlExecutor, pipelineID int64) error {
 	stageIDs, err := seleteAllStageID(db, pipelineID)
 	if err != nil {
 		return err
