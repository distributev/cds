--- conflicted
+++ resolved
@@ -197,10 +197,7 @@
 		return nil
 	}
 
-<<<<<<< HEAD
-	loadGroups = func(db gorp.SqlExecutor, store cache.Store, proj *sdk.Project) error {
-=======
-	loadEnvironmentNames = func(db gorp.SqlExecutor, store cache.Store, proj *sdk.Project, u *sdk.User) error {
+	loadEnvironmentNames = func(db gorp.SqlExecutor, store cache.Store, proj *sdk.Project) error {
 		var err error
 		var envs sdk.IDNames
 
@@ -212,8 +209,7 @@
 		return nil
 	}
 
-	loadGroups = func(db gorp.SqlExecutor, store cache.Store, proj *sdk.Project, u *sdk.User) error {
->>>>>>> 37d64a8d
+	loadGroups = func(db gorp.SqlExecutor, store cache.Store, proj *sdk.Project) error {
 		if err := group.LoadGroupByProject(db, proj); err != nil && sdk.Cause(err) != sql.ErrNoRows {
 			return sdk.WrapError(err, "application.loadGroups")
 		}
