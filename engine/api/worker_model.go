--- conflicted
+++ resolved
@@ -118,11 +118,7 @@
 		}
 		defer tx.Rollback() // nolint
 
-<<<<<<< HEAD
-		model, err := workermodel.Update(tx, old, data)
-=======
-		model, err := workermodel.Update(ctx, tx, u, old, data)
->>>>>>> a74896d3
+		model, err := workermodel.Update(ctx, tx, old, data)
 		if err != nil {
 			return err
 		}
@@ -263,7 +259,6 @@
 			return sdk.WrapError(err, "cannot load worker model")
 		}
 
-<<<<<<< HEAD
 		pips := []sdk.Pipeline{}
 		if isMaintainer(ctx) || isAdmin(ctx) {
 			pips, err = pipeline.LoadByWorkerModel(api.mustDB(), m)
@@ -271,9 +266,6 @@
 			pips, err = pipeline.LoadByWorkerModelAndGroupIDs(api.mustDB(), m,
 				append(sdk.GroupsToIDs(getAPIConsumer(ctx).GetGroups()), group.SharedInfraGroup.ID))
 		}
-=======
-		pips, err := pipeline.LoadByWorkerModel(ctx, api.mustDB(), deprecatedGetUser(ctx), m)
->>>>>>> a74896d3
 		if err != nil {
 			return sdk.WrapError(err, "cannot load pipelines linked to worker model")
 		}
