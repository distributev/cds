--- conflicted
+++ resolved
@@ -210,15 +210,9 @@
 		models := []sdk.Model{}
 		var err error
 		if binary != "" {
-<<<<<<< HEAD
-			models, err = workermodel.LoadAllByUserAndBinary(api.mustDB(), getAPIConsumer(ctx), binary)
-		} else {
-			models, err = workermodel.LoadAllByUser(api.mustDB(), api.Cache, getAPIConsumer(ctx), opt)
-=======
 			models, err = workermodel.LoadAllByUserAndBinary(api.mustDB(), u, binary)
 		} else {
 			models, err = workermodel.LoadAllByUser(api.mustDB(), api.Cache, u, opt)
->>>>>>> e59ff318
 		}
 		if err != nil {
 			return sdk.WrapError(err, "cannot load worker models")
@@ -264,17 +258,6 @@
 			return sdk.WrapError(err, "unable to load projet %s", key)
 		}
 
-<<<<<<< HEAD
-		return service.WriteJSON(w, nil, http.StatusOK)
-	}
-}
-
-func (api *API) getWorkerModelsForGroupHandler() service.Handler {
-	return func(ctx context.Context, w http.ResponseWriter, r *http.Request) error {
-		groupID, err := requestVarInt(r, "groupID")
-		if err != nil {
-			return err
-=======
 		groupIDs := make([]int64, len(proj.ProjectGroups))
 		for i := range proj.ProjectGroups {
 			groupIDs[i] = proj.ProjectGroups[i].Group.ID
@@ -294,7 +277,6 @@
 		groupID, err := requestVarInt(r, "groupID")
 		if err != nil {
 			return err
->>>>>>> e59ff318
 		}
 
 		// check that the group exists and user is part of the group
