package cache

import (
	"bytes"
	"context"
	"io"
	"strings"
	"time"
<<<<<<< HEAD
=======

	"github.com/ovh/cds/sdk"
	"github.com/ovh/cds/sdk/log"
>>>>>>> e1e201e0
)

// PubSub represents a subscriber
type PubSub interface {
	Unsubscribe(channels ...string) error
}

//Key make a key as expected
func Key(args ...string) string {
	return strings.Join(args, ":")
}

//Store is an interface
type Store interface {
<<<<<<< HEAD
	Get(key string, value interface{}) bool
	Set(key string, value interface{})
	SetWithTTL(key string, value interface{}, ttl int)
	SetWithDuration(key string, value interface{}, duration time.Duration) error
	UpdateTTL(key string, ttl int)
	Delete(key string)
	DeleteAll(key string)
	Enqueue(queueName string, value interface{})
	Dequeue(queueName string, value interface{})
	DequeueWithContext(c context.Context, queueName string, value interface{})
	QueueLen(queueName string) int
	RemoveFromQueue(queueName string, memberKey string)
	Publish(queueName string, value interface{})
	Subscribe(queueName string) PubSub
	GetMessageFromSubscription(c context.Context, pb PubSub) (string, error)
	SetAdd(rootKey string, memberKey string, member interface{})
	SetRemove(rootKey string, memberKey string, member interface{})
	SetCard(key string) int
=======
	Get(key string, value interface{}) (bool, error)
	Set(key string, value interface{}) error
	SetWithTTL(key string, value interface{}, ttl int) error
	UpdateTTL(key string, ttl int) error
	Delete(key string) error
	DeleteAll(key string) error
	Enqueue(queueName string, value interface{}) error
	DequeueWithContext(c context.Context, queueName string, value interface{}) error
	QueueLen(queueName string) (int, error)
	RemoveFromQueue(queueName string, memberKey string) error
	Publish(queueName string, value interface{}) error
	Subscribe(queueName string) (PubSub, error)
	GetMessageFromSubscription(c context.Context, pb PubSub) (string, error)
	Status() sdk.MonitoringStatusLine
	SetAdd(rootKey string, memberKey string, member interface{}) error
	SetRemove(rootKey string, memberKey string, member interface{}) error
	SetCard(key string) (int, error)
>>>>>>> e1e201e0
	SetScan(key string, members ...interface{}) error
	ZScan(key, pattern string) ([]string, error)
	Lock(key string, expiration time.Duration, retryWaitDurationMillisecond int, retryCount int) (bool, error)
	Unlock(key string) error
}

//New init a cache
func New(redisHost, redisPassword string, TTL int) (Store, error) {
	return NewRedisStore(redisHost, redisPassword, TTL)
}

//NewWriteCloser returns a write closer
func NewWriteCloser(store Store, key string, ttl int) io.WriteCloser {
	return &writerCloser{
		store: store,
		key:   key,
		ttl:   ttl,
	}
}

type writerCloser struct {
	store Store
	key   string
	ttl   int
	bytes.Buffer
}

func (w *writerCloser) Close() error {
	if err := w.store.SetWithTTL(w.key, w.String(), w.ttl); err != nil {
		log.Error("cannot SetWithTTL: %s: %v", w.key, err)
	}
	return nil
}<|MERGE_RESOLUTION|>--- conflicted
+++ resolved
@@ -6,12 +6,8 @@
 	"io"
 	"strings"
 	"time"
-<<<<<<< HEAD
-=======
 
-	"github.com/ovh/cds/sdk"
 	"github.com/ovh/cds/sdk/log"
->>>>>>> e1e201e0
 )
 
 // PubSub represents a subscriber
@@ -26,29 +22,10 @@
 
 //Store is an interface
 type Store interface {
-<<<<<<< HEAD
-	Get(key string, value interface{}) bool
-	Set(key string, value interface{})
-	SetWithTTL(key string, value interface{}, ttl int)
-	SetWithDuration(key string, value interface{}, duration time.Duration) error
-	UpdateTTL(key string, ttl int)
-	Delete(key string)
-	DeleteAll(key string)
-	Enqueue(queueName string, value interface{})
-	Dequeue(queueName string, value interface{})
-	DequeueWithContext(c context.Context, queueName string, value interface{})
-	QueueLen(queueName string) int
-	RemoveFromQueue(queueName string, memberKey string)
-	Publish(queueName string, value interface{})
-	Subscribe(queueName string) PubSub
-	GetMessageFromSubscription(c context.Context, pb PubSub) (string, error)
-	SetAdd(rootKey string, memberKey string, member interface{})
-	SetRemove(rootKey string, memberKey string, member interface{})
-	SetCard(key string) int
-=======
 	Get(key string, value interface{}) (bool, error)
 	Set(key string, value interface{}) error
 	SetWithTTL(key string, value interface{}, ttl int) error
+	SetWithDuration(key string, value interface{}, duration time.Duration) error
 	UpdateTTL(key string, ttl int) error
 	Delete(key string) error
 	DeleteAll(key string) error
@@ -59,11 +36,9 @@
 	Publish(queueName string, value interface{}) error
 	Subscribe(queueName string) (PubSub, error)
 	GetMessageFromSubscription(c context.Context, pb PubSub) (string, error)
-	Status() sdk.MonitoringStatusLine
 	SetAdd(rootKey string, memberKey string, member interface{}) error
 	SetRemove(rootKey string, memberKey string, member interface{}) error
 	SetCard(key string) (int, error)
->>>>>>> e1e201e0
 	SetScan(key string, members ...interface{}) error
 	ZScan(key, pattern string) ([]string, error)
 	Lock(key string, expiration time.Duration, retryWaitDurationMillisecond int, retryCount int) (bool, error)
