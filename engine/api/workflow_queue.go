package api

import (
	"context"
	"fmt"
	"net/http"
	"strconv"
	"time"

	"github.com/go-gorp/gorp"
	"github.com/ovh/venom"
	"github.com/sguiheux/go-coverage"

	"github.com/ovh/cds/engine/api/cache"
	"github.com/ovh/cds/engine/api/event"
	"github.com/ovh/cds/engine/api/group"
	"github.com/ovh/cds/engine/api/metrics"
	"github.com/ovh/cds/engine/api/observability"
	"github.com/ovh/cds/engine/api/permission"
	"github.com/ovh/cds/engine/api/project"
	"github.com/ovh/cds/engine/api/repositoriesmanager"
	"github.com/ovh/cds/engine/api/worker"
	"github.com/ovh/cds/engine/api/workermodel"
	"github.com/ovh/cds/engine/api/workflow"
	"github.com/ovh/cds/engine/service"
	"github.com/ovh/cds/sdk"
	"github.com/ovh/cds/sdk/log"
)

func (api *API) postTakeWorkflowJobHandler() service.Handler {
	return func(ctx context.Context, w http.ResponseWriter, r *http.Request) error {
		id, err := requestVarInt(r, "id")
		if err != nil {
			return err
		}

		wk, ok := api.isWorker(ctx)
		if !ok {
			return sdk.WithStack(sdk.ErrForbidden)
		}

		p, errP := project.LoadProjectByNodeJobRunID(ctx, api.mustDB(), api.Cache, id, project.LoadOptions.WithVariables, project.LoadOptions.WithClearKeys)
		if errP != nil {
			return sdk.WrapError(errP, "Cannot load project by nodeJobRunID:%d", id)
		}

		// Load worker model
		wm, err := workermodel.LoadByID(api.mustDB(), wk.ModelID)
		if err != nil {
			return sdk.WithStack(sdk.ErrNoWorkerModel)
		}

		// Load job run
		pbj, errl := workflow.LoadNodeJobRun(api.mustDB(), api.Cache, id)
		if errl != nil {
			return sdk.WrapError(errl, "Cannot load job nodeJobRunID:%d", id)
		}

		observability.Current(ctx,
			observability.Tag(observability.TagWorkflowNodeJobRun, id),
			observability.Tag(observability.TagWorkflowNodeRun, pbj.WorkflowNodeRunID),
			observability.Tag(observability.TagJob, pbj.Job.Action.Name))

<<<<<<< HEAD
		// Checks that the token used by the worker cas access to one of the execgroups
		grantedGroupIDs := append(getAPIConsumer(ctx).GroupIDs, group.SharedInfraGroup.ID)
		if !pbj.ExecGroups.HasOneOf(grantedGroupIDs...) {
			return sdk.WrapError(sdk.ErrForbidden, "This worker is not authorized to take this job:%d execGroups:%+v", id, pbj.ExecGroups)
=======
		// a worker can have only one group
		groups := deprecatedGetUser(ctx).Groups
		if len(groups) != 1 {
			return sdk.WrapError(errl, "Too many groups detected on worker:%d", len(groups))
		}

		var isGroupOK bool
		if len(pbj.ExecGroups) == 0 {
			isGroupOK = true
		} else {
			for _, g := range pbj.ExecGroups {
				if g.ID == groups[0].ID {
					isGroupOK = true
					break
				}
			}
		}

		if !isGroupOK {
      return sdk.WrapError(sdk.ErrForbidden, "Worker %s (%s) is not authorized to take this job:%d execGroups:%+v", getWorker(ctx).Name, workerModel, id, pbj.ExecGroups)
>>>>>>> d367be86
		}

		pbji := &sdk.WorkflowNodeJobRunData{}
		report, errT := takeJob(ctx, api.mustDB, api.Cache, p, id, wm.Name, pbji, wk)
		if errT != nil {
			return sdk.WrapError(errT, "Cannot takeJob nodeJobRunID:%d", id)
		}

		workflow.ResyncNodeRunsWithCommits(api.mustDB(), api.Cache, p, report)
		go workflow.SendEvent(context.Background(), api.mustDB(), p.Key, report)

		return service.WriteJSON(w, pbji, http.StatusOK)

		return nil
	}
}

func takeJob(ctx context.Context, dbFunc func() *gorp.DbMap, store cache.Store, p *sdk.Project, id int64, workerModel string, wnjri *sdk.WorkflowNodeJobRunData, wk *sdk.Worker) (*workflow.ProcessorReport, error) {
	// Start a tx
	tx, errBegin := dbFunc().Begin()
	if errBegin != nil {
		return nil, sdk.WrapError(errBegin, "Cannot start transaction")
	}
	defer tx.Rollback()

	//Prepare spawn infos
	infos := []sdk.SpawnInfo{
		{
			RemoteTime: getRemoteTime(ctx),
			Message:    sdk.SpawnMsg{ID: sdk.MsgSpawnInfoJobTaken.ID, Args: []interface{}{fmt.Sprintf("%d", id), wk.Name}},
		},
		{
			RemoteTime: getRemoteTime(ctx),
			Message:    sdk.SpawnMsg{ID: sdk.MsgSpawnInfoJobTakenWorkerVersion.ID, Args: []interface{}{wk.Name, wk.Version, wk.OS, wk.Arch}},
		},
	}

	//Take node job run
	job, report, errTake := workflow.TakeNodeJobRun(ctx, dbFunc, tx, store, p, id, workerModel, wk.Name, wk.ID, infos)
	if errTake != nil {
		return nil, sdk.WrapError(errTake, "Cannot take job %d", id)
	}

	//Change worker status
	if err := worker.SetToBuilding(tx, wk.ID, job.ID); err != nil {
		return nil, sdk.WrapError(err, "Cannot update worker %s status", wk.Name)
	}

	//Load the node run
	noderun, errn := workflow.LoadNodeRunByID(tx, job.WorkflowNodeRunID, workflow.LoadRunOptions{})
	if errn != nil {
		return nil, sdk.WrapError(errn, "Cannot get node run")
	}

	if noderun.Status == sdk.StatusWaiting {
		noderun.Status = sdk.StatusBuilding
		if err := workflow.UpdateNodeRun(tx, noderun); err != nil {
			return nil, sdk.WrapError(err, "Cannot update node run")
		}
		report.Add(*noderun)
	}

	//Load workflow run
	workflowRun, err := workflow.LoadRunByID(tx, noderun.WorkflowRunID, workflow.LoadRunOptions{})
	if err != nil {
		return nil, sdk.WrapError(err, "Unable to load workflow run")
	}

	//Load the secrets
	pv, err := project.GetAllVariableInProject(tx, p.ID, project.WithClearPassword())
	if err != nil {
		return nil, sdk.WrapError(err, "Cannot load project variable")
	}

	secrets, errSecret := workflow.LoadSecrets(tx, store, noderun, workflowRun, pv)
	if errSecret != nil {
		return nil, sdk.WrapError(errSecret, "Cannot load secrets")
	}

	//Feed the worker
	wnjri.NodeJobRun = *job
	wnjri.Number = noderun.Number
	wnjri.SubNumber = noderun.SubNumber
	wnjri.Secrets = secrets

	params, secretsKeys, errK := workflow.LoadNodeJobRunKeys(tx, p, workflowRun, noderun)
	if errK != nil {
		return nil, sdk.WrapError(errK, "Cannot load keys")
	}
	wnjri.Secrets = append(wnjri.Secrets, secretsKeys...)
	wnjri.NodeJobRun.Parameters = append(wnjri.NodeJobRun.Parameters, params...)

	if err := tx.Commit(); err != nil {
		return nil, sdk.WrapError(err, "Cannot commit transaction")
	}

	return report, nil
}

func (api *API) postBookWorkflowJobHandler() service.Handler {
	return func(ctx context.Context, w http.ResponseWriter, r *http.Request) error {
		id, err := requestVarInt(r, "id")
		if err != nil {
			return err
		}

		s, ok := api.isHatchery(ctx)
		if !ok {
			return sdk.WithStack(sdk.ErrForbidden)
		}

		if _, err := workflow.BookNodeJobRun(api.Cache, id, s); err != nil {
			return sdk.WrapError(err, "Job already booked")
		}
		return service.WriteJSON(w, nil, http.StatusOK)
	}
}

func (api *API) deleteBookWorkflowJobHandler() service.Handler {
	return func(ctx context.Context, w http.ResponseWriter, r *http.Request) error {
		id, err := requestVarInt(r, "id")
		if err != nil {
			return err
		}

		if err := workflow.FreeNodeJobRun(api.Cache, id); err != nil {
			return sdk.WrapError(err, "job not booked")
		}
		return service.WriteJSON(w, nil, http.StatusOK)
	}
}

<<<<<<< HEAD
func (api *API) postIncWorkflowJobAttemptHandler() service.Handler {
	return func(ctx context.Context, w http.ResponseWriter, r *http.Request) error {
		id, err := requestVarInt(r, "id")
		if err != nil {
			return err
		}

		h, ok := api.isHatchery(ctx)
		if !ok {
			return sdk.WithStack(sdk.ErrForbidden)
		}

		spawnAttempts, err := workflow.AddNodeJobAttempt(api.mustDB(), id, h.ID)
		if err != nil {
			return err
		}

		hCount, err := services.LoadHatcheriesCountByNodeJobRunID(api.mustDB(), id)
		if err != nil {
			return sdk.WrapError(err, "Cannot get hatcheries count")
		}

		if int64(len(spawnAttempts)) >= hCount {
			infos := []sdk.SpawnInfo{
				{
					RemoteTime: time.Now(),
					Message: sdk.SpawnMsg{
						ID:   sdk.MsgSpawnInfoHatcheryCannotStartJob.ID,
						Args: []interface{}{},
					},
				},
			}

			tx, errBegin := api.mustDB().Begin()
			if errBegin != nil {
				return sdk.WrapError(errBegin, "Cannot start transaction")
			}
			defer tx.Rollback()

			if err := workflow.AddSpawnInfosNodeJobRun(tx, id, infos); err != nil {
				return sdk.WrapError(err, "Cannot save spawn info on node job run %d", id)
			}

			wfNodeJobRun, errLj := workflow.LoadNodeJobRun(tx, api.Cache, id)
			if errLj != nil {
				return sdk.WrapError(errLj, "Cannot load node job run")
			}

			wfNodeRun, errLr := workflow.LoadAndLockNodeRunByID(ctx, tx, wfNodeJobRun.WorkflowNodeRunID)
			if errLr != nil {
				return sdk.WrapError(errLr, "cannot load node run: %d", wfNodeJobRun.WorkflowNodeRunID)
			}

			if found, err := workflow.SyncNodeRunRunJob(ctx, tx, wfNodeRun, *wfNodeJobRun); err != nil || !found {
				return sdk.WrapError(err, "Cannot sync run job (found=%v)", found)
			}

			if err := workflow.UpdateNodeRun(tx, wfNodeRun); err != nil {
				return sdk.WrapError(err, "Cannot update node job run")
			}

			if err := tx.Commit(); err != nil {
				return sdk.WrapError(err, "Cannot commit tx")
			}
		}

		return service.WriteJSON(w, spawnAttempts, http.StatusOK)
	}
}

=======
>>>>>>> d367be86
func (api *API) getWorkflowJobHandler() service.Handler {
	return func(ctx context.Context, w http.ResponseWriter, r *http.Request) error {
		id, errc := requestVarInt(r, "id")
		if errc != nil {
			return sdk.WrapError(errc, "getWorkflowJobHandler> invalid id")
		}
		j, err := workflow.LoadNodeJobRun(api.mustDB(), api.Cache, id)
		if err != nil {
			return sdk.WrapError(err, "job not found")
		}
		return service.WriteJSON(w, j, http.StatusOK)
	}
}

func (api *API) postVulnerabilityReportHandler() service.Handler {
	return func(ctx context.Context, w http.ResponseWriter, r *http.Request) error {
		id, errc := requestVarInt(r, "permID")
		if errc != nil {
			return sdk.WrapError(errc, "Invalid id")
		}
		nr, errNR := workflow.LoadNodeRunByNodeJobID(api.mustDB(), id, workflow.LoadRunOptions{
			DisableDetailledNodeRun: true,
		})
		if errNR != nil {
			return sdk.WrapError(errNR, "Unable to save vulnerability report")
		}
		if nr.ApplicationID == 0 {
			return sdk.WrapError(sdk.ErrApplicationNotFound, "There is no application linked")
		}

		var report sdk.VulnerabilityWorkerReport
		if err := service.UnmarshalBody(r, &report); err != nil {
			return sdk.WrapError(err, "Unable to read body")
		}

		p, errP := project.LoadProjectByNodeJobRunID(ctx, api.mustDB(), api.Cache, id)
		if errP != nil {
			return sdk.WrapError(errP, "Cannot load project by nodeJobRunID:%d", id)
		}

		tx, errT := api.mustDB().Begin()
		if errT != nil {
			return sdk.WrapError(errT, "Unable to start transaction")
		}
		defer tx.Rollback() // nolint

		if err := workflow.HandleVulnerabilityReport(ctx, tx, api.Cache, p, nr, report); err != nil {
			return sdk.WrapError(err, "Unable to handle report")
		}
		return tx.Commit()
	}
}

func (api *API) postSpawnInfosWorkflowJobHandler() service.AsynchronousHandler {
	return func(ctx context.Context, r *http.Request) error {
		id, errc := requestVarInt(r, "id")
		if errc != nil {
			return sdk.WrapError(errc, "invalid id")
		}

		observability.Current(ctx, observability.Tag(observability.TagWorkflowNodeJobRun, id))

		var s []sdk.SpawnInfo
		if err := service.UnmarshalBody(r, &s); err != nil {
			return sdk.WrapError(err, "Cannot unmarshal request")
		}

		tx, errBegin := api.mustDB().Begin()
		if errBegin != nil {
			return sdk.WrapError(errBegin, "Cannot start transaction")
		}
		defer tx.Rollback()

		if _, err := workflow.LoadNodeJobRun(tx, api.Cache, id); err != nil {
			if !sdk.ErrorIs(err, sdk.ErrWorkflowNodeRunJobNotFound) {
				return err
			}
			return nil
		}
		if err := workflow.AddSpawnInfosNodeJobRun(tx, id, s); err != nil {
			return err
		}

		if err := tx.Commit(); err != nil {
			return sdk.WrapError(err, "Cannot commit tx")
		}

		return nil
	}
}

func (api *API) postWorkflowJobResultHandler() service.Handler {
	return func(ctx context.Context, w http.ResponseWriter, r *http.Request) error {
		id, errc := requestVarInt(r, "permID")
		if errc != nil {
			return sdk.WrapError(errc, "invalid id")
		}

		wk, ok := api.isWorker(ctx)
		if !ok {
			return sdk.WithStack(sdk.ErrForbidden)
		}

		// Unmarshal into results
		var res sdk.Result
		if err := service.UnmarshalBody(r, &res); err != nil {
			return sdk.WrapError(err, "Cannot unmarshal request")
		}
		customCtx, cancel := context.WithTimeout(ctx, 180*time.Second)
		defer cancel()
		dbWithCtx := api.mustDBWithCtx(customCtx)

		_, next := observability.Span(ctx, "project.LoadProjectByNodeJobRunID")
		proj, errP := project.LoadProjectByNodeJobRunID(ctx, dbWithCtx, api.Cache, id, project.LoadOptions.WithVariables)
		next()
		if errP != nil {
			if sdk.ErrorIs(errP, sdk.ErrNoProject) {
				_, errLn := workflow.LoadNodeJobRun(dbWithCtx, api.Cache, id)
				if sdk.ErrorIs(errLn, sdk.ErrWorkflowNodeRunJobNotFound) {
					// job result already send as job is no more in database
					// this log is here to stats it and we returns nil for unlock the worker
					// and avoid a "worker timeout"
					log.Warning("NodeJobRun not found: %d err:%v", id, errLn)
					return nil
				}
				return sdk.WrapError(errLn, "Cannot load NodeJobRun %d", id)
			}
			return sdk.WrapError(errP, "Cannot load project from job %d", id)
		}

		observability.Current(ctx,
			observability.Tag(observability.TagProjectKey, proj.Key),
		)

		report, err := postJobResult(customCtx, api.mustDBWithCtx, api.Cache, proj, wk, &res)
		if err != nil {
			return sdk.WrapError(err, "unable to post job result")
		}

		workflowRuns := report.WorkflowRuns()
		if len(workflowRuns) > 0 {
			observability.Current(ctx,
				observability.Tag(observability.TagWorkflow, workflowRuns[0].Workflow.Name))

			if workflowRuns[0].Status == sdk.StatusFail {
				observability.Record(api.Router.Background, api.Metrics.WorkflowRunFailed, 1)
			}
		}

		_, next = observability.Span(ctx, "workflow.ResyncNodeRunsWithCommits")
		workflow.ResyncNodeRunsWithCommits(api.mustDB(), api.Cache, proj, report)
		next()

		go workflow.SendEvent(context.Background(), api.mustDB(), proj.Key, report)

		return nil
	}
}

func postJobResult(ctx context.Context, dbFunc func(context.Context) *gorp.DbMap, store cache.Store, proj *sdk.Project, wr *sdk.Worker, res *sdk.Result) (*workflow.ProcessorReport, error) {
	var end func()
	ctx, end = observability.Span(ctx, "postJobResult")
	defer end()

	//Start the transaction
	tx, errb := dbFunc(ctx).Begin()
	if errb != nil {
		return nil, sdk.WrapError(errb, "postJobResult> Cannot begin tx")
	}
	defer tx.Rollback()

	//Load workflow node job run
	job, errj := workflow.LoadAndLockNodeJobRunSkipLocked(ctx, tx, store, res.BuildID)
	if errj != nil {
		return nil, sdk.WrapError(errj, "cannot load node run job %d", res.BuildID)
	}

	observability.Current(ctx,
		observability.Tag(observability.TagWorkflowNodeJobRun, res.BuildID),
		observability.Tag(observability.TagWorkflowNodeRun, job.WorkflowNodeRunID),
		observability.Tag(observability.TagJob, job.Job.Action.Name))

	infos := []sdk.SpawnInfo{{
		RemoteTime: res.RemoteTime,
		Message:    sdk.SpawnMsg{ID: sdk.MsgSpawnInfoWorkerEnd.ID, Args: []interface{}{wr.Name, res.Duration}},
	}}

	if err := workflow.AddSpawnInfosNodeJobRun(tx, job.ID, workflow.PrepareSpawnInfos(infos)); err != nil {
		return nil, sdk.WrapError(err, "Cannot save spawn info job %d", job.ID)
	}

	// Manage build variables, we have to push them on the job and to propagate on the node above
	for _, v := range res.NewVariables {
		log.Debug("postJobResult> managing new variable %s on job %d", v.Name, job.ID)
		found := false
		for i := range job.Parameters {
			currentV := &job.Parameters[i]
			if currentV.Name == v.Name {
				currentV.Value = v.Value
				found = true
				break
			}
		}
		if !found {
			log.Debug("postJobResult> adding new variable %s on job %d", v.Name, job.ID)
			sdk.AddParameter(&job.Parameters, v.Name, sdk.StringParameter, v.Value)
		}
	}

	if err := workflow.UpdateNodeJobRun(ctx, tx, job); err != nil {
		return nil, sdk.WrapError(err, "Unable to update node job run %d", res.BuildID)
	}

	log.Debug("postJobResult> job build parameters: %+v", job.Parameters)

	node, errn := workflow.LoadNodeRunByID(tx, job.WorkflowNodeRunID, workflow.LoadRunOptions{})
	if errn != nil {
		return nil, sdk.WrapError(errn, "postJobResult> Unable to load node %d", job.WorkflowNodeRunID)
	}

	for _, v := range res.NewVariables {
		log.Debug("postJobResult> managing new variable %s on node %d", v.Name, node.ID)
		found := false
		for i := range node.BuildParameters {
			currentV := &node.BuildParameters[i]
			if currentV.Name == v.Name {
				currentV.Value = v.Value
				found = true
				break
			}
		}
		if !found {
			sdk.AddParameter(&node.BuildParameters, v.Name, sdk.StringParameter, v.Value)
		}
	}

	if err := workflow.UpdateNodeRunBuildParameters(tx, node.ID, node.BuildParameters); err != nil {
		return nil, sdk.WrapError(err, "Unable to update node run %d", node.ID)
	}
	// ^ build variables are now updated on job run and on node

	//Update worker status
	if err := worker.SetStatus(tx, wr.ID, sdk.StatusWaiting); err != nil {
		return nil, sdk.WrapError(err, "Cannot update worker %s status", wr.ID)
	}

	// Update action status
	log.Debug("postJobResult> Updating %d to %s in queue", job.ID, res.Status)
	newDBFunc := func() *gorp.DbMap {
		return dbFunc(context.Background())
	}
	report, err := workflow.UpdateNodeJobRunStatus(ctx, newDBFunc, tx, store, proj, job, res.Status)
	if err != nil {
		return nil, sdk.WrapError(err, "Cannot update NodeJobRun %d status", job.ID)
	}

	//Commit the transaction
	if err := tx.Commit(); err != nil {
		return nil, sdk.WrapError(err, "Cannot commit tx")
	}

	for i := range report.WorkflowRuns() {
		run := &report.WorkflowRuns()[i]
		if err := updateParentWorkflowRun(ctx, newDBFunc, store, run); err != nil {
			return nil, sdk.WrapError(err, "postJobResult")
		}

		if sdk.StatusIsTerminated(run.Status) {
			//Start a goroutine to update commit statuses in repositories manager
			go func(wRun *sdk.WorkflowRun) {
				//The function could be called with nil project so we need to test if project is not nil
				if sdk.StatusIsTerminated(wRun.Status) && proj != nil {
					wRun.LastExecution = time.Now()
					if err := workflow.ResyncCommitStatus(context.Background(), dbFunc(context.Background()), store, proj, wRun); err != nil {
						log.Error("workflow.UpdateNodeJobRunStatus> %v", err)
					}
				}
			}(run)
		}
	}

	return report, nil
}

func (api *API) postWorkflowJobLogsHandler() service.AsynchronousHandler {
	return func(ctx context.Context, r *http.Request) error {
		id, errr := requestVarInt(r, "permID")
		if errr != nil {
			return sdk.WrapError(errr, "Invalid id")
		}

		pbJob, errJob := workflow.LoadNodeJobRun(api.mustDB(), api.Cache, id)
		if errJob != nil {
			return sdk.WrapError(errJob, "Cannot get job run %d", id)
		}

		// Checks that the token used by the worker cas access to one of the execgroups
		grantedGroupIDs := append(getAPIConsumer(ctx).GroupIDs, group.SharedInfraGroup.ID)
		if !pbJob.ExecGroups.HasOneOf(grantedGroupIDs...) {
			return sdk.WrapError(sdk.ErrForbidden, "This worker is not authorized to send logs for this job:%d execGroups:%+v", id, pbJob.ExecGroups)
		}

		var logs sdk.Log
		if err := service.UnmarshalBody(r, &logs); err != nil {
			return sdk.WrapError(err, "Unable to parse body")
		}

		if err := workflow.AddLog(api.mustDB(), pbJob, &logs, api.Config.Log.StepMaxSize); err != nil {
			return sdk.WithStack(err)
		}

		return nil
	}
}

func (api *API) postWorkflowJobServiceLogsHandler() service.AsynchronousHandler {
	return func(ctx context.Context, r *http.Request) error {
		var logs []sdk.ServiceLog
		if err := service.UnmarshalBody(r, &logs); err != nil {
			return sdk.WrapError(err, "Unable to parse body")
		}
		db := api.mustDB()

		globalErr := &sdk.MultiError{}
		errorOccured := false
		for _, log := range logs {
			nodeRunJob, errJob := workflow.LoadNodeJobRun(db, api.Cache, log.WorkflowNodeJobRunID)
			if errJob != nil {
				errorOccured = true
				globalErr.Append(fmt.Errorf("postWorkflowJobServiceLogsHandler> Cannot get job run %d : %v", log.WorkflowNodeJobRunID, errJob))
				continue
			}
			log.WorkflowNodeRunID = nodeRunJob.WorkflowNodeRunID

			// Checks that the token used by the worker cas access to one of the execgroups
			grantedGroupIDs := append(getAPIConsumer(ctx).GroupIDs, group.SharedInfraGroup.ID)
			if !nodeRunJob.ExecGroups.HasOneOf(grantedGroupIDs...) {
				errorOccured = true
				globalErr.Append(fmt.Errorf("postWorkflowJobServiceLogsHandler> Forbidden, you have no execution rights on workflow node"))
				continue
			}

			if err := workflow.AddServiceLog(db, nodeRunJob, &log, api.Config.Log.ServiceMaxSize); err != nil {
				errorOccured = true
				globalErr.Append(fmt.Errorf("postWorkflowJobServiceLogsHandler> %v", err))
			}
		}

		if errorOccured {
			log.Error(globalErr.Error())
			return globalErr
		}

		return nil
	}
}

func (api *API) postWorkflowJobStepStatusHandler() service.Handler {
	return func(ctx context.Context, w http.ResponseWriter, r *http.Request) error {
		id, errr := requestVarInt(r, "permID")
		if errr != nil {
			return sdk.WrapError(errr, "Invalid id")
		}
		dbWithCtx := api.mustDBWithCtx(ctx)

		nodeJobRun, errJob := workflow.LoadNodeJobRun(dbWithCtx, api.Cache, id)
		if errJob != nil {
			return sdk.WrapError(errJob, "Cannot get job run %d", id)
		}

		var step sdk.StepStatus
		if err := service.UnmarshalBody(r, &step); err != nil {
			return sdk.WrapError(err, "Error while unmarshal job")
		}

		found := false
		for i := range nodeJobRun.Job.StepStatus {
			jobStep := &nodeJobRun.Job.StepStatus[i]
			if step.StepOrder == jobStep.StepOrder {
				jobStep.Status = step.Status
				if sdk.StatusIsTerminated(step.Status) {
					jobStep.Done = step.Done
				}
				found = true
				break
			}
		}
		if !found {
			step.Done = time.Time{}
			nodeJobRun.Job.StepStatus = append(nodeJobRun.Job.StepStatus, step)
		}

		tx, errB := dbWithCtx.Begin()
		if errB != nil {
			return sdk.WrapError(errB, "Cannot start transaction")
		}
		defer tx.Rollback()

		if err := workflow.UpdateNodeJobRun(ctx, tx, nodeJobRun); err != nil {
			return sdk.WrapError(err, "Error while update job run. JobID on handler: %d", id)
		}

		var nodeRun sdk.WorkflowNodeRun
		if !found {
			nodeRun, errNR := workflow.LoadAndLockNodeRunByID(ctx, tx, nodeJobRun.WorkflowNodeRunID)
			if errNR != nil {
				return sdk.WrapError(errNR, "cannot load node run: %d", nodeJobRun.WorkflowNodeRunID)
			}
			sync, errS := workflow.SyncNodeRunRunJob(ctx, tx, nodeRun, *nodeJobRun)
			if errS != nil {
				return sdk.WrapError(errS, "postWorkflowJobStepStatusHandler> unable to sync nodeJobRun. JobID on handler: %d", id)
			}
			if !sync {
				log.Warning("postWorkflowJobStepStatusHandler> sync doesn't find a nodeJobRun. JobID on handler: %d", id)
			}
			if errU := workflow.UpdateNodeRun(tx, nodeRun); errU != nil {
				return sdk.WrapError(errU, "postWorkflowJobStepStatusHandler> Cannot update node run. JobID on handler: %d", id)
			}
		}

		if err := tx.Commit(); err != nil {
			return sdk.WrapError(err, "Cannot commit transaction")
		}

		if nodeRun.ID == 0 {
			nodeRunP, errN := workflow.LoadNodeRunByID(api.mustDB(), nodeJobRun.WorkflowNodeRunID, workflow.LoadRunOptions{
				DisableDetailledNodeRun: true,
			})
			if errN != nil {
				log.Warning("postWorkflowJobStepStatusHandler> Unable to load node run for event: %v", errN)
				return nil
			}
			nodeRun = *nodeRunP
		}

		work, errW := workflow.LoadWorkflowFromWorkflowRunID(api.mustDB(), nodeRun.WorkflowRunID)
		if errW != nil {
			log.Warning("postWorkflowJobStepStatusHandler> Unable to load workflow for event: %v", errW)
			return nil
		}
		nodeRun.Translate(r.Header.Get("Accept-Language"))
		event.PublishWorkflowNodeRun(context.Background(), api.mustDB(), nodeRun, work, nil)
		return nil
	}
}

func (api *API) countWorkflowJobQueueHandler() service.Handler {
	return func(ctx context.Context, w http.ResponseWriter, r *http.Request) error {
		since, until, _ := getSinceUntilLimitHeader(ctx, w, r)
		modelType, ratioService, err := getModelTypeRatioService(ctx, r)
		if err != nil {
			return err
		}

		filter := workflow.NewQueueFilter()
		filter.ModelType = []string{modelType}
		filter.RatioService = ratioService
		filter.Since = &since
		filter.Until = &until

		var count sdk.WorkflowNodeJobRunCount
		if !isMaintainer(ctx) && !isAdmin(ctx) {
			count, err = workflow.CountNodeJobRunQueueByGroupIDs(ctx, api.mustDB(), api.Cache, filter, getAPIConsumer(ctx).GroupIDs)
		} else {
			count, err = workflow.CountNodeJobRunQueue(ctx, api.mustDB(), api.Cache, filter)
		}
		if err != nil {
			return sdk.WrapError(err, "Unable to count queue")
		}

		return service.WriteJSON(w, count, http.StatusOK)
	}
}

func (api *API) getWorkflowJobQueueHandler() service.Handler {
	return func(ctx context.Context, w http.ResponseWriter, r *http.Request) error {
		since, until, limit := getSinceUntilLimitHeader(ctx, w, r)
		status, err := QueryStrings(r, "status")
		if err != nil {
			return sdk.NewError(sdk.ErrWrongRequest, err)
		}
		if !sdk.StatusValidate(status...) {
			return sdk.NewError(sdk.ErrWrongRequest, fmt.Errorf("Invalid given status"))
		}
		if len(status) == 0 {
			status = []string{sdk.StatusWaiting}
		}

		modelType, ratioService, errM := getModelTypeRatioService(ctx, r)
		if errM != nil {
			return errM
		}

		permissions := permission.PermissionReadExecute
		//TODO:if !isServiceOrWorker(r) {
		//	permissions = permission.PermissionRead
		//}

		filter := workflow.NewQueueFilter()
		filter.RatioService = ratioService
		filter.Since = &since
		filter.Until = &until
		filter.Rights = permissions
		filter.Statuses = status
		filter.Limit = &limit
		if modelType != "" {
			filter.ModelType = []string{modelType}
		}
		var jobs []sdk.WorkflowNodeJobRun
		if !isMaintainer(ctx) && !isAdmin(ctx) {
			jobs, err = workflow.LoadNodeJobRunQueueByGroupIDs(ctx, api.mustDB(), api.Cache, filter, getAPIConsumer(ctx).GroupIDs)
		} else {
			jobs, err = workflow.LoadNodeJobRunQueue(ctx, api.mustDB(), api.Cache, filter)
		}
		if err != nil {
			return sdk.WrapError(err, "Unable to load queue")
		}

		return service.WriteJSON(w, jobs, http.StatusOK)
	}
}

func getModelTypeRatioService(ctx context.Context, r *http.Request) (string, *int, error) {
	modelType := FormString(r, "modelType")
	if modelType != "" {
		if !sdk.WorkerModelValidate(modelType) {
			return "", nil, sdk.NewError(sdk.ErrWrongRequest, fmt.Errorf("Invalid given modelType"))
		}
	}
	ratioService := FormString(r, "ratioService")
	var ratio *int
	if ratioService != "" {
		i, err := strconv.Atoi(ratioService)
		if err != nil {
			return "", nil, sdk.WrapError(sdk.ErrInvalidNumber, "getModelTypeRatioService> %s is not a integer", ratioService)
		}
		ratio = &i
	}
	return modelType, ratio, nil
}

// getSinceUntilLimitHeader returns since, until, limit
func getSinceUntilLimitHeader(ctx context.Context, w http.ResponseWriter, r *http.Request) (time.Time, time.Time, int) {
	sinceHeader := r.Header.Get("If-Modified-Since")
	since := time.Unix(0, 0)
	if sinceHeader != "" {
		since, _ = time.Parse(time.RFC1123, sinceHeader)
	}

	untilHeader := r.Header.Get("X-CDS-Until")
	until := time.Now()
	if untilHeader != "" {
		until, _ = time.Parse(time.RFC1123, untilHeader)
	}

	limitHeader := r.Header.Get("X-CDS-Limit")
	var limit int
	if limitHeader != "" {
		limit, _ = strconv.Atoi(limitHeader)
	}

	return since, until, limit
}

func (api *API) postWorkflowJobCoverageResultsHandler() service.Handler {
	return func(ctx context.Context, w http.ResponseWriter, r *http.Request) error {
		// Load and lock Existing workflow Run Job
		id, errI := requestVarInt(r, "permID")
		if errI != nil {
			return sdk.WrapError(errI, "Invalid node job run ID")
		}

		var report coverage.Report
		if err := service.UnmarshalBody(r, &report); err != nil {
			return sdk.WrapError(err, "Cannot unmarshal request")
		}

		wnr, errL := workflow.LoadNodeRunByNodeJobID(api.mustDB(), id, workflow.LoadRunOptions{})
		if errL != nil {
			return sdk.WrapError(errL, "Unable to load node run")
		}

		existingReport, errLoad := workflow.LoadCoverageReport(api.mustDB(), wnr.ID)
		if errLoad != nil && !sdk.ErrorIs(errLoad, sdk.ErrNotFound) {
			return sdk.WrapError(errLoad, "Unable to load coverage report")
		}

		p, errP := project.LoadProjectByNodeJobRunID(ctx, api.mustDB(), api.Cache, id)
		if errP != nil {
			return sdk.WrapError(errP, "Cannot load project by nodeJobRunID:%d", id)
		}
		if sdk.ErrorIs(errLoad, sdk.ErrNotFound) {
			if err := workflow.ComputeNewReport(ctx, api.mustDB(), api.Cache, report, wnr, p); err != nil {
				return sdk.WrapError(err, "Cannot compute new coverage report")
			}
		} else {
			// update
			existingReport.Report = report
			if err := workflow.ComputeLatestDefaultBranchReport(ctx, api.mustDB(), api.Cache, p, wnr, &existingReport); err != nil {
				return sdk.WrapError(err, "Cannot compute default branch coverage report")
			}

			if err := workflow.UpdateCoverage(api.mustDB(), existingReport); err != nil {
				return sdk.WrapError(err, "Unable to update code coverage")
			}
		}

		return nil
	}
}

func (api *API) postWorkflowJobTestsResultsHandler() service.Handler {
	return func(ctx context.Context, w http.ResponseWriter, r *http.Request) error {
		// Unmarshal into results
		var new venom.Tests
		if err := service.UnmarshalBody(r, &new); err != nil {
			return sdk.WrapError(err, "Cannot unmarshal request")
		}

		// Load and lock Existing workflow Run Job
		id, errI := requestVarInt(r, "permID")
		if errI != nil {
			return sdk.WrapError(errI, "postWorkflowJobTestsResultsHandler> Invalid node job run ID")
		}

		nodeRunJob, errJobRun := workflow.LoadNodeJobRun(api.mustDB(), api.Cache, id)
		if errJobRun != nil {
			return sdk.WrapError(errJobRun, "postWorkflowJobTestsResultsHandler> Cannot load node run job")
		}

		tx, errB := api.mustDB().Begin()
		if errB != nil {
			return sdk.WrapError(errB, "postWorkflowJobTestsResultsHandler> Cannot start transaction")
		}
		defer tx.Rollback()

		nr, err := workflow.LoadAndLockNodeRunByID(ctx, tx, nodeRunJob.WorkflowNodeRunID)
		if err != nil {
			return sdk.WrapError(err, "node run not found: %d", nodeRunJob.WorkflowNodeRunID)
		}

		if nr.Tests == nil {
			nr.Tests = &venom.Tests{}
		}

		for k := range new.TestSuites {
			for i := range nr.Tests.TestSuites {
				if nr.Tests.TestSuites[i].Name == new.TestSuites[k].Name {
					// testsuite with same name already exists,
					// Create a unique name
					new.TestSuites[k].Name = fmt.Sprintf("%s.%d", new.TestSuites[k].Name, id)
					break
				}
			}
			nr.Tests.TestSuites = append(nr.Tests.TestSuites, new.TestSuites[k])
		}

		// update total values
		nr.Tests.Total = 0
		nr.Tests.TotalOK = 0
		nr.Tests.TotalKO = 0
		nr.Tests.TotalSkipped = 0
		for _, ts := range nr.Tests.TestSuites {
			nr.Tests.Total += ts.Total
			nr.Tests.TotalKO += ts.Failures + ts.Errors
			nr.Tests.TotalOK += ts.Total - ts.Skipped - ts.Failures - ts.Errors
			nr.Tests.TotalSkipped += ts.Skipped
		}

		if err := workflow.UpdateNodeRun(tx, nr); err != nil {
			return sdk.WrapError(err, "Cannot update node run")
		}

		if err := tx.Commit(); err != nil {
			return sdk.WrapError(err, "Cannot update node run")
		}

		// If we are on default branch, push metrics
		if nr.VCSServer != "" && nr.VCSBranch != "" {
			p, errP := project.LoadProjectByNodeJobRunID(ctx, api.mustDB(), api.Cache, id)
			if errP != nil {
				log.Error("postWorkflowJobTestsResultsHandler> Cannot load project by nodeJobRunID %d: %v", id, errP)
				return nil
			}

			// Get vcs info to known if we are on the default branch or not
			projectVCSServer := repositoriesmanager.GetProjectVCSServer(p, nr.VCSServer)
			client, erra := repositoriesmanager.AuthorizedClient(ctx, api.mustDB(), api.Cache, p.Key, projectVCSServer)
			if erra != nil {
				log.Error("postWorkflowJobTestsResultsHandler> Cannot get repo client %s : %v", nr.VCSServer, erra)
				return nil
			}

			defaultBranch, errB := repositoriesmanager.DefaultBranch(ctx, client, nr.VCSRepository)
			if errB != nil {
				log.Error("postWorkflowJobTestsResultsHandler> Unable to get default branch: %v", errB)
				return nil
			}

			if defaultBranch.DisplayID == nr.VCSBranch {
				// Push metrics
				metrics.PushUnitTests(p.Key, nr.ApplicationID, nr.WorkflowID, nr.Number, *nr.Tests)
			}

		}
		return nil
	}
}

func (api *API) postWorkflowJobTagsHandler() service.Handler {
	return func(ctx context.Context, w http.ResponseWriter, r *http.Request) error {
		id, errr := requestVarInt(r, "permID")
		if errr != nil {
			return sdk.WrapError(errr, "postWorkflowJobTagsHandler> Invalid id")
		}

		var tags = []sdk.WorkflowRunTag{}
		if err := service.UnmarshalBody(r, &tags); err != nil {
			return sdk.WrapError(err, "Unable to unmarshal body")
		}

		tx, errb := api.mustDB().Begin()
		if errb != nil {
			return sdk.WrapError(errb, "postWorkflowJobTagsHandler> Unable to start transaction")
		}
		defer tx.Rollback()

		workflowRun, errl := workflow.LoadAndLockRunByJobID(tx, id, workflow.LoadRunOptions{})
		if errl != nil {
			return sdk.WrapError(errl, "postWorkflowJobTagsHandler> Unable to load node run id %d", id)
		}

		for _, t := range tags {
			workflowRun.Tag(t.Tag, t.Value)
		}

		if err := workflow.UpdateWorkflowRunTags(tx, workflowRun); err != nil {
			return sdk.WrapError(err, "Unable to insert tags")
		}

		if err := tx.Commit(); err != nil {
			return sdk.WrapError(err, "Unable to commit transaction")
		}

		return nil
	}
}<|MERGE_RESOLUTION|>--- conflicted
+++ resolved
@@ -61,33 +61,10 @@
 			observability.Tag(observability.TagWorkflowNodeRun, pbj.WorkflowNodeRunID),
 			observability.Tag(observability.TagJob, pbj.Job.Action.Name))
 
-<<<<<<< HEAD
 		// Checks that the token used by the worker cas access to one of the execgroups
 		grantedGroupIDs := append(getAPIConsumer(ctx).GroupIDs, group.SharedInfraGroup.ID)
 		if !pbj.ExecGroups.HasOneOf(grantedGroupIDs...) {
-			return sdk.WrapError(sdk.ErrForbidden, "This worker is not authorized to take this job:%d execGroups:%+v", id, pbj.ExecGroups)
-=======
-		// a worker can have only one group
-		groups := deprecatedGetUser(ctx).Groups
-		if len(groups) != 1 {
-			return sdk.WrapError(errl, "Too many groups detected on worker:%d", len(groups))
-		}
-
-		var isGroupOK bool
-		if len(pbj.ExecGroups) == 0 {
-			isGroupOK = true
-		} else {
-			for _, g := range pbj.ExecGroups {
-				if g.ID == groups[0].ID {
-					isGroupOK = true
-					break
-				}
-			}
-		}
-
-		if !isGroupOK {
-      return sdk.WrapError(sdk.ErrForbidden, "Worker %s (%s) is not authorized to take this job:%d execGroups:%+v", getWorker(ctx).Name, workerModel, id, pbj.ExecGroups)
->>>>>>> d367be86
+			return sdk.WrapError(sdk.ErrForbidden, "Worker %s (%s) is not authorized to take this job:%d execGroups:%+v", wk.Name, wm, id, pbj.ExecGroups)
 		}
 
 		pbji := &sdk.WorkflowNodeJobRunData{}
@@ -220,79 +197,6 @@
 	}
 }
 
-<<<<<<< HEAD
-func (api *API) postIncWorkflowJobAttemptHandler() service.Handler {
-	return func(ctx context.Context, w http.ResponseWriter, r *http.Request) error {
-		id, err := requestVarInt(r, "id")
-		if err != nil {
-			return err
-		}
-
-		h, ok := api.isHatchery(ctx)
-		if !ok {
-			return sdk.WithStack(sdk.ErrForbidden)
-		}
-
-		spawnAttempts, err := workflow.AddNodeJobAttempt(api.mustDB(), id, h.ID)
-		if err != nil {
-			return err
-		}
-
-		hCount, err := services.LoadHatcheriesCountByNodeJobRunID(api.mustDB(), id)
-		if err != nil {
-			return sdk.WrapError(err, "Cannot get hatcheries count")
-		}
-
-		if int64(len(spawnAttempts)) >= hCount {
-			infos := []sdk.SpawnInfo{
-				{
-					RemoteTime: time.Now(),
-					Message: sdk.SpawnMsg{
-						ID:   sdk.MsgSpawnInfoHatcheryCannotStartJob.ID,
-						Args: []interface{}{},
-					},
-				},
-			}
-
-			tx, errBegin := api.mustDB().Begin()
-			if errBegin != nil {
-				return sdk.WrapError(errBegin, "Cannot start transaction")
-			}
-			defer tx.Rollback()
-
-			if err := workflow.AddSpawnInfosNodeJobRun(tx, id, infos); err != nil {
-				return sdk.WrapError(err, "Cannot save spawn info on node job run %d", id)
-			}
-
-			wfNodeJobRun, errLj := workflow.LoadNodeJobRun(tx, api.Cache, id)
-			if errLj != nil {
-				return sdk.WrapError(errLj, "Cannot load node job run")
-			}
-
-			wfNodeRun, errLr := workflow.LoadAndLockNodeRunByID(ctx, tx, wfNodeJobRun.WorkflowNodeRunID)
-			if errLr != nil {
-				return sdk.WrapError(errLr, "cannot load node run: %d", wfNodeJobRun.WorkflowNodeRunID)
-			}
-
-			if found, err := workflow.SyncNodeRunRunJob(ctx, tx, wfNodeRun, *wfNodeJobRun); err != nil || !found {
-				return sdk.WrapError(err, "Cannot sync run job (found=%v)", found)
-			}
-
-			if err := workflow.UpdateNodeRun(tx, wfNodeRun); err != nil {
-				return sdk.WrapError(err, "Cannot update node job run")
-			}
-
-			if err := tx.Commit(); err != nil {
-				return sdk.WrapError(err, "Cannot commit tx")
-			}
-		}
-
-		return service.WriteJSON(w, spawnAttempts, http.StatusOK)
-	}
-}
-
-=======
->>>>>>> d367be86
 func (api *API) getWorkflowJobHandler() service.Handler {
 	return func(ctx context.Context, w http.ResponseWriter, r *http.Request) error {
 		id, errc := requestVarInt(r, "id")
