package api

import (
	"bytes"
	"context"
	"encoding/base64"
	"encoding/json"
	"fmt"
	"io/ioutil"
	"net/http"
	"net/http/httptest"
	"net/url"
	"os"
	"path"
	"testing"
	"time"

	"github.com/ovh/venom"

	"github.com/sguiheux/go-coverage"
	"github.com/stretchr/testify/assert"

	"github.com/ovh/cds/engine/api/application"
	"github.com/ovh/cds/engine/api/group"
	"github.com/ovh/cds/engine/api/objectstore"
	"github.com/ovh/cds/engine/api/pipeline"
	"github.com/ovh/cds/engine/api/project"
	"github.com/ovh/cds/engine/api/repositoriesmanager"
	"github.com/ovh/cds/engine/api/services"
	"github.com/ovh/cds/engine/api/test"
	"github.com/ovh/cds/engine/api/test/assets"
	"github.com/ovh/cds/engine/api/worker"
	"github.com/ovh/cds/engine/api/workflow"
	"github.com/ovh/cds/sdk"
	"github.com/ovh/cds/sdk/log"
)

type testRunWorkflowCtx struct {
	user          *sdk.AuthentifiedUser
	password      string
	project       *sdk.Project
	workflow      *sdk.Workflow
	run           *sdk.WorkflowRun
	job           *sdk.WorkflowNodeJobRun
	worker        *sdk.Worker
	workerToken   string
	hatchery      *sdk.Service
	hatcheryToken string
}

func testRunWorkflow(t *testing.T, api *API, router *Router) testRunWorkflowCtx {
	u, pass := assets.InsertAdminUser(api.mustDB())
	key := sdk.RandomString(10)
	proj := assets.InsertTestProject(t, api.mustDB(), api.Cache, key, key, u)
	group.InsertUserInGroup(api.mustDB(), proj.ProjectGroups[0].Group.ID, u.OldUserStruct.ID, true)
	u.OldUserStruct.Groups = append(u.OldUserStruct.Groups, proj.ProjectGroups[0].Group)

	//First pipeline
	pip := sdk.Pipeline{
		ProjectID:  proj.ID,
		ProjectKey: proj.Key,
		Name:       "pip1",
	}
	test.NoError(t, pipeline.InsertPipeline(api.mustDB(), api.Cache, proj, &pip))

	script := assets.GetBuiltinOrPluginActionByName(t, api.mustDB(), sdk.ScriptAction)

	s := sdk.NewStage("stage 1")
	s.Enabled = true
	s.PipelineID = pip.ID
	pipeline.InsertStage(api.mustDB(), s)
	j := &sdk.Job{
		Enabled: true,
		Action: sdk.Action{
			Enabled: true,
			Actions: []sdk.Action{
				assets.NewAction(script.ID, sdk.Parameter{Name: "script", Value: "echo lol"}),
			},
		},
	}
	pipeline.InsertJob(api.mustDB(), j, s.ID, &pip)
	s.Jobs = append(s.Jobs, *j)

	pip.Stages = append(pip.Stages, *s)

	w := sdk.Workflow{
		Name:       "test_1",
		ProjectID:  proj.ID,
		ProjectKey: proj.Key,
		WorkflowData: &sdk.WorkflowData{
			Node: sdk.Node{
				Name: "node1",
				Ref:  "node1",
				Type: sdk.NodeTypePipeline,
				Context: &sdk.NodeContext{
					PipelineID: pip.ID,
				},
			},
		},
	}

	proj2, errP := project.Load(api.mustDB(), api.Cache, proj.Key, project.LoadOptions.WithPipelines, project.LoadOptions.WithGroups)
	test.NoError(t, errP)

	test.NoError(t, workflow.Insert(context.TODO(), api.mustDB(), api.Cache, &w, proj2))
	w1, err := workflow.Load(context.TODO(), api.mustDB(), api.Cache, proj, "test_1", workflow.LoadOptions{})
	test.NoError(t, err)

	log.Debug("workflow %d groups: %+v", w1.ID, w1.Groups)

	//Prepare request
	vars := map[string]string{
		"key":              proj.Key,
		"permWorkflowName": w1.Name,
	}
	uri := router.GetRoute("POST", api.postWorkflowRunHandler, vars)
	test.NotEmpty(t, uri)

	opts := &sdk.WorkflowRunPostHandlerOption{}
	req := assets.NewAuthentifiedRequest(t, u, pass, "POST", uri, opts)

	//Do the request
	rec := httptest.NewRecorder()
	router.Mux.ServeHTTP(rec, req)
	assert.Equal(t, 202, rec.Code)

	wr := &sdk.WorkflowRun{}
	test.NoError(t, json.Unmarshal(rec.Body.Bytes(), wr))
	assert.Equal(t, int64(1), wr.Number)

	if t.Failed() {
		t.FailNow()
	}

	// Wait building status
	cpt := 0
	for {
		varsGet := map[string]string{
			"key":              proj.Key,
			"permWorkflowName": w1.Name,
			"number":           fmt.Sprintf("%d", wr.Number),
		}
		uriGet := router.GetRoute("GET", api.getWorkflowRunHandler, varsGet)
		test.NotEmpty(t, uriGet)
		reqGet := assets.NewAuthentifiedRequest(t, u, pass, "GET", uriGet, nil)

		//Do the request
		recGet := httptest.NewRecorder()
		router.Mux.ServeHTTP(recGet, reqGet)
		assert.Equal(t, 200, recGet.Code)

		wrGet := &sdk.WorkflowRun{}
		test.NoError(t, json.Unmarshal(recGet.Body.Bytes(), wrGet))
		if wrGet.Status != sdk.StatusPending {
			wr = wrGet
			break
		}
		cpt++
		if cpt == 20 {
			t.Errorf("Workflow still in checking status: %s", wrGet.Status)
			t.FailNow()
		}
		time.Sleep(500 * time.Millisecond)
	}

	return testRunWorkflowCtx{
		user:     u,
		password: pass,
		project:  proj,
		workflow: w1,
		run:      wr,
	}
}

func testCountGetWorkflowJob(t *testing.T, api *API, router *Router, ctx *testRunWorkflowCtx) {
	uri := router.GetRoute("GET", api.countWorkflowJobQueueHandler, nil)
	test.NotEmpty(t, uri)

	req := assets.NewAuthentifiedRequest(t, ctx.user, ctx.password, "GET", uri, nil)
	rec := httptest.NewRecorder()
	router.Mux.ServeHTTP(rec, req)
	assert.Equal(t, 200, rec.Code)

	count := sdk.WorkflowNodeJobRunCount{}
	test.NoError(t, json.Unmarshal(rec.Body.Bytes(), &count))
	assert.True(t, count.Count > 0)

	if t.Failed() {
		t.FailNow()
	}
}

func testGetWorkflowJobAsRegularUser(t *testing.T, api *API, router *Router, jwt string, ctx *testRunWorkflowCtx) {
	uri := router.GetRoute("GET", api.getWorkflowJobQueueHandler, nil)
	test.NotEmpty(t, uri)

	req := assets.NewJWTAuthentifiedRequest(t, jwt, "GET", uri, nil)
	rec := httptest.NewRecorder()
	router.Mux.ServeHTTP(rec, req)
	assert.Equal(t, 200, rec.Code)

	jobs := []sdk.WorkflowNodeJobRun{}
	test.NoError(t, json.Unmarshal(rec.Body.Bytes(), &jobs))
	assert.True(t, len(jobs) >= 1)

	if t.Failed() {
		t.FailNow()
	}

	ctx.job = &jobs[0]
}

func testGetWorkflowJobAsWorker(t *testing.T, api *API, router *Router, ctx *testRunWorkflowCtx) {
	uri := router.GetRoute("GET", api.getWorkflowJobQueueHandler, nil)
	test.NotEmpty(t, uri)

	//Register the worker
	testRegisterWorker(t, api, router, ctx)

	req := assets.NewJWTAuthentifiedRequest(t, ctx.workerToken, "GET", uri, nil)
	rec := httptest.NewRecorder()
	router.Mux.ServeHTTP(rec, req)
	assert.Equal(t, 200, rec.Code)

	jobs := []sdk.WorkflowNodeJobRun{}
	test.NoError(t, json.Unmarshal(rec.Body.Bytes(), &jobs))
	assert.Len(t, jobs, 1)

	if t.Failed() {
		t.FailNow()
	}

	ctx.job = &jobs[0]
}

func testGetWorkflowJobAsHatchery(t *testing.T, api *API, router *Router, ctx *testRunWorkflowCtx) {
	uri := router.GetRoute("GET", api.getWorkflowJobQueueHandler, nil)
	test.NotEmpty(t, uri)

	//Register the worker
	testRegisterHatchery(t, api, router, ctx)
	req := assets.NewJWTAuthentifiedRequest(t, ctx.hatcheryToken, "GET", uri, nil)
	rec := httptest.NewRecorder()
	router.Mux.ServeHTTP(rec, req)
	assert.Equal(t, 200, rec.Code)

	jobs := []sdk.WorkflowNodeJobRun{}
	test.NoError(t, json.Unmarshal(rec.Body.Bytes(), &jobs))
	assert.Len(t, jobs, 1)

	if t.Failed() {
		t.FailNow()
	}

	ctx.job = &jobs[0]
}

func testRegisterWorker(t *testing.T, api *API, router *Router, ctx *testRunWorkflowCtx) {
	g, err := group.LoadByID(context.TODO(), api.mustDB(), ctx.user.OldUserStruct.Groups[0].ID)
	if err != nil {
		t.Fatalf("Error getting group : %s", err)
	}
	model := LoadOrCreateWorkerModel(t, api, g.ID, "Test1")
	w, workerJWT := RegisterWorker(t, api, g.ID, model.Name)
	ctx.workerToken = workerJWT
	ctx.worker = w
}

func testRegisterHatchery(t *testing.T, api *API, router *Router, ctx *testRunWorkflowCtx) {
	h, _, _, jwt := assets.InsertHatchery(t, api.mustDB(), ctx.user.OldUserStruct.Groups[0])
	ctx.hatchery = h
	ctx.hatcheryToken = jwt
}

func TestGetWorkflowJobQueueHandler(t *testing.T) {
	api, _, router, end := newTestAPI(t)
	defer end()

	_, jwt := assets.InsertAdminUser(api.mustDB())
	t.Log("checkin as a user")

	ctx := testRunWorkflow(t, api, router)
	testGetWorkflowJobAsRegularUser(t, api, router, jwt, &ctx)
	assert.NotNil(t, ctx.job)

	t.Log("checkin as a worker")

	testGetWorkflowJobAsWorker(t, api, router, &ctx)
	assert.NotNil(t, ctx.job)

	// count job in queue
	testCountGetWorkflowJob(t, api, router, &ctx)

	// Get workflow run number

	//Prepare request
	vars := map[string]string{
		"key":              ctx.project.Key,
		"permWorkflowName": ctx.workflow.Name,
	}
	uri := router.GetRoute("GET", api.getWorkflowRunNumHandler, vars)
	test.NotEmpty(t, uri)
	req := assets.NewAuthentifiedRequest(t, ctx.user, ctx.password, "GET", uri, nil)
	rec := httptest.NewRecorder()
	router.Mux.ServeHTTP(rec, req)
	assert.Equal(t, 200, rec.Code)

	var n struct {
		Num int `json:"num"`
	}
	test.NoError(t, json.Unmarshal(rec.Body.Bytes(), &n))
	assert.Equal(t, 1, n.Num)

	// Update workflow run number

	//Prepare request
	uri = router.GetRoute("POST", api.postWorkflowRunNumHandler, vars)
	test.NotEmpty(t, uri)

	n.Num = 10
	req = assets.NewAuthentifiedRequest(t, ctx.user, ctx.password, "POST", uri, n)
	rec = httptest.NewRecorder()
	router.Mux.ServeHTTP(rec, req)
	assert.Equal(t, 200, rec.Code)

	uri = router.GetRoute("GET", api.getWorkflowRunNumHandler, vars)
	test.NotEmpty(t, uri)
	req = assets.NewJWTAuthentifiedRequest(t, ctx.password, "GET", uri, nil)
	rec = httptest.NewRecorder()
	router.Mux.ServeHTTP(rec, req)
	assert.Equal(t, 200, rec.Code)

	test.NoError(t, json.Unmarshal(rec.Body.Bytes(), &n))
	assert.Equal(t, 10, n.Num)
}

func Test_postTakeWorkflowJobHandler(t *testing.T) {
	api, _, router, end := newTestAPI(t)
	defer end()
	ctx := testRunWorkflow(t, api, router)
	testGetWorkflowJobAsWorker(t, api, router, &ctx)
	assert.NotNil(t, ctx.job)

	//Prepare request
	vars := map[string]string{
		"key":              ctx.project.Key,
		"permWorkflowName": ctx.workflow.Name,
		"id":               fmt.Sprintf("%d", ctx.job.ID),
	}

	//Register the worker
	testRegisterWorker(t, api, router, &ctx)

	uri := router.GetRoute("POST", api.postTakeWorkflowJobHandler, vars)
	test.NotEmpty(t, uri)

	//This will check the needWorker() auth
	req := assets.NewJWTAuthentifiedRequest(t, ctx.password, "POST", uri, nil)
	rec := httptest.NewRecorder()
	router.Mux.ServeHTTP(rec, req)
	assert.Equal(t, 403, rec.Code)

	//This call must work
	req = assets.NewJWTAuthentifiedRequest(t, ctx.workerToken, "POST", uri, nil)
	rec = httptest.NewRecorder()
	router.Mux.ServeHTTP(rec, req)
	assert.Equal(t, 200, rec.Code)

	run, err := workflow.LoadNodeJobRun(api.mustDB(), api.Cache, ctx.job.ID)
	test.NoError(t, err)
	assert.Equal(t, "Building", run.Status)
}

func Test_postBookWorkflowJobHandler(t *testing.T) {
	api, _, router, end := newTestAPI(t)
	defer end()
	ctx := testRunWorkflow(t, api, router)
	testGetWorkflowJobAsHatchery(t, api, router, &ctx)
	assert.NotNil(t, ctx.job)

	//Prepare request
	vars := map[string]string{
		"key":              ctx.project.Key,
		"permWorkflowName": ctx.workflow.Name,
		"id":               fmt.Sprintf("%d", ctx.job.ID),
	}

	//Register the hatchery
	testRegisterHatchery(t, api, router, &ctx)

	//TakeBook
	uri := router.GetRoute("POST", api.postBookWorkflowJobHandler, vars)
	test.NotEmpty(t, uri)

	req := assets.NewJWTAuthentifiedRequest(t, ctx.hatcheryToken, "POST", uri, nil)
	rec := httptest.NewRecorder()
	router.Mux.ServeHTTP(rec, req)
	assert.Equal(t, 200, rec.Code)
}

func Test_postWorkflowJobResultHandler(t *testing.T) {
	api, _, router, end := newTestAPI(t)
	defer end()
	ctx := testRunWorkflow(t, api, router)
	testGetWorkflowJobAsWorker(t, api, router, &ctx)
	assert.NotNil(t, ctx.job)

	//Prepare request
	vars := map[string]string{
		"key":              ctx.project.Key,
		"permWorkflowName": ctx.workflow.Name,
		"id":               fmt.Sprintf("%d", ctx.job.ID),
	}

	//Register the worker
	testRegisterWorker(t, api, router, &ctx)

	//Take
	uri := router.GetRoute("POST", api.postTakeWorkflowJobHandler, vars)
	test.NotEmpty(t, uri)

	req := assets.NewJWTAuthentifiedRequest(t, ctx.workerToken, "POST", uri, nil)
	rec := httptest.NewRecorder()
	router.Mux.ServeHTTP(rec, req)
	assert.Equal(t, 200, rec.Code)

	//Send logs
	logs := sdk.Log{
		Val: "This is a log",
	}

	uri = router.Prefix + fmt.Sprintf("/queue/workflows/%d/log", ctx.job.ID)

	req = assets.NewJWTAuthentifiedRequest(t, ctx.workerToken, "POST", uri, logs)
	rec = httptest.NewRecorder()
	router.Mux.ServeHTTP(rec, req)
	assert.Equal(t, 202, rec.Code)

	//Send result
	res := sdk.Result{
		Duration:   "10",
		Status:     sdk.StatusSuccess,
		RemoteTime: time.Now(),
		BuildID:    ctx.job.ID,
		NewVariables: []sdk.Variable{
			{
				Name:  "cds.build.newVar",
				Value: "newVal",
			},
		},
	}

	vars = map[string]string{
		"key":              ctx.project.Key,
		"permWorkflowName": ctx.workflow.Name,
		"permID":           fmt.Sprintf("%d", ctx.job.ID),
	}

	uri = router.GetRoute("POST", api.postWorkflowJobResultHandler, vars)
	test.NotEmpty(t, uri)

	req = assets.NewJWTAuthentifiedRequest(t, ctx.workerToken, "POST", uri, res)
	rec = httptest.NewRecorder()
	router.Mux.ServeHTTP(rec, req)
	assert.Equal(t, 204, rec.Code)

	vars = map[string]string{
		"key":              ctx.project.Key,
		"permWorkflowName": ctx.workflow.Name,
		"number":           fmt.Sprintf("%d", ctx.run.Number),
	}

	uri = router.GetRoute("GET", api.getWorkflowRunHandler, vars)
	req = assets.NewJWTAuthentifiedRequest(t, ctx.password, "GET", uri, res)
	rec = httptest.NewRecorder()
	router.Mux.ServeHTTP(rec, req)
	assert.Equal(t, 200, rec.Code)

	btes := rec.Body.Bytes()
	test.NoError(t, json.Unmarshal(btes, ctx.run))
	assert.Contains(t, ctx.run.RootRun().BuildParameters, sdk.Parameter{Name: "cds.build.newVar", Type: sdk.StringParameter, Value: "newVal"})

	vars = map[string]string{
		"key":              ctx.project.Key,
		"permWorkflowName": ctx.workflow.Name,
		"number":           fmt.Sprintf("%d", ctx.run.Number),
		"nodeRunID":        fmt.Sprintf("%d", ctx.run.RootRun().ID),
	}
	uri = router.GetRoute("GET", api.getWorkflowNodeRunHandler, vars)
	req = assets.NewJWTAuthentifiedRequest(t, ctx.password, "GET", uri, res)
	rec = httptest.NewRecorder()
	router.Mux.ServeHTTP(rec, req)
	assert.Equal(t, 200, rec.Code)
	btes = rec.Body.Bytes()
	var rootRun sdk.WorkflowNodeRun
	test.NoError(t, json.Unmarshal(btes, &rootRun))

	assert.Contains(t, rootRun.Stages[0].RunJobs[0].Parameters, sdk.Parameter{Name: "cds.build.newVar", Type: sdk.StringParameter, Value: "newVal"})
	assert.Contains(t, rootRun.BuildParameters, sdk.Parameter{Name: "cds.build.newVar", Type: sdk.StringParameter, Value: "newVal"})
}

func Test_postWorkflowJobTestsResultsHandler(t *testing.T) {
	api, _, router, end := newTestAPI(t)
	defer end()
	ctx := testRunWorkflow(t, api, router)
	testGetWorkflowJobAsWorker(t, api, router, &ctx)
	assert.NotNil(t, ctx.job)

	//Prepare request
	vars := map[string]string{
		"key":              ctx.project.Key,
		"permWorkflowName": ctx.workflow.Name,
		"id":               fmt.Sprintf("%d", ctx.job.ID),
	}

	//Register the worker
	testRegisterWorker(t, api, router, &ctx)
	//Register the hatchery
	testRegisterHatchery(t, api, router, &ctx)

	//Send spawninfo
	info := []sdk.SpawnInfo{}
	uri := router.Prefix + fmt.Sprintf("/queue/workflows/%d/spawn/infos", ctx.job.ID)
	test.NotEmpty(t, uri)

	req := assets.NewJWTAuthentifiedRequest(t, ctx.hatcheryToken, "POST", uri, info)
	rec := httptest.NewRecorder()
	router.Mux.ServeHTTP(rec, req)
	assert.Equal(t, 202, rec.Code)

	//spawn
	uri = router.GetRoute("POST", api.postTakeWorkflowJobHandler, vars)
	test.NotEmpty(t, uri)

	req = assets.NewJWTAuthentifiedRequest(t, ctx.workerToken, "POST", uri, nil)
	rec = httptest.NewRecorder()
	router.Mux.ServeHTTP(rec, req)
	assert.Equal(t, 200, rec.Code)

	vars = map[string]string{
		"permID": fmt.Sprintf("%d", ctx.job.ID),
	}

	//Send test
	tests := venom.Tests{
		Total:        2,
		TotalKO:      1,
		TotalOK:      1,
		TotalSkipped: 0,
		TestSuites: []venom.TestSuite{
			{
				Total: 1,
				Name:  "TestSuite1",
				TestCases: []venom.TestCase{
					{
						Name:   "TestCase1",
						Status: "OK",
					},
				},
			},
			{
				Total: 1,
				Name:  "TestSuite2",
				TestCases: []venom.TestCase{
					{
						Name:   "TestCase1",
						Status: "KO",
						Failures: []venom.Failure{
							{
								Value:   "Fail",
								Type:    "Assertion error",
								Message: "Error occured",
							},
						},
					},
				},
			},
		},
	}
	uri = router.GetRoute("POST", api.postWorkflowJobTestsResultsHandler, vars)
	test.NotEmpty(t, uri)

	req = assets.NewJWTAuthentifiedRequest(t, ctx.workerToken, "POST", uri, tests)
	rec = httptest.NewRecorder()
	router.Mux.ServeHTTP(rec, req)
	assert.Equal(t, 204, rec.Code)

	step := sdk.StepStatus{
		Status:    sdk.StatusSuccess,
		StepOrder: 0,
	}

	uri = router.GetRoute("POST", api.postWorkflowJobStepStatusHandler, vars)
	test.NotEmpty(t, uri)

	req = assets.NewJWTAuthentifiedRequest(t, ctx.workerToken, "POST", uri, step)
	rec = httptest.NewRecorder()
	router.Mux.ServeHTTP(rec, req)
	assert.Equal(t, 204, rec.Code)

	wNodeJobRun, errJ := workflow.LoadNodeJobRun(api.mustDB(), api.Cache, ctx.job.ID)
	test.NoError(t, errJ)
	nodeRun, errN := workflow.LoadNodeRunByID(api.mustDB(), wNodeJobRun.WorkflowNodeRunID, workflow.LoadRunOptions{WithArtifacts: true, WithTests: true})
	test.NoError(t, errN)

	assert.NotNil(t, nodeRun.Tests)
	assert.Equal(t, 2, nodeRun.Tests.Total)
}

func Test_postWorkflowJobArtifactHandler(t *testing.T) {
	api, _, router, end := newTestAPI(t)
	defer end()
	ctx := testRunWorkflow(t, api, router)
	testGetWorkflowJobAsWorker(t, api, router, &ctx)

	assert.NotNil(t, ctx.job)

	// Init store
	cfg := objectstore.Config{
		Kind: objectstore.Filesystem,
		Options: objectstore.ConfigOptions{
			Filesystem: objectstore.ConfigOptionsFilesystem{
				Basedir: path.Join(os.TempDir(), "store"),
			},
		},
	}

	storage, errO := objectstore.Init(context.Background(), cfg)
	test.NoError(t, errO)
	api.SharedStorage = storage

	//Prepare request
	vars := map[string]string{
		"key":              ctx.project.Key,
		"permWorkflowName": ctx.workflow.Name,
		"id":               fmt.Sprintf("%d", ctx.job.ID),
	}

	//Register the worker
	testRegisterWorker(t, api, router, &ctx)

	//Take
	uri := router.GetRoute("POST", api.postTakeWorkflowJobHandler, vars)
	test.NotEmpty(t, uri)

	req := assets.NewJWTAuthentifiedRequest(t, ctx.workerToken, "POST", uri, nil)
	rec := httptest.NewRecorder()
	router.Mux.ServeHTTP(rec, req)
	assert.Equal(t, 200, rec.Code)

	vars = map[string]string{
		"ref":             base64.RawURLEncoding.EncodeToString([]byte("latest")),
		"integrationName": sdk.DefaultStorageIntegrationName,
		"permProjectKey":  ctx.project.Key,
	}

	uri = router.GetRoute("POST", api.postWorkflowJobArtifactHandler, vars)
	test.NotEmpty(t, uri)

	myartifact, errF := os.Create(path.Join(os.TempDir(), "myartifact"))
	defer os.RemoveAll(path.Join(os.TempDir(), "myartifact"))
	test.NoError(t, errF)
	_, errW := myartifact.Write([]byte("Hi, I am foo"))
	test.NoError(t, errW)

	errClose := myartifact.Close()
	test.NoError(t, errClose)

	params := map[string]string{}
	params["size"] = "12"
	params["perm"] = "7"
	params["md5sum"] = "123"
	params["sha512sum"] = "1234"
	params["nodeJobRunID"] = fmt.Sprintf("%d", ctx.job.ID)
	req = assets.NewJWTAuthentifiedMultipartRequest(t, ctx.workerToken, "POST", uri, path.Join(os.TempDir(), "myartifact"), "myartifact", params)
	rec = httptest.NewRecorder()
	router.Mux.ServeHTTP(rec, req)
	assert.Equal(t, 204, rec.Code)

	time.Sleep(1 * time.Second)

	wNodeJobRun, errJ := workflow.LoadNodeJobRun(api.mustDB(), api.Cache, ctx.job.ID)
	test.NoError(t, errJ)

	updatedNodeRun, errN2 := workflow.LoadNodeRunByID(api.mustDB(), wNodeJobRun.WorkflowNodeRunID, workflow.LoadRunOptions{WithArtifacts: true})
	test.NoError(t, errN2)

	assert.NotNil(t, updatedNodeRun.Artifacts)
	assert.Equal(t, 1, len(updatedNodeRun.Artifacts))

	//Prepare request
	vars = map[string]string{
		"key":              ctx.project.Key,
		"permWorkflowName": ctx.workflow.Name,
		"number":           fmt.Sprintf("%d", updatedNodeRun.Number),
	}
	uri = router.GetRoute("GET", api.getWorkflowRunArtifactsHandler, vars)
	test.NotEmpty(t, uri)
	req = assets.NewJWTAuthentifiedRequest(t, ctx.password, "GET", uri, nil)
	rec = httptest.NewRecorder()
	router.Mux.ServeHTTP(rec, req)
	assert.Equal(t, 200, rec.Code)

	var arts []sdk.WorkflowNodeRunArtifact
	test.NoError(t, json.Unmarshal(rec.Body.Bytes(), &arts))
	assert.Equal(t, 1, len(arts))
	assert.Equal(t, "myartifact", arts[0].Name)

	// Download artifact
	//Prepare request
	vars = map[string]string{
		"key":              ctx.project.Key,
		"permWorkflowName": ctx.workflow.Name,
		"artifactId":       fmt.Sprintf("%d", arts[0].ID),
	}
	uri = router.GetRoute("GET", api.getDownloadArtifactHandler, vars)
	test.NotEmpty(t, uri)
	req = assets.NewJWTAuthentifiedRequest(t, ctx.password, "GET", uri, nil)
	rec = httptest.NewRecorder()
	router.Mux.ServeHTTP(rec, req)

	resp := rec.Result()
	body, _ := ioutil.ReadAll(resp.Body)

	assert.Equal(t, 200, rec.Code)
	assert.Equal(t, "Hi, I am foo", string(body))
}

func Test_postWorkflowJobStaticFilesHandler(t *testing.T) {
	api, _, router, end := newTestAPI(t)
	defer end()
	ctx := testRunWorkflow(t, api, router)
	testGetWorkflowJobAsWorker(t, api, router, &ctx)
	assert.NotNil(t, ctx.job)

	// Init store
	cfg := objectstore.Config{
		Kind: objectstore.Filesystem,
		Options: objectstore.ConfigOptions{
			Filesystem: objectstore.ConfigOptionsFilesystem{
				Basedir: path.Join(os.TempDir(), "store"),
			},
		},
	}

	storage, errO := objectstore.Init(context.Background(), cfg)
	test.NoError(t, errO)
	api.SharedStorage = storage

	//Prepare request
	vars := map[string]string{
		"key":              ctx.project.Key,
		"permWorkflowName": ctx.workflow.Name,
		"id":               fmt.Sprintf("%d", ctx.job.ID),
	}

	//Register the worker
	testRegisterWorker(t, api, router, &ctx)

	//Take
	uri := router.GetRoute("POST", api.postTakeWorkflowJobHandler, vars)
	test.NotEmpty(t, uri)

	req := assets.NewJWTAuthentifiedRequest(t, ctx.workerToken, "POST", uri, nil)
	rec := httptest.NewRecorder()
	router.Mux.ServeHTTP(rec, req)
	assert.Equal(t, 200, rec.Code)

	vars = map[string]string{
		"name":            url.PathEscape("mywebsite"),
		"integrationName": sdk.DefaultStorageIntegrationName,
		"permProjectKey":  ctx.project.Key,
	}

	uri = router.GetRoute("POST", api.postWorkflowJobStaticFilesHandler, vars)
	test.NotEmpty(t, uri)

	mystaticfile, errF := os.Create(path.Join(os.TempDir(), "mystaticfile"))
	defer os.RemoveAll(path.Join(os.TempDir(), "mystaticfile"))
	test.NoError(t, errF)
	_, errW := mystaticfile.Write([]byte("<html>Hi, I am foo</html>"))
	test.NoError(t, errW)

	errClose := mystaticfile.Close()
	test.NoError(t, errClose)

	params := map[string]string{
		"entrypoint":   "index.html",
		"nodeJobRunID": fmt.Sprintf("%d", ctx.job.ID),
	}
	req = assets.NewJWTAuthentifiedMultipartRequest(t, ctx.workerToken, "POST", uri, path.Join(os.TempDir(), "mystaticfile"), "mystaticfile", params)
	rec = httptest.NewRecorder()
	router.Mux.ServeHTTP(rec, req)
	assert.Equal(t, http.StatusNotImplemented, rec.Code)
}

func TestPostVulnerabilityReportHandler(t *testing.T) {
	api, db, router, end := newTestAPI(t)
	defer end()

	// Create user
	u, pass := assets.InsertAdminUser(api.mustDB())

	// Create project
	key := sdk.RandomString(10)
	proj := assets.InsertTestProject(t, db, api.Cache, key, key, u)

	// add group
	assert.NoError(t, group.InsertUserInGroup(api.mustDB(), proj.ProjectGroups[0].Group.ID, u.OldUserStruct.ID, true))
	u.OldUserStruct.Groups = append(u.OldUserStruct.Groups, proj.ProjectGroups[0].Group)

	// Create pipeline
	pip := &sdk.Pipeline{
		ProjectID: proj.ID,
		Name:      sdk.RandomString(10),
	}
	assert.NoError(t, pipeline.InsertPipeline(db, api.Cache, proj, pip))

	s := sdk.Stage{
		PipelineID: pip.ID,
		Name:       "foo",
		Enabled:    true,
	}

	assert.NoError(t, pipeline.InsertStage(db, &s))

	// get script action
	script := assets.GetBuiltinOrPluginActionByName(t, db, sdk.ScriptAction)

	j := sdk.Job{
		Enabled:         true,
		PipelineStageID: s.ID,
		Action: sdk.Action{
			Name: "script",
			Actions: []sdk.Action{
				assets.NewAction(script.ID, sdk.Parameter{Name: "script", Value: "echo lol"}),
			},
		},
	}
	assert.NoError(t, pipeline.InsertJob(db, &j, s.ID, pip))

	var errPip error
	pip, errPip = pipeline.LoadPipelineByID(context.TODO(), db, pip.ID, true)
	assert.NoError(t, errPip)

	// Create application
	app := sdk.Application{
		ProjectID: proj.ID,
		Name:      sdk.RandomString(10),
	}
	assert.NoError(t, application.Insert(db, api.Cache, proj, &app))

	// Create workflow
	w := sdk.Workflow{
		Name:       sdk.RandomString(10),
		ProjectID:  proj.ID,
		ProjectKey: proj.Key,
		WorkflowData: &sdk.WorkflowData{
			Node: sdk.Node{
				Name: "node1",
				Ref:  "node1",
				Type: sdk.NodeTypePipeline,
				Context: &sdk.NodeContext{
					PipelineID:    pip.ID,
					ApplicationID: app.ID,
				},
			},
		},
	}

	p, err := project.Load(db, api.Cache, proj.Key, project.LoadOptions.WithPipelines, project.LoadOptions.WithApplications)
	assert.NoError(t, err)
	assert.NoError(t, workflow.Insert(context.TODO(), db, api.Cache, &w, p))

	workflowDeepPipeline, err := workflow.LoadByID(db, api.Cache, p, w.ID, u, workflow.LoadOptions{DeepPipeline: true})
	assert.NoError(t, err)

	wrDB, errwr := workflow.CreateRun(db, workflowDeepPipeline, nil, u)
	assert.NoError(t, errwr)
	wrDB.Workflow = *workflowDeepPipeline

	_, errmr := workflow.StartWorkflowRun(context.Background(), db, api.Cache, p, wrDB, &sdk.WorkflowRunPostHandlerOption{
		Manual: &sdk.WorkflowNodeRunManual{Username: u.Username},
	}, u, nil)
	assert.NoError(t, errmr)

	log.Debug("%+v", wrDB.WorkflowNodeRuns)

	// Call post coverage report handler
	// Prepare request
	vars := map[string]string{
		"permID": fmt.Sprintf("%d", wrDB.WorkflowNodeRuns[w.WorkflowData.Node.ID][0].Stages[0].RunJobs[0].ID),
	}

	ctx := testRunWorkflowCtx{
		user:     u,
		password: pass,
		project:  proj,
		workflow: &w,
		run:      wrDB,
	}
	testRegisterWorker(t, api, router, &ctx)
	ctx.worker.JobRunID = &wrDB.WorkflowNodeRuns[w.WorkflowData.Node.ID][0].Stages[0].RunJobs[0].ID
	assert.NoError(t, worker.SetToBuilding(db, ctx.worker.ID, *ctx.worker.JobRunID))

	request := sdk.VulnerabilityWorkerReport{
		Vulnerabilities: []sdk.Vulnerability{
			{
				Version:     "1.0.0",
				Title:       "lodash",
				Severity:    "high",
				Origin:      "parsejson>lodash",
				Link:        "",
				FixIn:       "",
				Description: "",
				CVE:         "",
				Component:   "",
				Ignored:     false,
			},
		},
	}

	uri := router.GetRoute("POST", api.postVulnerabilityReportHandler, vars)
	test.NotEmpty(t, uri)
	req := assets.NewJWTAuthentifiedRequest(t, ctx.workerToken, "POST", uri, request)
	rec := httptest.NewRecorder()
	router.Mux.ServeHTTP(rec, req)
	assert.Equal(t, 204, rec.Code)
}

func TestInsertNewCodeCoverageReport(t *testing.T) {
	api, db, router, end := newTestAPI(t)
	defer end()

	// Create user
	u, pass := assets.InsertAdminUser(api.mustDB())

	// Create project
	key := sdk.RandomString(10)
	proj := assets.InsertTestProject(t, db, api.Cache, key, key, u)

	// add group
	assert.NoError(t, group.InsertUserInGroup(api.mustDB(), proj.ProjectGroups[0].Group.ID, u.OldUserStruct.ID, true))
	u.OldUserStruct.Groups = append(u.OldUserStruct.Groups, proj.ProjectGroups[0].Group)

	// Add repo manager
	proj.VCSServers = make([]sdk.ProjectVCSServer, 0, 1)
	proj.VCSServers = append(proj.VCSServers)
	assert.NoError(t, repositoriesmanager.InsertForProject(db, proj, &sdk.ProjectVCSServer{
		Name:     "repoManServ",
		Username: "foo",
	}))

	// Create pipeline
	pip := &sdk.Pipeline{
		ProjectID: proj.ID,
		Name:      sdk.RandomString(10),
	}
	assert.NoError(t, pipeline.InsertPipeline(db, api.Cache, proj, pip))

	s := sdk.Stage{
		PipelineID: pip.ID,
		Name:       "foo",
		Enabled:    true,
	}

	assert.NoError(t, pipeline.InsertStage(db, &s))

	// get script action
	script := assets.GetBuiltinOrPluginActionByName(t, db, sdk.ScriptAction)

	j := sdk.Job{
		Enabled:         true,
		PipelineStageID: s.ID,
		Action: sdk.Action{
			Name: "script",
			Actions: []sdk.Action{
				assets.NewAction(script.ID, sdk.Parameter{Name: "script", Value: "echo lol"}),
			},
		},
	}
	assert.NoError(t, pipeline.InsertJob(db, &j, s.ID, pip))

	var errPip error
	pip, errPip = pipeline.LoadPipelineByID(context.TODO(), db, pip.ID, true)
	assert.NoError(t, errPip)

	// Create application
	app := sdk.Application{
		ProjectID:          proj.ID,
		Name:               sdk.RandomString(10),
		RepositoryFullname: "foo/bar",
		VCSServer:          "repoManServ",
	}
	assert.NoError(t, application.Insert(db, api.Cache, proj, &app))
	assert.NoError(t, repositoriesmanager.InsertForApplication(db, &app, proj.Key))

	// Create workflow
	w := sdk.Workflow{
		Name:       sdk.RandomString(10),
		ProjectID:  proj.ID,
		ProjectKey: proj.Key,
		WorkflowData: &sdk.WorkflowData{
			Node: sdk.Node{
				Name: "node1",
				Ref:  "node1",
				Type: sdk.NodeTypePipeline,
				Context: &sdk.NodeContext{
					PipelineID:    pip.ID,
					ApplicationID: app.ID,
				},
			},
		},
	}

	p, err := project.Load(db, api.Cache, proj.Key, project.LoadOptions.WithPipelines, project.LoadOptions.WithApplications)
	test.NoError(t, err)
	test.NoError(t, workflow.Insert(context.TODO(), db, api.Cache, &w, p))

<<<<<<< HEAD
	mockVCSservice, _ := assets.InsertService(t, db, "TestInsertNewCodeCoverageReport", services.TypeVCS)
	test.NoError(t, services.Delete(db, mockVCSservice))
=======
	db.Exec("DELETE FROM SERVICES")
	mockVCSservice := &sdk.Service{Name: "TestInsertNewCodeCoverageReport", Type: services.TypeVCS}
>>>>>>> 37d64a8d
	test.NoError(t, services.Insert(db, mockVCSservice))

	//This is a mock for the repositories service
	services.HTTPClient = mock(
		func(r *http.Request) (*http.Response, error) {
			body := new(bytes.Buffer)
			wri := new(http.Response)
			enc := json.NewEncoder(body)
			wri.Body = ioutil.NopCloser(body)

			switch r.URL.String() {
			case "/vcs/repoManServ/repos/foo/bar":
				repo := sdk.VCSRepo{
					ID:           "1",
					Name:         "bar",
					URL:          "url",
					Fullname:     "foo/bar",
					HTTPCloneURL: "",
					Slug:         "",
					SSHCloneURL:  "",
				}
				if err := enc.Encode(repo); err != nil {
					return writeError(wri, err)
				}
			case "/vcs/repoManServ/repos/foo/bar/branches":
				bs := []sdk.VCSBranch{}
				b := sdk.VCSBranch{
					DisplayID: "master",
					Default:   true,
				}
				bs = append(bs, b)
				b2 := sdk.VCSBranch{
					DisplayID: "my-branch",
					Default:   false,
				}
				bs = append(bs, b2)
				if err := enc.Encode(bs); err != nil {
					return writeError(wri, err)
				}
			case "/vcs/repoManServ/repos/foo/bar/branches/?branch=master":
				b := sdk.VCSBranch{
					DisplayID: "master",
					Default:   true,
				}
				if err := enc.Encode(b); err != nil {
					return writeError(wri, err)
				}
			case "/vcs/repoManServ/repos/foo/bar/commits/":
				c := sdk.VCSCommit{
					URL:       "url",
					Message:   "Msg",
					Timestamp: time.Now().Unix(),
					Hash:      "123",
				}
				if err := enc.Encode(c); err != nil {
					return writeError(wri, err)
				}
			case "/vcs/repoManServ/repos/foo/bar/branches/?branch=my-branch":
				b := sdk.VCSBranch{
					DisplayID: "my-branch",
					Default:   true,
				}
				if err := enc.Encode(b); err != nil {
					return writeError(wri, err)
				}
				wri.StatusCode = http.StatusCreated
			}
			return wri, nil
		},
	)

	// Create previous run on default branch
	wrDB, errwr := workflow.CreateRun(db, &w, nil, u)
	assert.NoError(t, errwr)

	workflowWithDeepPipeline, err := workflow.LoadByID(db, api.Cache, proj, w.ID, u, workflow.LoadOptions{DeepPipeline: true})
	assert.NoError(t, err)

	wrDB.Workflow = *workflowWithDeepPipeline
	_, errmr := workflow.StartWorkflowRun(context.Background(), db, api.Cache, p, wrDB, &sdk.WorkflowRunPostHandlerOption{
		Manual: &sdk.WorkflowNodeRunManual{
			Username: u.Username,
			Payload: map[string]string{
				"git.branch": "master",
			},
		},
	}, u, nil)

	assert.NoError(t, errmr)

	// Create previous run on a branch
	wrCB, errwr2 := workflow.CreateRun(db, &w, nil, u)
	assert.NoError(t, errwr2)
	wrCB.Workflow = w
	_, errmr = workflow.StartWorkflowRun(context.Background(), db, api.Cache, p, wrCB, &sdk.WorkflowRunPostHandlerOption{
		Manual: &sdk.WorkflowNodeRunManual{
			Username: u.Username,
			Payload: map[string]string{
				"git.branch": "my-branch",
			},
		},
	}, u, nil)
	assert.NoError(t, errmr)

	// Add a coverage report on default branch node run
	coverateReportDefaultBranch := sdk.WorkflowNodeRunCoverage{
		WorkflowID:        w.ID,
		WorkflowRunID:     wrDB.ID,
		WorkflowNodeRunID: wrDB.WorkflowNodeRuns[w.WorkflowData.Node.ID][0].ID,
		ApplicationID:     app.ID,
		Num:               wrDB.Number,
		Branch:            wrDB.WorkflowNodeRuns[w.WorkflowData.Node.ID][0].VCSBranch,
		Repository:        wrDB.WorkflowNodeRuns[w.WorkflowData.Node.ID][0].VCSRepository,
		Report: coverage.Report{
			CoveredBranches:  20,
			TotalBranches:    30,
			CoveredLines:     20,
			TotalLines:       23,
			TotalFunctions:   25,
			CoveredFunctions: 30,
		},
	}
	assert.NoError(t, workflow.InsertCoverage(db, coverateReportDefaultBranch))

	// Add a coverage report on current branch node run
	coverateReportCurrentBranch := sdk.WorkflowNodeRunCoverage{
		WorkflowID:        w.ID,
		WorkflowRunID:     wrCB.ID,
		WorkflowNodeRunID: wrCB.WorkflowNodeRuns[w.WorkflowData.Node.ID][0].ID,
		ApplicationID:     app.ID,
		Num:               wrCB.Number,
		Branch:            wrCB.WorkflowNodeRuns[w.WorkflowData.Node.ID][0].VCSBranch,
		Repository:        wrCB.WorkflowNodeRuns[w.WorkflowData.Node.ID][0].VCSRepository,
		Report: coverage.Report{
			CoveredBranches:  0,
			TotalBranches:    30,
			CoveredLines:     0,
			TotalLines:       23,
			TotalFunctions:   25,
			CoveredFunctions: 0,
		},
	}
	assert.NoError(t, workflow.InsertCoverage(db, coverateReportCurrentBranch))

	// Run test

	// Create a workflow run
	wrToTest, errwr3 := workflow.CreateRun(db, &w, nil, u)
	assert.NoError(t, errwr3)
	wrToTest.Workflow = *workflowWithDeepPipeline
	_, errT := workflow.StartWorkflowRun(context.Background(), db, api.Cache, p, wrToTest, &sdk.WorkflowRunPostHandlerOption{
		Manual: &sdk.WorkflowNodeRunManual{
			Username: u.Username,
			Payload: map[string]string{
				"git.branch": "my-branch",
			},
		},
	}, u, nil)
	assert.NoError(t, errT)

	wrr, err := workflow.LoadRunByID(db, wrToTest.ID, workflow.LoadRunOptions{})
	assert.NoError(t, err)

	log.Warning("%s", wrr.Status)
	// Call post coverage report handler
	// Prepare request
	vars := map[string]string{
		"permID": fmt.Sprintf("%d", wrr.WorkflowNodeRuns[w.WorkflowData.Node.ID][0].Stages[0].RunJobs[0].ID),
	}

	request := coverage.Report{
		CoveredBranches:  1,
		TotalBranches:    30,
		CoveredLines:     1,
		TotalLines:       23,
		TotalFunctions:   25,
		CoveredFunctions: 1,
	}

	ctx := testRunWorkflowCtx{
		user:     u,
		password: pass,
		project:  proj,
		workflow: &w,
		run:      wrr,
	}
	testRegisterWorker(t, api, router, &ctx)
	ctx.worker.JobRunID = &wrr.WorkflowNodeRuns[w.WorkflowData.Node.ID][0].Stages[0].RunJobs[0].ID
	assert.NoError(t, worker.SetToBuilding(db, ctx.worker.ID, *ctx.worker.JobRunID))

	uri := router.GetRoute("POST", api.postWorkflowJobCoverageResultsHandler, vars)
	test.NotEmpty(t, uri)
	req := assets.NewJWTAuthentifiedRequest(t, ctx.workerToken, "POST", uri, request)
	rec := httptest.NewRecorder()
	router.Mux.ServeHTTP(rec, req)
	assert.Equal(t, 204, rec.Code)

	covDB, errL := workflow.LoadCoverageReport(db, wrToTest.WorkflowNodeRuns[w.WorkflowData.Node.ID][0].ID)
	assert.NoError(t, errL)

	assert.Equal(t, coverateReportDefaultBranch.Report.CoveredBranches, covDB.Trend.DefaultBranch.CoveredBranches)
}<|MERGE_RESOLUTION|>--- conflicted
+++ resolved
@@ -872,7 +872,7 @@
 	assert.NoError(t, err)
 	assert.NoError(t, workflow.Insert(context.TODO(), db, api.Cache, &w, p))
 
-	workflowDeepPipeline, err := workflow.LoadByID(db, api.Cache, p, w.ID, u, workflow.LoadOptions{DeepPipeline: true})
+	workflowDeepPipeline, err := workflow.LoadByID(context.TODO(), db, api.Cache, p, w.ID, workflow.LoadOptions{DeepPipeline: true})
 	assert.NoError(t, err)
 
 	wrDB, errwr := workflow.CreateRun(db, workflowDeepPipeline, nil, u)
@@ -1017,14 +1017,8 @@
 	test.NoError(t, err)
 	test.NoError(t, workflow.Insert(context.TODO(), db, api.Cache, &w, p))
 
-<<<<<<< HEAD
-	mockVCSservice, _ := assets.InsertService(t, db, "TestInsertNewCodeCoverageReport", services.TypeVCS)
-	test.NoError(t, services.Delete(db, mockVCSservice))
-=======
 	db.Exec("DELETE FROM SERVICES")
-	mockVCSservice := &sdk.Service{Name: "TestInsertNewCodeCoverageReport", Type: services.TypeVCS}
->>>>>>> 37d64a8d
-	test.NoError(t, services.Insert(db, mockVCSservice))
+	_, _ = assets.InsertService(t, db, "TestInsertNewCodeCoverageReport", services.TypeVCS)
 
 	//This is a mock for the repositories service
 	services.HTTPClient = mock(
@@ -1099,7 +1093,7 @@
 	wrDB, errwr := workflow.CreateRun(db, &w, nil, u)
 	assert.NoError(t, errwr)
 
-	workflowWithDeepPipeline, err := workflow.LoadByID(db, api.Cache, proj, w.ID, u, workflow.LoadOptions{DeepPipeline: true})
+	workflowWithDeepPipeline, err := workflow.LoadByID(context.TODO(), db, api.Cache, proj, w.ID, workflow.LoadOptions{DeepPipeline: true})
 	assert.NoError(t, err)
 
 	wrDB.Workflow = *workflowWithDeepPipeline
