package api

import (
	"context"
	"encoding/json"
	"io/ioutil"
	"net/http"

	"github.com/go-gorp/gorp"
	"github.com/gorilla/mux"
	yaml "gopkg.in/yaml.v2"

	"github.com/ovh/cds/engine/api/action"
	"github.com/ovh/cds/engine/api/cache"
	"github.com/ovh/cds/engine/api/event"
	"github.com/ovh/cds/engine/api/group"
	"github.com/ovh/cds/engine/api/project"
	"github.com/ovh/cds/engine/service"
	"github.com/ovh/cds/sdk"
	"github.com/ovh/cds/sdk/exportentities"
	"github.com/ovh/cds/sdk/log"
)

func (api *API) getActionsHandler() service.Handler {
	return func(ctx context.Context, w http.ResponseWriter, r *http.Request) error {
		var as []sdk.Action
		var err error
		if isMaintainer(ctx) || isAdmin(ctx) {
			as, err = action.LoadAllByTypes(api.mustDB(),
				[]string{sdk.DefaultAction},
				action.LoadOptions.WithRequirements,
				action.LoadOptions.WithParameters,
				action.LoadOptions.WithGroup,
				action.LoadOptions.WithAudits,
			)
		} else {
			as, err = action.LoadAllTypeDefaultByGroupIDs(api.mustDB(),
				append(sdk.GroupsToIDs(getAPIConsumer(ctx).GetGroups()), group.SharedInfraGroup.ID),
				action.LoadOptions.WithRequirements,
				action.LoadOptions.WithParameters,
				action.LoadOptions.WithGroup,
				action.LoadOptions.WithAudits,
			)
		}
		if err != nil {
			return err
		}

		return service.WriteJSON(w, as, http.StatusOK)
	}
}

func (api *API) getActionsForProjectHandler() service.Handler {
	return func(ctx context.Context, w http.ResponseWriter, r *http.Request) error {
		vars := mux.Vars(r)
		key := vars[permProjectKey]

		proj, err := project.Load(api.mustDB(), api.Cache, key, project.LoadOptions.WithGroups)
		if err != nil {
			return sdk.WrapError(err, "unable to load projet %s", key)
		}

		groupIDs := make([]int64, len(proj.ProjectGroups))
		for i := range proj.ProjectGroups {
			groupIDs[i] = proj.ProjectGroups[i].Group.ID
		}

		as, err := action.LoadAllTypeBuiltInOrPluginOrDefaultForGroupIDs(api.mustDB(),
			append(groupIDs, group.SharedInfraGroup.ID),
			action.LoadOptions.WithRequirements,
			action.LoadOptions.WithParameters,
			action.LoadOptions.WithGroup,
		)
		if err != nil {
			return err
		}

		return service.WriteJSON(w, as, http.StatusOK)
	}
}

func (api *API) getActionsForGroupHandler() service.Handler {
	return func(ctx context.Context, w http.ResponseWriter, r *http.Request) error {
		groupID, err := requestVarInt(r, "groupID")
		if err != nil {
			return err
		}

		// check that the group exists
		g, err := group.LoadGroupByID(api.mustDB(), groupID)
		if err != nil {
			return err
		}

		// and user is part of the group
		if !isGroupMember(ctx, g) && !isMaintainer(ctx) && !isAdmin(ctx) {
			return sdk.ErrForbidden
		}

		as, err := action.LoadAllTypeBuiltInOrPluginOrDefaultForGroupIDs(api.mustDB(),
			[]int64{g.ID, group.SharedInfraGroup.ID},
			action.LoadOptions.WithRequirements,
			action.LoadOptions.WithParameters,
			action.LoadOptions.WithGroup,
		)
		if err != nil {
			return err
		}

		return service.WriteJSON(w, as, http.StatusOK)
	}
}

func (api *API) postActionHandler() service.Handler {
	return func(ctx context.Context, w http.ResponseWriter, r *http.Request) error {
		var data sdk.Action
		if err := service.UnmarshalBody(r, &data); err != nil {
			return err
		}
		if err := data.IsValidDefault(); err != nil {
			return err
		}

		// check that the group exists and user is admin for group id
		grp, err := group.LoadGroupByID(api.mustDB(), *data.GroupID)
		if err != nil {
			return err
		}

		if !isGroupAdmin(ctx, grp) && !isAdmin(ctx) {
			return sdk.WithStack(sdk.ErrInvalidGroupAdmin)
		}

		tx, err := api.mustDB().Begin()
		if err != nil {
			return sdk.WithStack(err)
		}
		defer tx.Rollback() // nolint

		// check that no action already exists for same group/name
		current, err := action.LoadTypeDefaultByNameAndGroupID(tx, data.Name, grp.ID)
		if err != nil {
			return err
		}
		if current != nil {
			return sdk.NewErrorFrom(sdk.ErrAlreadyExist, "an action already exists for given name on this group")
		}

		// only default action can be posted or updated
		data.Type = sdk.DefaultAction

		// check that given children exists and can be used
		if err := action.CheckChildrenForGroupIDs(tx, &data, []int64{group.SharedInfraGroup.ID, grp.ID}); err != nil {
			return err
		}

		// inserts action and components
		if err := action.Insert(tx, &data); err != nil {
			return err
		}

		if err := tx.Commit(); err != nil {
			return sdk.WithStack(err)
		}

		newAction, err := action.LoadByID(api.mustDB(), data.ID, action.LoadOptions.Default)
		if err != nil {
			return err
		}

<<<<<<< HEAD
		event.PublishActionAdd(*new, getAPIConsumer(ctx))
=======
		event.PublishActionAdd(*newAction, u)
>>>>>>> eb296e18

		if err := action.LoadOptions.WithAudits(api.mustDB(), newAction); err != nil {
			return err
		}

		// aggregate extra data for ui
		newAction.Editable = true

		return service.WriteJSON(w, newAction, http.StatusCreated)
	}
}

func (api *API) getActionHandler() service.Handler {
	return func(ctx context.Context, w http.ResponseWriter, r *http.Request) error {
		vars := mux.Vars(r)

		groupName := vars["groupName"]
		actionName := vars["permActionName"]

		g, err := group.LoadGroup(api.mustDB(), groupName)
		if err != nil {
			return err
		}

		a, err := action.LoadTypeDefaultByNameAndGroupID(api.mustDB(), actionName, g.ID,
			action.LoadOptions.Default,
			action.LoadOptions.WithAudits,
		)
		if err != nil {
			return err
		}
		if a == nil {
			return sdk.WithStack(sdk.ErrNoAction)
		}

<<<<<<< HEAD
		if err := action.LoadOptions.Default(api.mustDB(), a); err != nil {
			return err
		}

		if isGroupAdmin(ctx, g) || isAdmin(ctx) {
=======
		// aggregate extra data for ui
		if err := group.CheckUserIsGroupAdmin(a.Group, deprecatedGetUser(ctx)); err == nil {
>>>>>>> eb296e18
			a.Editable = true
		}

		return service.WriteJSON(w, a, http.StatusOK)
	}
}

func (api *API) putActionHandler() service.Handler {
	return func(ctx context.Context, w http.ResponseWriter, r *http.Request) error {
		vars := mux.Vars(r)

		groupName := vars["groupName"]
		actionName := vars["permActionName"]

		g, err := group.LoadGroup(api.mustDB(), groupName)
		if err != nil {
			return err
		}

		old, err := action.LoadTypeDefaultByNameAndGroupID(api.mustDB(), actionName, g.ID, action.LoadOptions.Default)
		if err != nil {
			return err
		}
		if old == nil {
			return sdk.WithStack(sdk.ErrNoAction)
		}

		var data sdk.Action
		if err := service.UnmarshalBody(r, &data); err != nil {
			return err
		}
		if err := data.IsValidDefault(); err != nil {
			return err
		}

		tx, err := api.mustDB().Begin()
		if err != nil {
			return sdk.WrapError(err, "cannot begin transaction")
		}
		defer tx.Rollback() // nolint

		grp, err := group.LoadGroupByID(tx, *data.GroupID)
		if err != nil {
			return err
		}

		if *old.GroupID != *data.GroupID || old.Name != data.Name {
			if !isGroupAdmin(ctx, grp) && !isAdmin(ctx) {
				return sdk.WithStack(sdk.ErrInvalidGroupAdmin)
			}

			// check that no action already exists for same group/name
			current, err := action.LoadTypeDefaultByNameAndGroupID(tx, data.Name, grp.ID)
			if err != nil {
				return err
			}
			if current != nil {
				return sdk.NewErrorFrom(sdk.ErrAlreadyExist, "an action already exists for given name on this group")
			}
		}

		// only default action can be posted or updated
		data.ID = old.ID
		data.Type = sdk.DefaultAction

		// check that given children exists and can be used, and no loop exists
		if err := action.CheckChildrenForGroupIDsWithLoop(tx, &data, []int64{group.SharedInfraGroup.ID, grp.ID}); err != nil {
			return err
		}

		if err = action.Update(tx, &data); err != nil {
			return sdk.WrapError(err, "cannot update action")
		}

		if err = tx.Commit(); err != nil {
			return sdk.WrapError(err, "cannot commit transaction")
		}

		newAction, err := action.LoadByID(api.mustDB(), data.ID, action.LoadOptions.Default)
		if err != nil {
			return err
		}

<<<<<<< HEAD
		event.PublishActionUpdate(*old, *new, getAPIConsumer(ctx))
=======
		event.PublishActionUpdate(*old, *newAction, u)
>>>>>>> eb296e18

		if err := action.LoadOptions.WithAudits(api.mustDB(), newAction); err != nil {
			return err
		}

		// aggregate extra data for ui
		newAction.Editable = true

		return service.WriteJSON(w, newAction, http.StatusOK)
	}
}

func (api *API) deleteActionHandler() service.Handler {
	return func(ctx context.Context, w http.ResponseWriter, r *http.Request) error {
		vars := mux.Vars(r)

		groupName := vars["groupName"]
		actionName := vars["permActionName"]

		g, err := group.LoadGroup(api.mustDB(), groupName)
		if err != nil {
			return err
		}

		a, err := action.LoadTypeDefaultByNameAndGroupID(api.mustDB(), actionName, g.ID)
		if err != nil {
			return err
		}
		if a == nil {
			return sdk.WithStack(sdk.ErrNoAction)
		}

		tx, err := api.mustDB().Begin()
		if err != nil {
			return sdk.WrapError(err, "cannot start transaction")
		}
		defer tx.Rollback() // nolint

		used, err := action.Used(tx, a.ID)
		if err != nil {
			return err
		}
		if used {
			return sdk.NewErrorFrom(sdk.ErrForbidden, "cannot delete action %s is used in other actions or pipelines", a.Name)
		}

		if err := action.Delete(tx, a); err != nil {
			return sdk.WrapError(err, "cannot delete action %s", a.Name)
		}

		if err := tx.Commit(); err != nil {
			return sdk.WrapError(err, "cannot commit transaction")
		}

		return nil
	}
}

func (api *API) getActionAuditHandler() service.Handler {
	return func(ctx context.Context, w http.ResponseWriter, r *http.Request) error {
		vars := mux.Vars(r)

		groupName := vars["groupName"]
		actionName := vars["permActionName"]

		g, err := group.LoadGroup(api.mustDB(), groupName)
		if err != nil {
			return err
		}

		a, err := action.LoadTypeDefaultByNameAndGroupID(api.mustDB(), actionName, g.ID)
		if err != nil {
			return err
		}
		if a == nil {
			return sdk.WithStack(sdk.ErrNoAction)
		}

		as, err := action.GetAuditsByActionID(api.mustDB(), a.ID)
		if err != nil {
			return err
		}

		// convert all audits to export entities yaml
		converted := make([]sdk.AuditAction, 0, len(as))
		for i := range as {
			clone := as[i]
			clone.DataType = "yaml"

			if clone.DataBefore != "" {
				var before sdk.Action
				if err := json.Unmarshal([]byte(clone.DataBefore), &before); err != nil {
					log.Error("%+v", sdk.WrapError(err, "cannot parse action audit"))
					continue
				}

				ea := exportentities.NewAction(before)
				buf, err := yaml.Marshal(ea)
				if err != nil {
					log.Error("%+v", sdk.WrapError(err, "cannot parse action audit"))
					continue
				}

				clone.DataBefore = string(buf)
			}

			if clone.DataAfter != "" {
				var after sdk.Action
				if err := json.Unmarshal([]byte(clone.DataAfter), &after); err != nil {
					log.Error("%+v", sdk.WrapError(err, "cannot parse action audit"))
					continue
				}

				ea := exportentities.NewAction(after)
				buf, err := yaml.Marshal(ea)
				if err != nil {
					log.Error("%+v", sdk.WrapError(err, "cannot parse action audit"))
					continue
				}

				clone.DataAfter = string(buf)
			}

			converted = append(converted, clone)
		}

		return service.WriteJSON(w, converted, http.StatusOK)
	}
}

func (api *API) postActionAuditRollbackHandler() service.Handler {
	return func(ctx context.Context, w http.ResponseWriter, r *http.Request) error {
		vars := mux.Vars(r)

		groupName := vars["groupName"]
		actionName := vars["permActionName"]

		auditID, err := requestVarInt(r, "auditID")
		if err != nil {
			return err
		}

		grp, err := group.LoadGroup(api.mustDB(), groupName)
		if err != nil {
			return err
		}

		old, err := action.LoadTypeDefaultByNameAndGroupID(api.mustDB(), actionName, grp.ID, action.LoadOptions.Default)
		if err != nil {
			return err
		}
		if old == nil {
			return sdk.WithStack(sdk.ErrNoAction)
		}

		aa, err := action.GetAuditByActionIDAndID(api.mustDB(), old.ID, auditID)
		if err != nil {
			return err
		}
		if aa == nil {
			return sdk.WithStack(sdk.ErrNotFound)
		}

		var before sdk.Action
		if err := json.Unmarshal([]byte(aa.DataBefore), &before); err != nil {
			return sdk.WrapError(err, "cannot parse action audit")
		}

		ea := exportentities.NewAction(before)

		tx, err := api.mustDB().Begin()
		if err != nil {
			return sdk.WithStack(err)
		}
		defer tx.Rollback() // nolint

		// set group id on given action, if no group given use shared.infra fo backward compatibility
		// current user should be admin if the group
		var newGrp *sdk.Group
		if ea.Group == sdk.SharedInfraGroupName || ea.Group == "" {
			newGrp = group.SharedInfraGroup
		} else if ea.Group == grp.Name {
			newGrp = grp
		} else {
			newGrp, err = group.LoadGroupByName(tx, ea.Group)
			if err != nil {
				return err
			}
		}

		if grp.ID != newGrp.ID || old.Name != ea.Name {
			if !isGroupAdmin(ctx, grp) && !isAdmin(ctx) {
				return sdk.WithStack(sdk.ErrInvalidGroupAdmin)
			}

			// check that no action already exists for same group/name
			current, err := action.LoadTypeDefaultByNameAndGroupID(tx, ea.Name, newGrp.ID)
			if err != nil {
				return err
			}
			if current != nil {
				return sdk.NewErrorFrom(sdk.ErrAlreadyExist, "an action already exists for given name on this group")
			}
		}

		data, err := ea.Action()
		if err != nil {
			return err
		}

		data.GroupID = &newGrp.ID

		// set action id for children based on action name and group name
		// if no group name given for child, first search an action for shared.infra for backward compatibility
		// else search a builtin or plugin action
		for i := range data.Actions {
			a, err := action.RetrieveForGroupAndName(tx, data.Actions[i].Group, data.Actions[i].Name)
			if err != nil {
				return err
			}
			data.Actions[i].ID = a.ID
		}

		// check data validity
		if err := data.IsValidDefault(); err != nil {
			return err
		}

		data.ID = old.ID

		// check that given children exists and can be used, and no loop exists
		if err := action.CheckChildrenForGroupIDsWithLoop(tx, &data, []int64{group.SharedInfraGroup.ID, newGrp.ID}); err != nil {
			return err
		}

		if err = action.Update(tx, &data); err != nil {
			return sdk.WrapError(err, "cannot update action")
		}

		if err := tx.Commit(); err != nil {
			return sdk.WithStack(err)
		}

		newAction, err := action.LoadByID(api.mustDB(), data.ID, action.LoadOptions.Default)
		if err != nil {
			return err
		}

		event.PublishActionUpdate(*old, *newAction, u)

<<<<<<< HEAD
		event.PublishActionUpdate(*old, *new, getAPIConsumer(ctx))
=======
		if err := action.LoadOptions.WithAudits(api.mustDB(), newAction); err != nil {
			return err
		}
>>>>>>> eb296e18

		// aggregate extra data for ui
		newAction.Editable = true

		return service.WriteJSON(w, newAction, http.StatusOK)
	}
}

func (api *API) getActionUsageHandler() service.Handler {
	return func(ctx context.Context, w http.ResponseWriter, r *http.Request) error {
		vars := mux.Vars(r)

		groupName := vars["groupName"]
		actionName := vars["permActionName"]

		g, err := group.LoadGroup(api.mustDB(), groupName)
		if err != nil {
			return err
		}

		a, err := action.LoadTypeDefaultByNameAndGroupID(api.mustDB(), actionName, g.ID)
		if err != nil {
			return err
		}
		if a == nil {
			return sdk.WithStack(sdk.ErrNoAction)
		}

		u, err := getActionUsage(ctx, api.mustDB(), api.Cache, a)
		if err != nil {
			return err
		}

		return service.WriteJSON(w, u, http.StatusOK)
	}
}

func (api *API) getActionExportHandler() service.Handler {
	return func(ctx context.Context, w http.ResponseWriter, r *http.Request) error {
		vars := mux.Vars(r)

		groupName := vars["groupName"]
		actionName := vars["permActionName"]

		g, err := group.LoadGroup(api.mustDB(), groupName)
		if err != nil {
			return err
		}

		a, err := action.LoadTypeDefaultByNameAndGroupID(api.mustDB(), actionName, g.ID, action.LoadOptions.Default)
		if err != nil {
			return err
		}
		if a == nil {
			return sdk.WithStack(sdk.ErrNoAction)
		}

		format := FormString(r, "format")
		if format == "" {
			format = "yaml"
		}

		f, err := exportentities.GetFormat(format)
		if err != nil {
			return err
		}

		if err := action.Export(*a, f, w); err != nil {
			return err
		}

		w.Header().Add("Content-Type", exportentities.GetContentType(f))
		return nil
	}
}

// importActionHandler insert OR update an existing action.
func (api *API) importActionHandler() service.Handler {
	return func(ctx context.Context, w http.ResponseWriter, r *http.Request) error {
		body, err := ioutil.ReadAll(r.Body)
		if err != nil {
			return err
		}
		defer r.Body.Close()

		contentType := r.Header.Get("Content-Type")
		if contentType == "" {
			contentType = http.DetectContentType(body)
		}

		var ea exportentities.Action
		switch contentType {
		case "application/json":
			err = json.Unmarshal(body, &ea)
		case "application/x-yaml", "text/x-yam":
			err = yaml.Unmarshal(body, &ea)
		default:
			return sdk.NewErrorFrom(sdk.ErrWrongRequest, "unsupported content-type: %s", contentType)
		}
		if err != nil {
			return sdk.NewError(sdk.ErrWrongRequest, err)
		}

		tx, err := api.mustDB().Begin()
		if err != nil {
			return sdk.WithStack(err)
		}
		defer tx.Rollback() // nolint

		// set group id on given action, if no group given use shared.infra fo backward compatibility
		// current user should be admin if the group
		var grp *sdk.Group
		if ea.Group == sdk.SharedInfraGroupName || ea.Group == "" {
			grp = group.SharedInfraGroup
		} else {
			grp, err = group.LoadGroupByName(tx, ea.Group)
			if err != nil {
				return err
			}
		}

		if !isGroupAdmin(ctx, grp) && !isAdmin(ctx) {
			return sdk.WithStack(sdk.ErrInvalidGroupAdmin)
		}

		data, err := ea.Action()
		if err != nil {
			return err
		}

		data.GroupID = &grp.ID

		// set action id for children based on action name and group name
		// if no group name given for child, first search an action for shared.infra for backward compatibility
		// else search a builtin or plugin action
		for i := range data.Actions {
			a, err := action.RetrieveForGroupAndName(tx, data.Actions[i].Group, data.Actions[i].Name)
			if err != nil {
				return err
			}
			data.Actions[i].ID = a.ID
		}

		// check data validity
		if err := data.IsValidDefault(); err != nil {
			return err
		}

		// check if action exists in database
		old, err := action.LoadTypeDefaultByNameAndGroupID(tx, data.Name, grp.ID, action.LoadOptions.Default)
		if err != nil {
			return err
		}
		exists := old != nil

		// update or insert depending action if action exists
		if exists {
			data.ID = old.ID

			// check that given children exists and can be used, and no loop exists
			if err := action.CheckChildrenForGroupIDsWithLoop(tx, &data, []int64{group.SharedInfraGroup.ID, grp.ID}); err != nil {
				return err
			}

			if err = action.Update(tx, &data); err != nil {
				return sdk.WrapError(err, "cannot update action")
			}
		} else {
			// check that given children exists and can be used
			if err := action.CheckChildrenForGroupIDs(tx, &data, []int64{group.SharedInfraGroup.ID, grp.ID}); err != nil {
				return err
			}

			// inserts action and components
			if err := action.Insert(tx, &data); err != nil {
				return err
			}
		}

		if err := tx.Commit(); err != nil {
			return sdk.WithStack(err)
		}

		newAction, err := action.LoadByID(api.mustDB(), data.ID, action.LoadOptions.Default)
		if err != nil {
			return err
		}

		if exists {
<<<<<<< HEAD
			event.PublishActionUpdate(*old, *new, getAPIConsumer(ctx))
		} else {
			event.PublishActionAdd(*new, getAPIConsumer(ctx))
=======
			event.PublishActionUpdate(*old, *newAction, u)
		} else {
			event.PublishActionAdd(*newAction, u)
		}

		if err := action.LoadOptions.WithAudits(api.mustDB(), newAction); err != nil {
			return err
>>>>>>> eb296e18
		}

		// aggregate extra data for ui
		newAction.Editable = true

		code := http.StatusCreated
		if exists {
			code = http.StatusOK
		}
		return service.WriteJSON(w, newAction, code)
	}
}

func (api *API) getActionsRequirements() service.Handler {
	return func(ctx context.Context, w http.ResponseWriter, r *http.Request) error {
		rs, err := action.GetRequirementsDistinctBinary(api.mustDB())
		if err != nil {
			return sdk.WrapError(err, "cannot load action requirements")
		}

		return service.WriteJSON(w, rs, http.StatusOK)
	}
}

func (api *API) getActionsBuiltinHandler() service.Handler {
	return func(ctx context.Context, w http.ResponseWriter, r *http.Request) error {
		as, err := action.LoadAllByTypes(api.mustDB(), []string{sdk.BuiltinAction, sdk.PluginAction},
			action.LoadOptions.WithRequirements,
			action.LoadOptions.WithParameters,
			action.LoadOptions.WithGroup,
		)
		if err != nil {
			return err
		}

		return service.WriteJSON(w, as, http.StatusOK)
	}
}

func (api *API) getActionBuiltinHandler() service.Handler {
	return func(ctx context.Context, w http.ResponseWriter, r *http.Request) error {
		vars := mux.Vars(r)

		actionName := vars["permActionBuiltinName"]

		a, err := action.LoadByTypesAndName(api.mustDB(), []string{sdk.BuiltinAction, sdk.PluginAction}, actionName,
			action.LoadOptions.WithRequirements,
			action.LoadOptions.WithParameters,
			action.LoadOptions.WithGroup,
		)
		if err != nil {
			return err
		}
		if a == nil {
			return sdk.WithStack(sdk.ErrNoAction)
		}

		return service.WriteJSON(w, a, http.StatusOK)
	}
}

func (api *API) getActionBuiltinUsageHandler() service.Handler {
	return func(ctx context.Context, w http.ResponseWriter, r *http.Request) error {
		vars := mux.Vars(r)

		actionName := vars["permActionBuiltinName"]

		a, err := action.LoadByTypesAndName(api.mustDB(), []string{sdk.BuiltinAction, sdk.PluginAction}, actionName,
			action.LoadOptions.WithRequirements,
			action.LoadOptions.WithParameters,
			action.LoadOptions.WithGroup,
		)
		if err != nil {
			return err
		}
		if a == nil {
			return sdk.WithStack(sdk.ErrNoAction)
		}

		u, err := getActionUsage(ctx, api.mustDB(), api.Cache, a)
		if err != nil {
			return err
		}

		return service.WriteJSON(w, u, http.StatusOK)
	}
}

func getActionUsage(ctx context.Context, db gorp.SqlExecutor, store cache.Store, a *sdk.Action) (action.Usage, error) {
	var usage action.Usage
	var err error
	usage.Pipelines, err = action.GetPipelineUsages(db, group.SharedInfraGroup.ID, a.ID)
	if err != nil {
		return usage, err
	}
	usage.Actions, err = action.GetActionUsages(db, group.SharedInfraGroup.ID, a.ID)
	if err != nil {
		return usage, err
	}

	if !isAdmin(ctx) && !isMaintainer(ctx) {
		// filter usage in pipeline by user's projects
		ps, err := project.LoadAllByGroups(ctx, db, store, getAPIConsumer(ctx))
		if err != nil {
			return usage, err
		}
		mProjectIDs := make(map[int64]struct{}, len(ps))
		for i := range ps {
			mProjectIDs[ps[i].ID] = struct{}{}
		}

		filteredPipelines := make([]action.UsagePipeline, 0, len(usage.Pipelines))
		for i := range usage.Pipelines {
			if _, ok := mProjectIDs[usage.Pipelines[i].PipelineID]; ok {
				filteredPipelines = append(filteredPipelines, usage.Pipelines[i])
			}
		}
		usage.Pipelines = filteredPipelines

		// filter usage in action by user's groups
		groupIDs := sdk.GroupsToIDs(getAPIConsumer(ctx).GetGroups())
		mGroupIDs := make(map[int64]struct{}, len(groupIDs))
		for i := range groupIDs {
			mGroupIDs[groupIDs[i]] = struct{}{}
		}

		filteredActions := make([]action.UsageAction, 0, len(usage.Actions))
		for i := range usage.Actions {
			if _, ok := mGroupIDs[usage.Actions[i].GroupID]; ok {
				filteredActions = append(filteredActions, usage.Actions[i])
			}
		}
		usage.Actions = filteredActions
	}

	return usage, nil
}<|MERGE_RESOLUTION|>--- conflicted
+++ resolved
@@ -168,11 +168,7 @@
 			return err
 		}
 
-<<<<<<< HEAD
-		event.PublishActionAdd(*new, getAPIConsumer(ctx))
-=======
-		event.PublishActionAdd(*newAction, u)
->>>>>>> eb296e18
+		event.PublishActionAdd(*newAction, getAPIConsumer(ctx))
 
 		if err := action.LoadOptions.WithAudits(api.mustDB(), newAction); err != nil {
 			return err
@@ -208,16 +204,11 @@
 			return sdk.WithStack(sdk.ErrNoAction)
 		}
 
-<<<<<<< HEAD
 		if err := action.LoadOptions.Default(api.mustDB(), a); err != nil {
 			return err
 		}
 
 		if isGroupAdmin(ctx, g) || isAdmin(ctx) {
-=======
-		// aggregate extra data for ui
-		if err := group.CheckUserIsGroupAdmin(a.Group, deprecatedGetUser(ctx)); err == nil {
->>>>>>> eb296e18
 			a.Editable = true
 		}
 
@@ -301,11 +292,7 @@
 			return err
 		}
 
-<<<<<<< HEAD
-		event.PublishActionUpdate(*old, *new, getAPIConsumer(ctx))
-=======
-		event.PublishActionUpdate(*old, *newAction, u)
->>>>>>> eb296e18
+		event.PublishActionUpdate(*old, *newAction, getAPIConsumer(ctx))
 
 		if err := action.LoadOptions.WithAudits(api.mustDB(), newAction); err != nil {
 			return err
@@ -554,15 +541,7 @@
 			return err
 		}
 
-		event.PublishActionUpdate(*old, *newAction, u)
-
-<<<<<<< HEAD
-		event.PublishActionUpdate(*old, *new, getAPIConsumer(ctx))
-=======
-		if err := action.LoadOptions.WithAudits(api.mustDB(), newAction); err != nil {
-			return err
-		}
->>>>>>> eb296e18
+		event.PublishActionUpdate(*old, *newAction, getAPIConsumer(ctx))
 
 		// aggregate extra data for ui
 		newAction.Editable = true
@@ -752,19 +731,13 @@
 		}
 
 		if exists {
-<<<<<<< HEAD
-			event.PublishActionUpdate(*old, *new, getAPIConsumer(ctx))
+			event.PublishActionUpdate(*old, *newAction, getAPIConsumer(ctx))
 		} else {
-			event.PublishActionAdd(*new, getAPIConsumer(ctx))
-=======
-			event.PublishActionUpdate(*old, *newAction, u)
-		} else {
-			event.PublishActionAdd(*newAction, u)
+			event.PublishActionAdd(*newAction, getAPIConsumer(ctx))
 		}
 
 		if err := action.LoadOptions.WithAudits(api.mustDB(), newAction); err != nil {
 			return err
->>>>>>> eb296e18
 		}
 
 		// aggregate extra data for ui
