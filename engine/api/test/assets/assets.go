package assets

import (
	"bytes"
	"context"
	"crypto/rsa"
	"encoding/json"
	"fmt"
	"io"
	"mime/multipart"
	"net/http"
	"os"
	"path/filepath"
	"testing"
	"time"

	"github.com/go-gorp/gorp"
	"github.com/stretchr/testify/assert"
	"github.com/stretchr/testify/require"

	"github.com/ovh/cds/engine/api/action"
	"github.com/ovh/cds/engine/api/application"
	"github.com/ovh/cds/engine/api/authentication"
	"github.com/ovh/cds/engine/api/authentication/builtin"
	"github.com/ovh/cds/engine/api/authentication/local"
	"github.com/ovh/cds/engine/api/cache"
	"github.com/ovh/cds/engine/api/group"
	"github.com/ovh/cds/engine/api/pipeline"
	"github.com/ovh/cds/engine/api/project"
	"github.com/ovh/cds/engine/api/services"
<<<<<<< HEAD
	"github.com/ovh/cds/engine/api/test"
=======
>>>>>>> cbe24fd6
	"github.com/ovh/cds/engine/api/user"
	"github.com/ovh/cds/engine/api/workermodel"
	"github.com/ovh/cds/engine/api/workflow"
	"github.com/ovh/cds/sdk"
	"github.com/ovh/cds/sdk/jws"
	"github.com/ovh/cds/sdk/log"
)

// InsertTestProject create a test project.
func InsertTestProject(t *testing.T, db *gorp.DbMap, store cache.Store, key, name string) *sdk.Project {
	oldProj, _ := project.Load(db, store, key,
		project.LoadOptions.WithApplications,
		project.LoadOptions.WithPipelines,
		project.LoadOptions.WithWorkflows,
	)
	if oldProj != nil {
		for _, w := range oldProj.Workflows {
			require.NoError(t, workflow.Delete(context.TODO(), db, store, oldProj, &w))
		}
		for _, app := range oldProj.Applications {
			require.NoError(t, application.DeleteApplication(db, app.ID))
		}
		for _, pip := range oldProj.Pipelines {
			require.NoError(t, pipeline.DeletePipeline(context.TODO(), db, pip.ID))
		}
		require.NoError(t, project.Delete(db, store, key))
	}

	proj := sdk.Project{Key: key, Name: name}

	g := InsertTestGroup(t, db, name+"-group")

	require.NoError(t, project.Insert(db, store, &proj))

	require.NoError(t, group.InsertLinkGroupProject(db, &group.LinkGroupProject{
		GroupID:   g.ID,
		ProjectID: proj.ID,
		Role:      sdk.PermissionReadWriteExecute,
	}))

	require.NoError(t, group.LoadGroupByProject(db, &proj))

	return &proj
}

// DeleteTestProject delete a test project
func DeleteTestProject(t *testing.T, db gorp.SqlExecutor, store cache.Store, key string) error {
	t.Logf("Delete Project %s", key)
	return project.Delete(db, store, key)
}

// InsertTestGroup create a test group
func InsertTestGroup(t *testing.T, db gorp.SqlExecutor, name string) *sdk.Group {
	g := sdk.Group{
		Name: name,
	}

	eg, _ := group.LoadByName(context.TODO(), db, g.Name)
	if eg != nil {
		g = *eg
	} else if err := group.Insert(db, &g); err != nil {
		t.Fatalf("cannot insert group: %s", err)
		return nil
	}

	return &g
}

// SetUserGroupAdmin allows a user to perform operations on given group
func SetUserGroupAdmin(t *testing.T, db gorp.SqlExecutor, groupID int64, userID int64) {
	l, err := group.LoadLinkGroupUserForGroupIDAndUserID(context.TODO(), db, groupID, userID)
	if err != nil && !sdk.ErrorIs(err, sdk.ErrNotFound) {
		t.Fatalf("cannot load link between group %d and user %d", groupID, userID)
		return
	}
	if l == nil {
		t.Fatalf("given user %d is not member of group %d", userID, groupID)
		return
	}

	if l.Admin {
		return
	}
	l.Admin = true

	if err := group.UpdateLinkGroupUser(db, l); err != nil {
		t.Fatalf("cannot set user %d group admin of %d", userID, groupID)
		return
	}
}

// DeleteTestGroup delete a test group.
func DeleteTestGroup(t *testing.T, db gorp.SqlExecutor, g *sdk.Group) {
	t.Logf("Delete Group %s", g.Name)
<<<<<<< HEAD
	return group.Delete(context.TODO(), db, g)
=======
	require.NoError(t, group.Delete(context.TODO(), db, g))
>>>>>>> cbe24fd6
}

// InsertAdminUser have to be used only for tests.
func InsertAdminUser(t *testing.T, db gorp.SqlExecutor) (*sdk.AuthentifiedUser, string) {
	data := sdk.AuthentifiedUser{
		Username: sdk.RandomString(10),
		Fullname: sdk.RandomString(10),
		Ring:     sdk.UserRingAdmin,
	}
	require.NoError(t, user.Insert(db, &data), "unable to insert user")

	u, err := user.LoadByID(context.Background(), db, data.ID, user.LoadOptions.WithDeprecatedUser, user.LoadOptions.WithContacts)
	require.NoError(t, err, "user cannot be load for id %s", data.ID)

	consumer, err := local.NewConsumer(db, u.ID)
	require.NoError(t, err, "cannot create auth consumer")

	session, err := authentication.NewSession(db, consumer, 5*time.Minute, false)
	require.NoError(t, err, "cannot create auth session")

	jwt, err := authentication.NewSessionJWT(session)
	require.NoError(t, err, "cannot create jwt")

	return u, jwt
}

// DeleteAdmins delete all cds admins from database.
func DeleteAdmins(t *testing.T, db gorp.SqlExecutor) {
	us, err := user.LoadAllByRing(context.TODO(), db, sdk.UserRingAdmin)
	require.NoError(t, err)
	for i := range us {
		require.NoError(t, user.DeleteByID(db, us[i].ID))
	}
}

// InsertMaintainerUser have to be used only for tests.
func InsertMaintainerUser(t *testing.T, db gorp.SqlExecutor) (*sdk.AuthentifiedUser, string) {
	data := sdk.AuthentifiedUser{
		Username: sdk.RandomString(10),
		Fullname: sdk.RandomString(10),
		Ring:     sdk.UserRingMaintainer,
	}
	require.NoError(t, user.Insert(db, &data), "unable to insert user")

	u, err := user.LoadByID(context.Background(), db, data.ID, user.LoadOptions.WithDeprecatedUser, user.LoadOptions.WithContacts)
	require.NoErrorf(t, err, "user cannot be load for id %s", data.ID)

	consumer, err := local.NewConsumer(db, u.ID)
	require.NoError(t, err, "cannot create auth consumer")

	session, err := authentication.NewSession(db, consumer, 5*time.Minute, false)
	require.NoError(t, err, "cannot create auth session")

	jwt, err := authentication.NewSessionJWT(session)
	require.NoError(t, err, "cannot create jwt")

	return u, jwt
}

// InsertLambdaUser have to be used only for tests.
func InsertLambdaUser(t *testing.T, db gorp.SqlExecutor, groups ...*sdk.Group) (*sdk.AuthentifiedUser, string) {
	u := &sdk.AuthentifiedUser{
		Username: sdk.RandomString(10),
		Fullname: sdk.RandomString(10),
		Ring:     sdk.UserRingUser,
	}
	require.NoError(t, user.Insert(db, u))

	u, err := user.LoadByID(context.Background(), db, u.ID, user.LoadOptions.WithDeprecatedUser)
	require.NoError(t, err)

	for i := range groups {
		existingGroup, _ := group.LoadByName(context.TODO(), db, groups[i].Name)
		if existingGroup == nil {
			err := group.Create(db, groups[i], u.OldUserStruct.ID)
			require.NoError(t, err)
		} else {
			require.NoError(t, group.InsertLinkGroupUser(db, &group.LinkGroupUser{
				GroupID: groups[i].ID,
				UserID:  u.OldUserStruct.ID,
				Admin:   false,
			}), "unable to insert user in group")
		}
		u.OldUserStruct.Groups = append(u.OldUserStruct.Groups, *groups[i])
	}

	btes, err := json.Marshal(u)
	require.NoError(t, err)
	log.Debug("lambda user: %s", string(btes))

	consumer, err := local.NewConsumer(db, u.ID)
	require.NoError(t, err, "cannot create auth consumer")

	session, err := authentication.NewSession(db, consumer, 5*time.Minute, false)
	require.NoError(t, err, "cannot create session")

	jwt, err := authentication.NewSessionJWT(session)
	require.NoError(t, err, "cannot create jwt")

	return u, jwt
}

// AuthentifyRequest  have to be used only for tests
func AuthentifyRequest(t *testing.T, req *http.Request, _ *sdk.AuthentifiedUser, jwt string) {
	auth := "Bearer " + jwt
	req.Header.Add("Authorization", auth)
}

//NewAuthentifiedRequest prepare a request
func NewAuthentifiedRequest(t *testing.T, _ *sdk.AuthentifiedUser, pass, method, uri string, i interface{}) *http.Request {
	var btes []byte
	var err error
	if i != nil {
		btes, err = json.Marshal(i)
		if err != nil {
			t.Error(err)
			t.FailNow()
		}
	}

	req, err := http.NewRequest(method, uri, bytes.NewBuffer(btes))
	if err != nil {
		t.Error(err)
		t.FailNow()
	}
	AuthentifyRequest(t, req, nil, pass)
	date := sdk.FormatDateRFC5322(time.Now())
	req.Header.Set("Date", date)
	req.Header.Set("X-CDS-RemoteTime", date)

	return req
}

func NewRequest(t *testing.T, method, uri string, i interface{}) *http.Request {
	var btes []byte
	var err error
	if i != nil {
		btes, err = json.Marshal(i)
		if err != nil {
			t.Error(err)
			t.FailNow()
		}
	}

	req, err := http.NewRequest(method, uri, bytes.NewBuffer(btes))
	if err != nil {
		t.Error(err)
		t.FailNow()
	}

	date := sdk.FormatDateRFC5322(time.Now())
	req.Header.Set("Date", date)
	req.Header.Set("X-CDS-RemoteTime", date)

	return req
}

// NewJWTAuthentifiedRequest prepare a request
func NewJWTAuthentifiedRequest(t *testing.T, jwt string, method, uri string, i interface{}) *http.Request {
	req := NewRequest(t, method, uri, i)

	auth := "Bearer " + jwt
	req.Header.Add("Authorization", auth)

	return req
}

// NewXSRFJWTAuthentifiedRequest prepare a request
func NewXSRFJWTAuthentifiedRequest(t *testing.T, jwt, xsrf string, method, uri string, i interface{}) *http.Request {
	req := NewRequest(t, method, uri, i)

	req.Header.Add("X-XSRF-TOKEN", xsrf)
	c := http.Cookie{
		Name:  "jwt_token",
		Value: jwt,
	}

	req.AddCookie(&c)
	return req
}

// GetBuiltinOrPluginActionByName returns a builtin or plugin action for given name if exists.
func GetBuiltinOrPluginActionByName(t *testing.T, db gorp.SqlExecutor, name string) *sdk.Action {
	a, err := action.LoadByTypesAndName(context.TODO(), db, []string{sdk.BuiltinAction, sdk.PluginAction}, name,
		action.LoadOptions.WithRequirements,
		action.LoadOptions.WithParameters,
		action.LoadOptions.WithGroup,
	)
	if err != nil {
		t.Error(err)
		t.FailNow()
	}
	if a == nil {
		t.Errorf("cannot find builtin or plugin action with name %s", name)
		t.FailNow()
	}
	return a
}

func NewJWTAuthentifiedMultipartRequest(t *testing.T, jwt string, method, uri string, path string, fileName string, params map[string]string) *http.Request {
	file, err := os.Open(path)
	if err != nil {
		t.Fail()
	}
	defer file.Close()
	body := &bytes.Buffer{}
	writer := multipart.NewWriter(body)
	part, err := writer.CreateFormFile(fileName, filepath.Base(path))
	if err != nil {
		t.Fail()
	}
	if _, err := io.Copy(part, file); err != nil {
		t.Fail()
	}

	for key, val := range params {
		_ = writer.WriteField(key, val)
	}

	contextType := writer.FormDataContentType()

	if err := writer.Close(); err != nil {
		t.Fail()
	}

	req, err := http.NewRequest("POST", uri, body)
	if err != nil {
		t.Fail()
	}
	req.Header.Set("Content-Type", contextType)
	req.Header.Set("Content-Disposition", fmt.Sprintf("attachment; filename=\"%s\"", fileName))
	req.Header.Set("ARTIFACT-FILENAME", fileName)

	auth := "Bearer " + jwt
	req.Header.Add("Authorization", auth)

	date := sdk.FormatDateRFC5322(time.Now())
	req.Header.Set("Date", date)
	req.Header.Set("X-CDS-RemoteTime", date)

	return req
}

// NewAction returns an enabled action.
func NewAction(id int64, ps ...sdk.Parameter) sdk.Action {
	return sdk.Action{
		ID:         id,
		Enabled:    true,
		Parameters: ps,
	}
}

func InsertGroup(t *testing.T, db gorp.SqlExecutor) *sdk.Group {
	g := &sdk.Group{
		Name: sdk.RandomString(10),
	}

	g1, _ := group.LoadByName(context.TODO(), db, g.Name)
	if g1 != nil {
		models, _ := workermodel.LoadAllByGroupIDs(context.Background(), db, []int64{g.ID}, nil)
		for _, m := range models {
			_ = workermodel.Delete(db, m.ID)
		}

		if err := group.Delete(context.TODO(), db, g1); err != nil {
			t.Logf("unable to delete group: %v", err)
		}
	}

	if err := group.Insert(db, g); err != nil {
		t.Fatalf("Unable to create group %s", err)
	}

	return g
}

func InsertWorkerModel(t *testing.T, db gorp.SqlExecutor, name string, groupID int64) *sdk.Model {
	m := sdk.Model{
		Name: name,
		Type: sdk.Docker,
		ModelDocker: sdk.ModelDocker{
			Image: "foo/bar:3.4",
		},
		GroupID: groupID,
		RegisteredCapabilities: sdk.RequirementList{
			{
				Name:  "capa_1",
				Type:  sdk.BinaryRequirement,
				Value: "capa_1",
			},
		},
		UserLastModified: time.Now(),
	}

	if err := workermodel.Insert(db, &m); err != nil {
		t.Fatalf("Cannot insert worker model: %s", err)
	}

	assert.NotEqual(t, 0, m.ID)
	return &m
}

func InsertHatchery(t *testing.T, db gorp.SqlExecutor, grp sdk.Group) (*sdk.Service, *rsa.PrivateKey, *sdk.AuthConsumer, string) {
	usr1, _ := InsertLambdaUser(t, db, &grp)

	consumer, err := authentication.LoadConsumerByTypeAndUserID(context.TODO(), db, sdk.ConsumerLocal, usr1.ID, authentication.LoadConsumerOptions.WithAuthentifiedUser)
	require.NoError(t, err)

	hConsumer, _, err := builtin.NewConsumer(db, sdk.RandomString(10), "", consumer, []int64{grp.ID}, []sdk.AuthConsumerScope{sdk.AuthConsumerScopeHatchery, sdk.AuthConsumerScopeRunExecution})
<<<<<<< HEAD
	test.NoError(t, err)

	privateKey, err := jws.NewRandomRSAKey()
	test.NoError(t, err)
	publicKey, err := jws.ExportPublicKey(privateKey)
	test.NoError(t, err)
=======
	require.NoError(t, err)

	privateKey, err := jws.NewRandomRSAKey()
	require.NoError(t, err)
	publicKey, err := jws.ExportPublicKey(privateKey)
	require.NoError(t, err)
>>>>>>> cbe24fd6

	var srv = sdk.Service{
		CanonicalService: sdk.CanonicalService{
			Name:       hConsumer.Name,
			Type:       services.TypeHatchery,
			PublicKey:  publicKey,
			Maintainer: *usr1,
			ConsumerID: &hConsumer.ID,
		},
	}

<<<<<<< HEAD
	test.NoError(t, services.Insert(db, &srv))

	session, err := authentication.NewSession(db, hConsumer, 5*time.Minute, false)
	test.NoError(t, err)

	jwt, err := authentication.NewSessionJWT(session)
	test.NoError(t, err)
=======
	require.NoError(t, services.Insert(db, &srv))

	session, err := authentication.NewSession(db, hConsumer, 5*time.Minute, false)
	require.NoError(t, err)

	jwt, err := authentication.NewSessionJWT(session)
	require.NoError(t, err)
>>>>>>> cbe24fd6

	return &srv, privateKey, hConsumer, jwt
}

func InsertService(t *testing.T, db gorp.SqlExecutor, name, serviceType string, scopes ...sdk.AuthConsumerScope) (*sdk.Service, *rsa.PrivateKey) {
	usr1, _ := InsertAdminUser(t, db)

	consumer, err := authentication.LoadConsumerByTypeAndUserID(context.TODO(), db, sdk.ConsumerLocal, usr1.ID, authentication.LoadConsumerOptions.WithAuthentifiedUser)
	require.NoError(t, err)

	sharedGroup, err := group.LoadByName(context.TODO(), db, sdk.SharedInfraGroupName)
	require.NoError(t, err)
	hConsumer, _, err := builtin.NewConsumer(db, sdk.RandomString(10), "", consumer, []int64{sharedGroup.ID}, append(scopes, sdk.AuthConsumerScopeProject))
	require.NoError(t, err)

	privateKey, err := jws.NewRandomRSAKey()
	require.NoError(t, err)
	publicKey, err := jws.ExportPublicKey(privateKey)
	require.NoError(t, err)

	var srv = sdk.Service{
		CanonicalService: sdk.CanonicalService{
			Name:       hConsumer.Name,
			Type:       serviceType,
			PublicKey:  publicKey,
			Maintainer: *usr1,
			ConsumerID: &hConsumer.ID,
		},
	}

	require.NoError(t, services.Insert(db, &srv))

	return &srv, privateKey
}

func InsertTestWorkflow(t *testing.T, db gorp.SqlExecutor, store cache.Store, proj *sdk.Project, name string) *sdk.Workflow {
	//First pipeline
	pip := sdk.Pipeline{
		ProjectID:  proj.ID,
		ProjectKey: proj.Key,
		Name:       "pip1",
	}
<<<<<<< HEAD
	test.NoError(t, pipeline.InsertPipeline(db, store, proj, &pip))
=======
	require.NoError(t, pipeline.InsertPipeline(db, store, proj, &pip))
>>>>>>> cbe24fd6

	script := GetBuiltinOrPluginActionByName(t, db, sdk.ScriptAction)

	s := sdk.NewStage("stage 1")
	s.Enabled = true
	s.PipelineID = pip.ID
<<<<<<< HEAD
	pipeline.InsertStage(db, s)
=======
	require.NoError(t, pipeline.InsertStage(db, s))
>>>>>>> cbe24fd6
	j := &sdk.Job{
		Enabled: true,
		Action: sdk.Action{
			Enabled: true,
			Actions: []sdk.Action{
				NewAction(script.ID, sdk.Parameter{Name: "script", Value: "echo lol"}),
			},
		},
	}
<<<<<<< HEAD
	pipeline.InsertJob(db, j, s.ID, &pip)
=======
	require.NoError(t, pipeline.InsertJob(db, j, s.ID, &pip))
>>>>>>> cbe24fd6
	s.Jobs = append(s.Jobs, *j)

	pip.Stages = append(pip.Stages, *s)

	w := sdk.Workflow{
		Name:       name,
		ProjectID:  proj.ID,
		ProjectKey: proj.Key,
		WorkflowData: &sdk.WorkflowData{
			Node: sdk.Node{
				Name: "node1",
				Ref:  "node1",
				Type: sdk.NodeTypePipeline,
				Context: &sdk.NodeContext{
					PipelineID: pip.ID,
				},
			},
		},
	}

	require.NoError(t, workflow.Insert(context.TODO(), db, store, &w, proj))

	return &w
}<|MERGE_RESOLUTION|>--- conflicted
+++ resolved
@@ -28,10 +28,6 @@
 	"github.com/ovh/cds/engine/api/pipeline"
 	"github.com/ovh/cds/engine/api/project"
 	"github.com/ovh/cds/engine/api/services"
-<<<<<<< HEAD
-	"github.com/ovh/cds/engine/api/test"
-=======
->>>>>>> cbe24fd6
 	"github.com/ovh/cds/engine/api/user"
 	"github.com/ovh/cds/engine/api/workermodel"
 	"github.com/ovh/cds/engine/api/workflow"
@@ -126,11 +122,7 @@
 // DeleteTestGroup delete a test group.
 func DeleteTestGroup(t *testing.T, db gorp.SqlExecutor, g *sdk.Group) {
 	t.Logf("Delete Group %s", g.Name)
-<<<<<<< HEAD
-	return group.Delete(context.TODO(), db, g)
-=======
 	require.NoError(t, group.Delete(context.TODO(), db, g))
->>>>>>> cbe24fd6
 }
 
 // InsertAdminUser have to be used only for tests.
@@ -440,21 +432,12 @@
 	require.NoError(t, err)
 
 	hConsumer, _, err := builtin.NewConsumer(db, sdk.RandomString(10), "", consumer, []int64{grp.ID}, []sdk.AuthConsumerScope{sdk.AuthConsumerScopeHatchery, sdk.AuthConsumerScopeRunExecution})
-<<<<<<< HEAD
-	test.NoError(t, err)
+	require.NoError(t, err)
 
 	privateKey, err := jws.NewRandomRSAKey()
-	test.NoError(t, err)
+	require.NoError(t, err)
 	publicKey, err := jws.ExportPublicKey(privateKey)
-	test.NoError(t, err)
-=======
-	require.NoError(t, err)
-
-	privateKey, err := jws.NewRandomRSAKey()
-	require.NoError(t, err)
-	publicKey, err := jws.ExportPublicKey(privateKey)
-	require.NoError(t, err)
->>>>>>> cbe24fd6
+	require.NoError(t, err)
 
 	var srv = sdk.Service{
 		CanonicalService: sdk.CanonicalService{
@@ -466,23 +449,13 @@
 		},
 	}
 
-<<<<<<< HEAD
-	test.NoError(t, services.Insert(db, &srv))
+	require.NoError(t, services.Insert(db, &srv))
 
 	session, err := authentication.NewSession(db, hConsumer, 5*time.Minute, false)
-	test.NoError(t, err)
+	require.NoError(t, err)
 
 	jwt, err := authentication.NewSessionJWT(session)
-	test.NoError(t, err)
-=======
-	require.NoError(t, services.Insert(db, &srv))
-
-	session, err := authentication.NewSession(db, hConsumer, 5*time.Minute, false)
-	require.NoError(t, err)
-
-	jwt, err := authentication.NewSessionJWT(session)
-	require.NoError(t, err)
->>>>>>> cbe24fd6
+	require.NoError(t, err)
 
 	return &srv, privateKey, hConsumer, jwt
 }
@@ -525,22 +498,14 @@
 		ProjectKey: proj.Key,
 		Name:       "pip1",
 	}
-<<<<<<< HEAD
-	test.NoError(t, pipeline.InsertPipeline(db, store, proj, &pip))
-=======
 	require.NoError(t, pipeline.InsertPipeline(db, store, proj, &pip))
->>>>>>> cbe24fd6
 
 	script := GetBuiltinOrPluginActionByName(t, db, sdk.ScriptAction)
 
 	s := sdk.NewStage("stage 1")
 	s.Enabled = true
 	s.PipelineID = pip.ID
-<<<<<<< HEAD
-	pipeline.InsertStage(db, s)
-=======
 	require.NoError(t, pipeline.InsertStage(db, s))
->>>>>>> cbe24fd6
 	j := &sdk.Job{
 		Enabled: true,
 		Action: sdk.Action{
@@ -550,11 +515,7 @@
 			},
 		},
 	}
-<<<<<<< HEAD
-	pipeline.InsertJob(db, j, s.ID, &pip)
-=======
 	require.NoError(t, pipeline.InsertJob(db, j, s.ID, &pip))
->>>>>>> cbe24fd6
 	s.Jobs = append(s.Jobs, *j)
 
 	pip.Stages = append(pip.Stages, *s)
