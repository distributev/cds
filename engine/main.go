package main

import (
	"fmt"
	"os" 

	"github.com/spf13/cobra"
	_ "github.com/spf13/viper/remote"

	"github.com/ovh/cds/sdk"
	"github.com/ovh/cds/sdk/doc"
)

func init() {
	mainCmd.AddCommand(versionCmd)
	mainCmd.AddCommand(updateCmd)
	mainCmd.AddCommand(uptodateCmd)
	mainCmd.AddCommand(databaseCmd)
	mainCmd.AddCommand(startCmd)
	mainCmd.AddCommand(configCmd)
	mainCmd.AddCommand(downloadCmd)
	mainCmd.AddCommand(docCmd) // hidden command
}

func main() {
	mainCmd.Execute()
}
 
var mainCmd = &cobra.Command{
	Use:   "engine",
	Short: "CDS Engine",
	Long: `
CDS

Continuous Delivery Service

Enterprise-Grade Continuous Delivery & DevOps Automation Open Source Platform

https://ovh.github.io/cds/

## Download

You will find latest release of CDS ` + "`engine`" + ` on [Github Releases](https://github.com/ovh/cds/releases/latest).
`,
}

var versionCmd = &cobra.Command{
	Use:   "version",
	Short: "Display CDS version",
	Run: func(cmd *cobra.Command, args []string) {
		fmt.Println(sdk.VersionString())
	},
}

var docCmd = &cobra.Command{
	Use:    "doc <generation-path> <git-directory>",
	Short:  "generate hugo doc for building http://ovh.github.com/cds",
	Hidden: true,
	Run: func(cmd *cobra.Command, args []string) {
		if len(args) != 2 {
			cmd.Usage()
			os.Exit(1)
		}
		if err := doc.GenerateDocumentation(mainCmd, args[0], args[1]); err != nil {
			sdk.Exit(err.Error())
		}
	},
}
<<<<<<< HEAD
 
=======

var configCmd = &cobra.Command{
	Use:   "config",
	Short: "Manage CDS Configuration",
}

var configNewAsEnvFlag bool

var configNewCmd = &cobra.Command{
	Use:   "new",
	Short: "CDS configuration file assistant",
	Long: `
Generate the whole configuration file
	$ engine config new > conf.toml

you can compose your file configuration
this will generate a file configuration containing
api and hatchery:local µService
	$ engine config new api hatchery:local

For advanced usage, Debug and Tracing section can be generated as:
	$ engine config new debug tracing [µService(s)...]

All options
	$ engine config new [debug] [tracing] [api] [ui] [hatchery:local] [hatchery:marathon] [hatchery:openstack] [hatchery:swarm] [hatchery:vsphere] [elasticsearch] [hooks] [vcs] [repositories] [migrate]

`,
	Run: func(cmd *cobra.Command, args []string) {
		configBootstrap(args)
		configSetDefaults()

		var sharedInfraToken = sdk.RandomString(128)

		if conf.API != nil {
			conf.API.Auth.SharedInfraToken = sharedInfraToken
			conf.API.Secrets.Key = sdk.RandomString(32)
			conf.API.Providers = append(conf.API.Providers, api.ProviderConfiguration{
				Name:  "sample-provider",
				Token: sdk.RandomString(32),
			})
			conf.API.Services = append(conf.API.Services, api.ServiceConfiguration{
				Name:       "sample-service",
				URL:        "https://ovh.github.io",
				Port:       "443",
				Path:       "/cds",
				HealthPath: "/cds",
				HealthPort: "443",
				HealthURL:  "https://ovh.github.io",
				Type:       "doc",
			})
		} else {
			sharedInfraToken = "enter sharedInfraToken from section [api.auth] here"
		}

		if h := conf.Hatchery; h != nil {
			if h.Local != nil {
				h.Local.API.Token = sharedInfraToken
			}
			if h.Openstack != nil {
				h.Openstack.API.Token = sharedInfraToken
			}
			if h.VSphere != nil {
				h.VSphere.API.Token = sharedInfraToken
			}
			if h.Swarm != nil {
				h.Swarm.API.Token = sharedInfraToken
				h.Swarm.DockerEngines = map[string]swarm.DockerEngineConfiguration{
					"sample-docker-engine": {
						Host: "///var/run/docker.sock",
					},
				}
			}
			if h.Marathon != nil {
				conf.Hatchery.Marathon.API.Token = sharedInfraToken
			}
		}

		if conf.UI != nil {
			conf.UI.API.Token = sharedInfraToken
		}

		if conf.Hooks != nil {
			conf.Hooks.API.Token = sharedInfraToken
		}

		if conf.Repositories != nil {
			conf.Repositories.API.Token = sharedInfraToken
		}

		if conf.DatabaseMigrate != nil {
			conf.DatabaseMigrate.API.Token = sharedInfraToken
		}

		if conf.VCS != nil {
			conf.VCS.API.Token = sharedInfraToken
		}

		if !configNewAsEnvFlag {
			btes, err := toml.Marshal(*conf)
			if err != nil {
				sdk.Exit("%v", err)
			}
			fmt.Println(string(btes))
		} else {
			m := asEnvVariables(conf)
			keys := []string{}

			for k := range m {
				keys = append(keys, k)
			}

			sort.Strings(keys)
			for _, k := range keys {
				fmt.Printf("export %s=\"%s\"\n", k, m[k])
			}
		}
	},
}

var configCheckCmd = &cobra.Command{
	Use:   "check",
	Short: "Check CDS configuration file",
	Long:  `$ engine config check <path>`,
	Run: func(cmd *cobra.Command, args []string) {
		if len(args) != 1 {
			cmd.Help()
			sdk.Exit("Wrong usage")
		}

		cfgFile = args[0]
		//Initialize config
		configBootstrap(args)
		config([]string{})

		var hasError bool
		if conf.API != nil && conf.API.URL.API != "" {
			fmt.Printf("checking api configuration...\n")
			if err := api.New().CheckConfiguration(*conf.API); err != nil {
				fmt.Printf("api Configuration: %v\n", err)
				hasError = true
			}
		}

		if conf.DatabaseMigrate != nil && conf.DatabaseMigrate.API.HTTP.URL != "" {
			fmt.Printf("checking migrate configuration...\n")
			if err := api.New().CheckConfiguration(*conf.DatabaseMigrate); err != nil {
				fmt.Printf("migrate Configuration: %v\n", err)
				hasError = true
			}
		}

		if conf.Hatchery != nil && conf.Hatchery.Local != nil && conf.Hatchery.Local.API.HTTP.URL != "" {
			fmt.Printf("checking hatchery:local configuration...\n")
			if err := local.New().CheckConfiguration(*conf.Hatchery.Local); err != nil {
				fmt.Printf("hatchery:local Configuration: %v\n", err)
				hasError = true
			}
		}

		if conf.Hatchery != nil && conf.Hatchery.Marathon != nil && conf.Hatchery.Marathon.API.HTTP.URL != "" {
			fmt.Printf("checking hatchery:marathon configuration...\n")
			if err := marathon.New().CheckConfiguration(*conf.Hatchery.Marathon); err != nil {
				fmt.Printf("hatchery:marathon Configuration: %v\n", err)
				hasError = true
			}
		}

		if conf.Hatchery != nil && conf.Hatchery.Openstack != nil && conf.Hatchery.Openstack.API.HTTP.URL != "" {
			fmt.Printf("checking hatchery:openstack configuration...\n")
			if err := openstack.New().CheckConfiguration(*conf.Hatchery.Openstack); err != nil {
				fmt.Printf("hatchery:openstack Configuration: %v\n", err)
				hasError = true
			}
		}

		if conf.Hatchery != nil && conf.Hatchery.Kubernetes != nil && conf.Hatchery.Kubernetes.API.HTTP.URL != "" {
			fmt.Printf("checking hatchery:kubernetes configuration...\n")
			if err := kubernetes.New().CheckConfiguration(*conf.Hatchery.Kubernetes); err != nil {
				fmt.Printf("hatchery:kubernetes Configuration: %v\n", err)
				hasError = true
			}
		}

		if conf.Hatchery != nil && conf.Hatchery.Swarm != nil && conf.Hatchery.Swarm.API.HTTP.URL != "" {
			fmt.Printf("checking hatchery:swarm configuration...\n")
			if err := swarm.New().CheckConfiguration(*conf.Hatchery.Swarm); err != nil {
				fmt.Printf("hatchery:swarm Configuration: %v\n", err)
				hasError = true
			}
		}

		if conf.Hatchery != nil && conf.Hatchery.VSphere != nil && conf.Hatchery.VSphere.API.HTTP.URL != "" {
			fmt.Printf("checking hatchery:vsphere configuration...\n")
			if err := vsphere.New().CheckConfiguration(*conf.Hatchery.VSphere); err != nil {
				fmt.Printf("hatchery:vsphere Configuration: %v\n", err)
				hasError = true
			}
		}

		if conf.UI != nil && conf.UI.API.HTTP.URL != "" {
			fmt.Printf("checking UI configuration...\n")
			if err := ui.New().CheckConfiguration(*conf.UI); err != nil {
				fmt.Printf("ui Configuration: %v\n", err)
				hasError = true
			}
		}

		if conf.VCS != nil && conf.VCS.API.HTTP.URL != "" {
			fmt.Printf("checking vcs configuration...\n")
			if err := vcs.New().CheckConfiguration(*conf.VCS); err != nil {
				fmt.Printf("vcs Configuration: %v\n", err)
				hasError = true
			}
		}

		if conf.Hooks != nil && conf.Hooks.API.HTTP.URL != "" {
			fmt.Printf("checking hooks configuration...\n")
			if err := hooks.New().CheckConfiguration(*conf.Hooks); err != nil {
				fmt.Printf("hooks Configuration: %v\n", err)
				hasError = true
			}
		}

		if !hasError {
			fmt.Println("Configuration file OK")
		}
	},
}

var configEditCmd = &cobra.Command{
	Use:     "edit",
	Short:   "Edit a CDS configuration file",
	Long:    `$ engine config edit <path-toml-file> key=value key=value`,
	Example: `$ engine config edit conf.toml log.level=debug hatchery.swarm.commonConfiguration.name=hatchery-swarm-name`,
	Run: func(cmd *cobra.Command, args []string) {
		if len(args) < 2 {
			cmd.Help()
			sdk.Exit("Wrong usage")
		}

		cfgFile = args[0]

		if _, err := os.Stat(cfgFile); os.IsNotExist(err) {
			sdk.Exit("File %s doesn't exist", cfgFile)
		}

		btes, err := ioutil.ReadFile(cfgFile)
		if err != nil {
			sdk.Exit("Error while read content of file %s - err:%v", cfgFile, err)
		}

		tomlConf, err := toml.Load(string(btes))
		if err != nil {
			sdk.Exit("Error while load toml content of file %s - err:%v", cfgFile, err)
		}

		for _, vk := range args[1:] {
			t := strings.Split(vk, "=")
			if len(t) != 2 {
				sdk.Exit("Invalid key=value: %v", vk)
			}
			// check if value is bool, int or else string
			if v, err := strconv.ParseBool(t[1]); err == nil {
				tomlConf.Set(t[0], "", false, v)
			} else if v, err := strconv.ParseInt(t[1], 10, 64); err == nil {
				tomlConf.Set(t[0], "", false, v)
			} else {
				tomlConf.Set(t[0], "", false, t[1])
			}
		}

		fmt.Println(tomlConf.String())
	},
}

var startCmd = &cobra.Command{
	Use:   "start",
	Short: "Start CDS",
	Long: `
Start CDS Engine Services

#### API

This is the core component of CDS.

#### UI

This is the CDS Web UI.

#### Hatcheries

They are the components responsible for spawning workers. Supported integrations/orchestrators are:

* Local machine
* Openstack
* Docker Swarm
* Openstack
* Vsphere

#### Hooks
This component operates CDS workflow hooks

#### Repositories
This component operates CDS workflow repositories

#### VCS
This component operates CDS VCS connectivity

Start all of this with a single command:

	$ engine start [api] [hatchery:local] [hatchery:marathon] [hatchery:openstack] [hatchery:swarm] [hatchery:vsphere] [elasticsearch] [hooks] [vcs] [repositories] [migrate] [ui]

All the services are using the same configuration file format.

You have to specify where the toml configuration is. It can be a local file, provided by consul or vault.

You can also use or override toml file with environment variable.

See $ engine config command for more details.

`,
	Run: func(cmd *cobra.Command, args []string) {
		if len(args) == 0 {
			cmd.Help()
			return
		}

		//Initialize config
		configBootstrap(args)
		configSetDefaults()
		config(args)

		// gops debug
		if conf.Debug.Enable {
			if conf.Debug.RemoteDebugURL != "" {
				log.Info("Starting gops agent on %s", conf.Debug.RemoteDebugURL)
				if err := agent.Listen(&agent.Options{Addr: conf.Debug.RemoteDebugURL}); err != nil {
					log.Error("Error on starting gops agent: %v", err)
				}
			} else {
				log.Info("Starting gops agent locally")
				if err := agent.Listen(nil); err != nil {
					log.Error("Error on starting gops agent locally: %v", err)
				}
			}
		}

		ctx, cancel := context.WithCancel(context.Background())

		// initialize context
		instance := "cdsinstance"
		if conf.Tracing != nil && conf.Tracing.Name != "" {
			instance = conf.Tracing.Name
		}
		tagCDSInstance, _ := tag.NewKey("cds")
		ctx, _ = tag.New(ctx, tag.Upsert(tagCDSInstance, instance))

		defer cancel()

		// gracefully shutdown all
		c := make(chan os.Signal, 1)
		signal.Notify(c, os.Interrupt, syscall.SIGTERM, syscall.SIGKILL)
		go func() {
			<-c
			signal.Stop(c)
			cancel()
		}()

		type serviceConf struct {
			arg     string
			service service.Service
			cfg     interface{}
		}
		services := []serviceConf{}

		names := []string{}
		for _, a := range args {
			fmt.Printf("Starting service %s\n", a)
			switch a {
			case "api":
				services = append(services, serviceConf{arg: a, service: api.New(), cfg: *conf.API})
				names = append(names, instance)
			case "ui":
				services = append(services, serviceConf{arg: a, service: ui.New(), cfg: *conf.UI})
				names = append(names, instance)
			case "migrate":
				services = append(services, serviceConf{arg: a, service: migrateservice.New(), cfg: *conf.DatabaseMigrate})
				names = append(names, conf.DatabaseMigrate.Name)
			case "hatchery:local":
				services = append(services, serviceConf{arg: a, service: local.New(), cfg: *conf.Hatchery.Local})
				names = append(names, conf.Hatchery.Local.Name)
			case "hatchery:kubernetes":
				services = append(services, serviceConf{arg: a, service: kubernetes.New(), cfg: *conf.Hatchery.Kubernetes})
				names = append(names, conf.Hatchery.Kubernetes.Name)
			case "hatchery:marathon":
				services = append(services, serviceConf{arg: a, service: marathon.New(), cfg: *conf.Hatchery.Marathon})
				names = append(names, conf.Hatchery.Marathon.Name)
			case "hatchery:openstack":
				services = append(services, serviceConf{arg: a, service: openstack.New(), cfg: *conf.Hatchery.Openstack})
				names = append(names, conf.Hatchery.Openstack.Name)
			case "hatchery:swarm":
				services = append(services, serviceConf{arg: a, service: swarm.New(), cfg: *conf.Hatchery.Swarm})
				names = append(names, conf.Hatchery.Swarm.Name)
			case "hatchery:vsphere":
				services = append(services, serviceConf{arg: a, service: vsphere.New(), cfg: *conf.Hatchery.VSphere})
				names = append(names, conf.Hatchery.VSphere.Name)
			case "hooks":
				services = append(services, serviceConf{arg: a, service: hooks.New(), cfg: *conf.Hooks})
				names = append(names, conf.Hooks.Name)
			case "vcs":
				services = append(services, serviceConf{arg: a, service: vcs.New(), cfg: *conf.VCS})
				names = append(names, conf.VCS.Name)
			case "repositories":
				services = append(services, serviceConf{arg: a, service: repositories.New(), cfg: *conf.Repositories})
				names = append(names, conf.Repositories.Name)
			case "elasticsearch":
				services = append(services, serviceConf{arg: a, service: elasticsearch.New(), cfg: *conf.ElasticSearch})
				names = append(names, conf.ElasticSearch.Name)
			default:
				fmt.Printf("Error: service '%s' unknown\n", a)
				os.Exit(1)
			}
		}

		//Initialize logs
		log.Initialize(&log.Conf{
			Level:                  conf.Log.Level,
			GraylogProtocol:        conf.Log.Graylog.Protocol,
			GraylogHost:            conf.Log.Graylog.Host,
			GraylogPort:            fmt.Sprintf("%d", conf.Log.Graylog.Port),
			GraylogExtraKey:        conf.Log.Graylog.ExtraKey,
			GraylogExtraValue:      conf.Log.Graylog.ExtraValue,
			GraylogFieldCDSVersion: sdk.VERSION,
			GraylogFieldCDSOS:      sdk.GOOS,
			GraylogFieldCDSArch:    sdk.GOARCH,
			GraylogFieldCDSName:    strings.Join(names, "_"),
			Ctx:                    ctx,
		})

		//Configure the services
		for _, s := range services {
			if err := s.service.ApplyConfiguration(s.cfg); err != nil {
				sdk.Exit("Unable to init service %s: %v", s.arg, err)
			}

			if srv, ok := s.service.(service.BeforeStart); ok {
				if err := srv.BeforeStart(); err != nil {
					sdk.Exit("Unable to start service %s: %v", s.arg, err)
				}
			}

			// Initialiaze tracing
			if err := observability.Init(*conf.Tracing, "cds-"+s.arg); err != nil {
				sdk.Exit("Unable to start tracing exporter: %v", err)
			}
		}

		//Start the services
		for _, s := range services {
			go start(ctx, s.service, s.cfg, s.arg)
			//Stupid trick: when API is starting wait a bit before start the other
			if s.arg == "API" || s.arg == "api" {
				time.Sleep(2 * time.Second)
			}
		}

		//Wait for the end
		<-ctx.Done()
		if ctx.Err() != nil {
			fmt.Printf("Exiting (%v)\n", ctx.Err())
		}
	},
}

func start(c context.Context, s service.Service, cfg interface{}, serviceName string) {
	if err := serve(c, s, serviceName, cfg); err != nil {
		sdk.Exit("Service has been stopped: %s %v", serviceName, err)
	}
}

func serve(c context.Context, s service.Service, serviceName string, cfg interface{}) error {
	ctx, cancel := context.WithCancel(c)
	defer cancel()

	// first register
	if err := s.Register(s.Status, cfg); err != nil {
		log.Error("%s> Unable to register: %v", serviceName, err)
		return err
	}
	log.Info("%s> Service registered", serviceName)

	// start the heartbeat goroutine
	go func() {
		if err := s.Heartbeat(ctx, s.Status, cfg); err != nil {
			log.Error("%v", err)
			cancel()
		}
	}()

	go func() {
		if err := s.Serve(c); err != nil {
			log.Error("%s> Serve: %v", serviceName, err)
			cancel()
		}
	}()

	<-ctx.Done()

	if ctx.Err() != nil {
		log.Error("%s> Service exiting with err: %v", serviceName, ctx.Err())
	} else {
		log.Info("%s> Service exiting", serviceName)
	}
	return ctx.Err()
}
>>>>>>> d4dfa1b1
<|MERGE_RESOLUTION|>--- conflicted
+++ resolved
@@ -2,7 +2,7 @@
 
 import (
 	"fmt"
-	"os" 
+	"os"
 
 	"github.com/spf13/cobra"
 	_ "github.com/spf13/viper/remote"
@@ -25,7 +25,7 @@
 func main() {
 	mainCmd.Execute()
 }
- 
+
 var mainCmd = &cobra.Command{
 	Use:   "engine",
 	Short: "CDS Engine",
@@ -65,523 +65,4 @@
 			sdk.Exit(err.Error())
 		}
 	},
-}
-<<<<<<< HEAD
- 
-=======
-
-var configCmd = &cobra.Command{
-	Use:   "config",
-	Short: "Manage CDS Configuration",
-}
-
-var configNewAsEnvFlag bool
-
-var configNewCmd = &cobra.Command{
-	Use:   "new",
-	Short: "CDS configuration file assistant",
-	Long: `
-Generate the whole configuration file
-	$ engine config new > conf.toml
-
-you can compose your file configuration
-this will generate a file configuration containing
-api and hatchery:local µService
-	$ engine config new api hatchery:local
-
-For advanced usage, Debug and Tracing section can be generated as:
-	$ engine config new debug tracing [µService(s)...]
-
-All options
-	$ engine config new [debug] [tracing] [api] [ui] [hatchery:local] [hatchery:marathon] [hatchery:openstack] [hatchery:swarm] [hatchery:vsphere] [elasticsearch] [hooks] [vcs] [repositories] [migrate]
-
-`,
-	Run: func(cmd *cobra.Command, args []string) {
-		configBootstrap(args)
-		configSetDefaults()
-
-		var sharedInfraToken = sdk.RandomString(128)
-
-		if conf.API != nil {
-			conf.API.Auth.SharedInfraToken = sharedInfraToken
-			conf.API.Secrets.Key = sdk.RandomString(32)
-			conf.API.Providers = append(conf.API.Providers, api.ProviderConfiguration{
-				Name:  "sample-provider",
-				Token: sdk.RandomString(32),
-			})
-			conf.API.Services = append(conf.API.Services, api.ServiceConfiguration{
-				Name:       "sample-service",
-				URL:        "https://ovh.github.io",
-				Port:       "443",
-				Path:       "/cds",
-				HealthPath: "/cds",
-				HealthPort: "443",
-				HealthURL:  "https://ovh.github.io",
-				Type:       "doc",
-			})
-		} else {
-			sharedInfraToken = "enter sharedInfraToken from section [api.auth] here"
-		}
-
-		if h := conf.Hatchery; h != nil {
-			if h.Local != nil {
-				h.Local.API.Token = sharedInfraToken
-			}
-			if h.Openstack != nil {
-				h.Openstack.API.Token = sharedInfraToken
-			}
-			if h.VSphere != nil {
-				h.VSphere.API.Token = sharedInfraToken
-			}
-			if h.Swarm != nil {
-				h.Swarm.API.Token = sharedInfraToken
-				h.Swarm.DockerEngines = map[string]swarm.DockerEngineConfiguration{
-					"sample-docker-engine": {
-						Host: "///var/run/docker.sock",
-					},
-				}
-			}
-			if h.Marathon != nil {
-				conf.Hatchery.Marathon.API.Token = sharedInfraToken
-			}
-		}
-
-		if conf.UI != nil {
-			conf.UI.API.Token = sharedInfraToken
-		}
-
-		if conf.Hooks != nil {
-			conf.Hooks.API.Token = sharedInfraToken
-		}
-
-		if conf.Repositories != nil {
-			conf.Repositories.API.Token = sharedInfraToken
-		}
-
-		if conf.DatabaseMigrate != nil {
-			conf.DatabaseMigrate.API.Token = sharedInfraToken
-		}
-
-		if conf.VCS != nil {
-			conf.VCS.API.Token = sharedInfraToken
-		}
-
-		if !configNewAsEnvFlag {
-			btes, err := toml.Marshal(*conf)
-			if err != nil {
-				sdk.Exit("%v", err)
-			}
-			fmt.Println(string(btes))
-		} else {
-			m := asEnvVariables(conf)
-			keys := []string{}
-
-			for k := range m {
-				keys = append(keys, k)
-			}
-
-			sort.Strings(keys)
-			for _, k := range keys {
-				fmt.Printf("export %s=\"%s\"\n", k, m[k])
-			}
-		}
-	},
-}
-
-var configCheckCmd = &cobra.Command{
-	Use:   "check",
-	Short: "Check CDS configuration file",
-	Long:  `$ engine config check <path>`,
-	Run: func(cmd *cobra.Command, args []string) {
-		if len(args) != 1 {
-			cmd.Help()
-			sdk.Exit("Wrong usage")
-		}
-
-		cfgFile = args[0]
-		//Initialize config
-		configBootstrap(args)
-		config([]string{})
-
-		var hasError bool
-		if conf.API != nil && conf.API.URL.API != "" {
-			fmt.Printf("checking api configuration...\n")
-			if err := api.New().CheckConfiguration(*conf.API); err != nil {
-				fmt.Printf("api Configuration: %v\n", err)
-				hasError = true
-			}
-		}
-
-		if conf.DatabaseMigrate != nil && conf.DatabaseMigrate.API.HTTP.URL != "" {
-			fmt.Printf("checking migrate configuration...\n")
-			if err := api.New().CheckConfiguration(*conf.DatabaseMigrate); err != nil {
-				fmt.Printf("migrate Configuration: %v\n", err)
-				hasError = true
-			}
-		}
-
-		if conf.Hatchery != nil && conf.Hatchery.Local != nil && conf.Hatchery.Local.API.HTTP.URL != "" {
-			fmt.Printf("checking hatchery:local configuration...\n")
-			if err := local.New().CheckConfiguration(*conf.Hatchery.Local); err != nil {
-				fmt.Printf("hatchery:local Configuration: %v\n", err)
-				hasError = true
-			}
-		}
-
-		if conf.Hatchery != nil && conf.Hatchery.Marathon != nil && conf.Hatchery.Marathon.API.HTTP.URL != "" {
-			fmt.Printf("checking hatchery:marathon configuration...\n")
-			if err := marathon.New().CheckConfiguration(*conf.Hatchery.Marathon); err != nil {
-				fmt.Printf("hatchery:marathon Configuration: %v\n", err)
-				hasError = true
-			}
-		}
-
-		if conf.Hatchery != nil && conf.Hatchery.Openstack != nil && conf.Hatchery.Openstack.API.HTTP.URL != "" {
-			fmt.Printf("checking hatchery:openstack configuration...\n")
-			if err := openstack.New().CheckConfiguration(*conf.Hatchery.Openstack); err != nil {
-				fmt.Printf("hatchery:openstack Configuration: %v\n", err)
-				hasError = true
-			}
-		}
-
-		if conf.Hatchery != nil && conf.Hatchery.Kubernetes != nil && conf.Hatchery.Kubernetes.API.HTTP.URL != "" {
-			fmt.Printf("checking hatchery:kubernetes configuration...\n")
-			if err := kubernetes.New().CheckConfiguration(*conf.Hatchery.Kubernetes); err != nil {
-				fmt.Printf("hatchery:kubernetes Configuration: %v\n", err)
-				hasError = true
-			}
-		}
-
-		if conf.Hatchery != nil && conf.Hatchery.Swarm != nil && conf.Hatchery.Swarm.API.HTTP.URL != "" {
-			fmt.Printf("checking hatchery:swarm configuration...\n")
-			if err := swarm.New().CheckConfiguration(*conf.Hatchery.Swarm); err != nil {
-				fmt.Printf("hatchery:swarm Configuration: %v\n", err)
-				hasError = true
-			}
-		}
-
-		if conf.Hatchery != nil && conf.Hatchery.VSphere != nil && conf.Hatchery.VSphere.API.HTTP.URL != "" {
-			fmt.Printf("checking hatchery:vsphere configuration...\n")
-			if err := vsphere.New().CheckConfiguration(*conf.Hatchery.VSphere); err != nil {
-				fmt.Printf("hatchery:vsphere Configuration: %v\n", err)
-				hasError = true
-			}
-		}
-
-		if conf.UI != nil && conf.UI.API.HTTP.URL != "" {
-			fmt.Printf("checking UI configuration...\n")
-			if err := ui.New().CheckConfiguration(*conf.UI); err != nil {
-				fmt.Printf("ui Configuration: %v\n", err)
-				hasError = true
-			}
-		}
-
-		if conf.VCS != nil && conf.VCS.API.HTTP.URL != "" {
-			fmt.Printf("checking vcs configuration...\n")
-			if err := vcs.New().CheckConfiguration(*conf.VCS); err != nil {
-				fmt.Printf("vcs Configuration: %v\n", err)
-				hasError = true
-			}
-		}
-
-		if conf.Hooks != nil && conf.Hooks.API.HTTP.URL != "" {
-			fmt.Printf("checking hooks configuration...\n")
-			if err := hooks.New().CheckConfiguration(*conf.Hooks); err != nil {
-				fmt.Printf("hooks Configuration: %v\n", err)
-				hasError = true
-			}
-		}
-
-		if !hasError {
-			fmt.Println("Configuration file OK")
-		}
-	},
-}
-
-var configEditCmd = &cobra.Command{
-	Use:     "edit",
-	Short:   "Edit a CDS configuration file",
-	Long:    `$ engine config edit <path-toml-file> key=value key=value`,
-	Example: `$ engine config edit conf.toml log.level=debug hatchery.swarm.commonConfiguration.name=hatchery-swarm-name`,
-	Run: func(cmd *cobra.Command, args []string) {
-		if len(args) < 2 {
-			cmd.Help()
-			sdk.Exit("Wrong usage")
-		}
-
-		cfgFile = args[0]
-
-		if _, err := os.Stat(cfgFile); os.IsNotExist(err) {
-			sdk.Exit("File %s doesn't exist", cfgFile)
-		}
-
-		btes, err := ioutil.ReadFile(cfgFile)
-		if err != nil {
-			sdk.Exit("Error while read content of file %s - err:%v", cfgFile, err)
-		}
-
-		tomlConf, err := toml.Load(string(btes))
-		if err != nil {
-			sdk.Exit("Error while load toml content of file %s - err:%v", cfgFile, err)
-		}
-
-		for _, vk := range args[1:] {
-			t := strings.Split(vk, "=")
-			if len(t) != 2 {
-				sdk.Exit("Invalid key=value: %v", vk)
-			}
-			// check if value is bool, int or else string
-			if v, err := strconv.ParseBool(t[1]); err == nil {
-				tomlConf.Set(t[0], "", false, v)
-			} else if v, err := strconv.ParseInt(t[1], 10, 64); err == nil {
-				tomlConf.Set(t[0], "", false, v)
-			} else {
-				tomlConf.Set(t[0], "", false, t[1])
-			}
-		}
-
-		fmt.Println(tomlConf.String())
-	},
-}
-
-var startCmd = &cobra.Command{
-	Use:   "start",
-	Short: "Start CDS",
-	Long: `
-Start CDS Engine Services
-
-#### API
-
-This is the core component of CDS.
-
-#### UI
-
-This is the CDS Web UI.
-
-#### Hatcheries
-
-They are the components responsible for spawning workers. Supported integrations/orchestrators are:
-
-* Local machine
-* Openstack
-* Docker Swarm
-* Openstack
-* Vsphere
-
-#### Hooks
-This component operates CDS workflow hooks
-
-#### Repositories
-This component operates CDS workflow repositories
-
-#### VCS
-This component operates CDS VCS connectivity
-
-Start all of this with a single command:
-
-	$ engine start [api] [hatchery:local] [hatchery:marathon] [hatchery:openstack] [hatchery:swarm] [hatchery:vsphere] [elasticsearch] [hooks] [vcs] [repositories] [migrate] [ui]
-
-All the services are using the same configuration file format.
-
-You have to specify where the toml configuration is. It can be a local file, provided by consul or vault.
-
-You can also use or override toml file with environment variable.
-
-See $ engine config command for more details.
-
-`,
-	Run: func(cmd *cobra.Command, args []string) {
-		if len(args) == 0 {
-			cmd.Help()
-			return
-		}
-
-		//Initialize config
-		configBootstrap(args)
-		configSetDefaults()
-		config(args)
-
-		// gops debug
-		if conf.Debug.Enable {
-			if conf.Debug.RemoteDebugURL != "" {
-				log.Info("Starting gops agent on %s", conf.Debug.RemoteDebugURL)
-				if err := agent.Listen(&agent.Options{Addr: conf.Debug.RemoteDebugURL}); err != nil {
-					log.Error("Error on starting gops agent: %v", err)
-				}
-			} else {
-				log.Info("Starting gops agent locally")
-				if err := agent.Listen(nil); err != nil {
-					log.Error("Error on starting gops agent locally: %v", err)
-				}
-			}
-		}
-
-		ctx, cancel := context.WithCancel(context.Background())
-
-		// initialize context
-		instance := "cdsinstance"
-		if conf.Tracing != nil && conf.Tracing.Name != "" {
-			instance = conf.Tracing.Name
-		}
-		tagCDSInstance, _ := tag.NewKey("cds")
-		ctx, _ = tag.New(ctx, tag.Upsert(tagCDSInstance, instance))
-
-		defer cancel()
-
-		// gracefully shutdown all
-		c := make(chan os.Signal, 1)
-		signal.Notify(c, os.Interrupt, syscall.SIGTERM, syscall.SIGKILL)
-		go func() {
-			<-c
-			signal.Stop(c)
-			cancel()
-		}()
-
-		type serviceConf struct {
-			arg     string
-			service service.Service
-			cfg     interface{}
-		}
-		services := []serviceConf{}
-
-		names := []string{}
-		for _, a := range args {
-			fmt.Printf("Starting service %s\n", a)
-			switch a {
-			case "api":
-				services = append(services, serviceConf{arg: a, service: api.New(), cfg: *conf.API})
-				names = append(names, instance)
-			case "ui":
-				services = append(services, serviceConf{arg: a, service: ui.New(), cfg: *conf.UI})
-				names = append(names, instance)
-			case "migrate":
-				services = append(services, serviceConf{arg: a, service: migrateservice.New(), cfg: *conf.DatabaseMigrate})
-				names = append(names, conf.DatabaseMigrate.Name)
-			case "hatchery:local":
-				services = append(services, serviceConf{arg: a, service: local.New(), cfg: *conf.Hatchery.Local})
-				names = append(names, conf.Hatchery.Local.Name)
-			case "hatchery:kubernetes":
-				services = append(services, serviceConf{arg: a, service: kubernetes.New(), cfg: *conf.Hatchery.Kubernetes})
-				names = append(names, conf.Hatchery.Kubernetes.Name)
-			case "hatchery:marathon":
-				services = append(services, serviceConf{arg: a, service: marathon.New(), cfg: *conf.Hatchery.Marathon})
-				names = append(names, conf.Hatchery.Marathon.Name)
-			case "hatchery:openstack":
-				services = append(services, serviceConf{arg: a, service: openstack.New(), cfg: *conf.Hatchery.Openstack})
-				names = append(names, conf.Hatchery.Openstack.Name)
-			case "hatchery:swarm":
-				services = append(services, serviceConf{arg: a, service: swarm.New(), cfg: *conf.Hatchery.Swarm})
-				names = append(names, conf.Hatchery.Swarm.Name)
-			case "hatchery:vsphere":
-				services = append(services, serviceConf{arg: a, service: vsphere.New(), cfg: *conf.Hatchery.VSphere})
-				names = append(names, conf.Hatchery.VSphere.Name)
-			case "hooks":
-				services = append(services, serviceConf{arg: a, service: hooks.New(), cfg: *conf.Hooks})
-				names = append(names, conf.Hooks.Name)
-			case "vcs":
-				services = append(services, serviceConf{arg: a, service: vcs.New(), cfg: *conf.VCS})
-				names = append(names, conf.VCS.Name)
-			case "repositories":
-				services = append(services, serviceConf{arg: a, service: repositories.New(), cfg: *conf.Repositories})
-				names = append(names, conf.Repositories.Name)
-			case "elasticsearch":
-				services = append(services, serviceConf{arg: a, service: elasticsearch.New(), cfg: *conf.ElasticSearch})
-				names = append(names, conf.ElasticSearch.Name)
-			default:
-				fmt.Printf("Error: service '%s' unknown\n", a)
-				os.Exit(1)
-			}
-		}
-
-		//Initialize logs
-		log.Initialize(&log.Conf{
-			Level:                  conf.Log.Level,
-			GraylogProtocol:        conf.Log.Graylog.Protocol,
-			GraylogHost:            conf.Log.Graylog.Host,
-			GraylogPort:            fmt.Sprintf("%d", conf.Log.Graylog.Port),
-			GraylogExtraKey:        conf.Log.Graylog.ExtraKey,
-			GraylogExtraValue:      conf.Log.Graylog.ExtraValue,
-			GraylogFieldCDSVersion: sdk.VERSION,
-			GraylogFieldCDSOS:      sdk.GOOS,
-			GraylogFieldCDSArch:    sdk.GOARCH,
-			GraylogFieldCDSName:    strings.Join(names, "_"),
-			Ctx:                    ctx,
-		})
-
-		//Configure the services
-		for _, s := range services {
-			if err := s.service.ApplyConfiguration(s.cfg); err != nil {
-				sdk.Exit("Unable to init service %s: %v", s.arg, err)
-			}
-
-			if srv, ok := s.service.(service.BeforeStart); ok {
-				if err := srv.BeforeStart(); err != nil {
-					sdk.Exit("Unable to start service %s: %v", s.arg, err)
-				}
-			}
-
-			// Initialiaze tracing
-			if err := observability.Init(*conf.Tracing, "cds-"+s.arg); err != nil {
-				sdk.Exit("Unable to start tracing exporter: %v", err)
-			}
-		}
-
-		//Start the services
-		for _, s := range services {
-			go start(ctx, s.service, s.cfg, s.arg)
-			//Stupid trick: when API is starting wait a bit before start the other
-			if s.arg == "API" || s.arg == "api" {
-				time.Sleep(2 * time.Second)
-			}
-		}
-
-		//Wait for the end
-		<-ctx.Done()
-		if ctx.Err() != nil {
-			fmt.Printf("Exiting (%v)\n", ctx.Err())
-		}
-	},
-}
-
-func start(c context.Context, s service.Service, cfg interface{}, serviceName string) {
-	if err := serve(c, s, serviceName, cfg); err != nil {
-		sdk.Exit("Service has been stopped: %s %v", serviceName, err)
-	}
-}
-
-func serve(c context.Context, s service.Service, serviceName string, cfg interface{}) error {
-	ctx, cancel := context.WithCancel(c)
-	defer cancel()
-
-	// first register
-	if err := s.Register(s.Status, cfg); err != nil {
-		log.Error("%s> Unable to register: %v", serviceName, err)
-		return err
-	}
-	log.Info("%s> Service registered", serviceName)
-
-	// start the heartbeat goroutine
-	go func() {
-		if err := s.Heartbeat(ctx, s.Status, cfg); err != nil {
-			log.Error("%v", err)
-			cancel()
-		}
-	}()
-
-	go func() {
-		if err := s.Serve(c); err != nil {
-			log.Error("%s> Serve: %v", serviceName, err)
-			cancel()
-		}
-	}()
-
-	<-ctx.Done()
-
-	if ctx.Err() != nil {
-		log.Error("%s> Service exiting with err: %v", serviceName, ctx.Err())
-	} else {
-		log.Info("%s> Service exiting", serviceName)
-	}
-	return ctx.Err()
-}
->>>>>>> d4dfa1b1
+}