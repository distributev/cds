package main

import (
	"bytes"
	"fmt"
	"io"
	"os"
	"sort"
	"strings"
	"time"

	"github.com/fsamin/go-dump"
	defaults "github.com/mcuadros/go-defaults"
	"github.com/ovh/symmecrypt/keyloader"
	"github.com/spf13/viper"

	"github.com/ovh/cds/engine/api"
	"github.com/ovh/cds/engine/api/authentication"
	"github.com/ovh/cds/engine/api/authentication/builtin"
	"github.com/ovh/cds/engine/api/database"
	"github.com/ovh/cds/engine/api/database/gorpmapping"
	"github.com/ovh/cds/engine/api/secret"
	"github.com/ovh/cds/engine/api/services"
	"github.com/ovh/cds/engine/elasticsearch"
	"github.com/ovh/cds/engine/hatchery/kubernetes"
	"github.com/ovh/cds/engine/hatchery/local"
	"github.com/ovh/cds/engine/hatchery/marathon"
	"github.com/ovh/cds/engine/hatchery/openstack"
	"github.com/ovh/cds/engine/hatchery/swarm"
	"github.com/ovh/cds/engine/hatchery/vsphere"
	"github.com/ovh/cds/engine/hooks"
	"github.com/ovh/cds/engine/migrateservice"
	"github.com/ovh/cds/engine/repositories"
	"github.com/ovh/cds/engine/vcs"
	"github.com/ovh/cds/sdk"
	"github.com/ovh/cds/sdk/jws"
	"github.com/ovh/cds/sdk/namesgenerator"
)

const (
	vaultConfKey = "/secret/cds/conf"
)

func configBootstrap(args []string) Configuration {
	var conf Configuration
	defaults.SetDefaults(&conf.Debug)
	defaults.SetDefaults(&conf.Tracing)

	// Default config if nothing is given
	if len(args) == 0 {
		args = []string{
			"api", "migrate", "hooks", "vcs", "repositories", "elasticsearch",
			"hatchery:local", "hatchery:kubernetes", "hatchery:marathon", "hatchery:openstack", "hatchery:swarm", "hatchery:vsphere",
		}
	}

	for _, a := range args {
		if strings.HasPrefix(a, "hatchery:") {
			if conf.Hatchery == nil {
				conf.Hatchery = &HatcheryConfiguration{}
				break
			}
		}
	}
	for _, a := range args {
		switch a {
		case "api":
			conf.API = &api.Configuration{}
			defaults.SetDefaults(conf.API)
			conf.API.Services = append(conf.API.Services, api.ServiceConfiguration{
				Name:       "sample-service",
				URL:        "https://ovh.github.io",
				Port:       "443",
				Path:       "/cds",
				HealthPath: "/cds",
				HealthPort: "443",
				HealthURL:  "https://ovh.github.io",
				Type:       "doc",
			})
		case "migrate":
			conf.DatabaseMigrate = &migrateservice.Configuration{}
			defaults.SetDefaults(conf.DatabaseMigrate)
			conf.DatabaseMigrate.Name = "cds-migrate-" + namesgenerator.GetRandomNameCDS(0)
		case "hatchery:local":
			conf.Hatchery.Local = &local.HatcheryConfiguration{}
			defaults.SetDefaults(conf.Hatchery.Local)
			conf.Hatchery.Local.Name = "cds-hatchery-local-" + namesgenerator.GetRandomNameCDS(0)
		case "hatchery:kubernetes":
			conf.Hatchery.Kubernetes = &kubernetes.HatcheryConfiguration{}
			defaults.SetDefaults(conf.Hatchery.Kubernetes)
			conf.Hatchery.Kubernetes.Name = "cds-hatchery-kubernetes-" + namesgenerator.GetRandomNameCDS(0)
		case "hatchery:marathon":
			conf.Hatchery.Marathon = &marathon.HatcheryConfiguration{}
			defaults.SetDefaults(conf.Hatchery.Marathon)
			conf.Hatchery.Marathon.Name = "cds-hatchery-marathon-" + namesgenerator.GetRandomNameCDS(0)
		case "hatchery:openstack":
			conf.Hatchery.Openstack = &openstack.HatcheryConfiguration{}
			defaults.SetDefaults(conf.Hatchery.Openstack)
			conf.Hatchery.Openstack.Name = "cds-hatchery-openstack-" + namesgenerator.GetRandomNameCDS(0)
		case "hatchery:swarm":
			conf.Hatchery.Swarm = &swarm.HatcheryConfiguration{}
			defaults.SetDefaults(conf.Hatchery.Swarm)
			conf.Hatchery.Swarm.DockerEngines = map[string]swarm.DockerEngineConfiguration{
				"sample-docker-engine": {
					Host: "///var/run/docker.sock",
				},
			}
			conf.Hatchery.Swarm.Name = "cds-hatchery-swarm-" + namesgenerator.GetRandomNameCDS(0)
		case "hatchery:vsphere":
			conf.Hatchery.VSphere = &vsphere.HatcheryConfiguration{}
			defaults.SetDefaults(conf.Hatchery.VSphere)
			conf.Hatchery.VSphere.Name = "cds-hatchery-vsphere-" + namesgenerator.GetRandomNameCDS(0)
		case "hooks":
			conf.Hooks = &hooks.Configuration{}
			defaults.SetDefaults(conf.Hooks)
			conf.Hooks.Name = "cds-hooks-" + namesgenerator.GetRandomNameCDS(0)
		case "vcs":
			conf.VCS = &vcs.Configuration{}
			defaults.SetDefaults(conf.VCS)
			var github vcs.GithubServerConfiguration
			defaults.SetDefaults(&github)
			var bitbucket vcs.BitbucketServerConfiguration
			defaults.SetDefaults(&bitbucket)
			var bitbucketcloud vcs.BitbucketCloudConfiguration
			defaults.SetDefaults(&bitbucketcloud)
			var gitlab vcs.GitlabServerConfiguration
			defaults.SetDefaults(&gitlab)
			var gerrit vcs.GerritServerConfiguration
			defaults.SetDefaults(&gerrit)
			conf.VCS.Servers = map[string]vcs.ServerConfiguration{
				"Github":         vcs.ServerConfiguration{URL: "https://github.com", Github: &github},
				"Bitbucket":      vcs.ServerConfiguration{URL: "https://mybitbucket.com", Bitbucket: &bitbucket},
				"bitbucketcloud": vcs.ServerConfiguration{BitbucketCloud: &bitbucketcloud},
				"Gitlab":         vcs.ServerConfiguration{URL: "https://gitlab.com", Gitlab: &gitlab},
				"Gerrit":         vcs.ServerConfiguration{URL: "http://localhost:8080", Gerrit: &gerrit},
			}
			conf.VCS.Name = "cds-vcs-" + namesgenerator.GetRandomNameCDS(0)
		case "repositories":
			conf.Repositories = &repositories.Configuration{}
			defaults.SetDefaults(conf.Repositories)
			conf.Repositories.Name = "cds-repositories-" + namesgenerator.GetRandomNameCDS(0)
		case "elasticsearch":
			conf.ElasticSearch = &elasticsearch.Configuration{}
			defaults.SetDefaults(conf.ElasticSearch)
		default:
			sdk.Exit("Error service '%s' is unknown", a)
		}
	}

	return conf
}

// asEnvVariables returns the object attributes as env variables.
func configToEnvVariables(o interface{}) map[string]string {
	dumper := dump.NewDefaultEncoder()
	dumper.DisableTypePrefix = true
	dumper.Separator = "_"
	dumper.Prefix = "CDS"
	dumper.Formatters = []dump.KeyFormatterFunc{dump.WithDefaultUpperCaseFormatter()}
	envs, _ := dumper.ToStringMap(o)
	for key := range envs {
		_ = viper.BindEnv(dumper.ViperKey(key), key)
	}
	return envs
}

func configPrintToEnv(c Configuration, w io.Writer) {
	m := configToEnvVariables(c)
	keys := make([]string, 0, len(m))
	for k := range m {
		keys = append(keys, k)
	}
	sort.Strings(keys)
	for _, k := range keys {
		// Print the export command and escape all \n in value (useful for keys)
		fmt.Fprintf(w, "export %s=\"%s\"\n", k, strings.ReplaceAll(m[k], "\n", "\\n"))
	}
}

// Generates a config
func configImport(args []string, cfgFile, remoteCfg, remoteCfgKey, vaultAddr, vaultToken string, silent bool) Configuration {
	// Generate a default bootstraped config for given args to get ENV variables keys.
	defaultConfig := configBootstrap(args)

	// Convert the default generated config to envs to setup binding in viper.
	_ = configToEnvVariables(defaultConfig)

	switch {
	case remoteCfg != "":
		if !silent {
			fmt.Println("Reading configuration from consul @", remoteCfg)
		}

		viper.AddRemoteProvider("consul", remoteCfg, remoteCfgKey)
		viper.SetConfigType("toml")
		if err := viper.ReadRemoteConfig(); err != nil {
			sdk.Exit(err.Error())
		}
	case vaultAddr != "" && vaultToken != "":
		// I hope one day vault will be a standard viper remote provider
		if !silent {
			fmt.Println("Reading configuration from vault @", vaultAddr)
		}

		s, err := secret.New(vaultToken, vaultAddr)
		if err != nil {
			sdk.Exit("Error when getting config from vault: %v", err)
		}

		// Get raw config file from vault
		cfgFileContent, err := s.GetFromVault(vaultConfKey)
		if err != nil {
			sdk.Exit("Error when fetching config from vault: %v", err)
		}

		// Put the content in a buffer and ask viper to read the buffer
		viper.SetConfigType("toml")
		if err := viper.ReadConfig(bytes.NewBufferString(cfgFileContent)); err != nil {
			sdk.Exit("Unable to read config: %v", err)
		}
	case cfgFile != "":
		if !silent {
			fmt.Println("Reading configuration file @", cfgFile)
		}

		// If the config file doesn't exists, let's exit
		if _, err := os.Stat(cfgFile); os.IsNotExist(err) {
			sdk.Exit("Error file %s doesn't exist", cfgFile)
		}

		viper.SetConfigFile(cfgFile)
		if err := viper.ReadInConfig(); err != nil {
			sdk.Exit(err.Error())
		}
	}

	var conf Configuration
	if err := viper.Unmarshal(&conf); err != nil {
		sdk.Exit("Unable to parse config: %v", err.Error())
	}
	return conf
}

func configSetStartupData(conf *Configuration) (string, error) {
	apiPrivateKey, err := jws.NewRandomRSAKey()
	if err != nil {
		return "", err
	}

	apiPrivateKeyPEM, err := jws.ExportPrivateKey(apiPrivateKey)
	if err != nil {
		return "", err
	}

	var startupCfg api.StartupConfig

	if err := authentication.Init("cds-api", apiPrivateKeyPEM); err != nil {
		return "", err
	}

	if conf.API != nil {
		conf.API.Auth.RSAPrivateKey = string(apiPrivateKeyPEM)
		conf.API.Secrets.Key = sdk.RandomString(32)

		key, _ := keyloader.GenerateKey("hmac", gorpmapping.KeySignIdentifier, false, time.Now())
		conf.API.Database.SignatureKey = database.RollingKeyConfig{Cipher: "hmac"}
		conf.API.Database.SignatureKey.Keys = append(conf.API.Database.SignatureKey.Keys, database.KeyConfig{
			Key:       key.Key,
			Timestamp: key.Timestamp,
		})

		key, _ = keyloader.GenerateKey("xchacha20-poly1305", gorpmapping.KeyEcnryptionIdentifier, false, time.Now())
		conf.API.Database.EncryptionKey = database.RollingKeyConfig{Cipher: "xchacha20-poly1305"}
		conf.API.Database.EncryptionKey.Keys = append(conf.API.Database.EncryptionKey.Keys, database.KeyConfig{
			Key:       key.Key,
			Timestamp: key.Timestamp,
		})
	}

	if h := conf.Hatchery; h != nil {
		if h.Local != nil {
			var cfg = api.StartupConfigService{
				ID:          sdk.UUID(),
				Name:        "hatchery:local",
				Description: "Autogenerated configuration for local hatchery",
				ServiceType: services.TypeHatchery,
			}

			var c = sdk.AuthConsumer{
				ID:          cfg.ID,
				Name:        cfg.Name,
				Description: cfg.Description,

				Type:     sdk.ConsumerBuiltin,
				Data:     map[string]string{},
				GroupIDs: []int64{},
				Scopes:   []sdk.AuthConsumerScope{sdk.AuthConsumerScopeHatchery, sdk.AuthConsumerScopeRunExecution, sdk.AuthConsumerScopeService},
			}

			h.Local.API.Token, err = builtin.NewSigninConsumerToken(&c)
			if err != nil {
				return "", err
			}
			startupCfg.Consumers = append(startupCfg.Consumers, cfg)

			privateKey, _ := jws.NewRandomRSAKey()
			privateKeyPEM, _ := jws.ExportPrivateKey(privateKey)
			h.Local.RSAPrivateKey = string(privateKeyPEM)
		}
		if h.Openstack != nil {
			var cfg = api.StartupConfigService{
				ID:          sdk.UUID(),
				Name:        "hatchery:openstack",
				Description: "Autogenerated configuration for openstack hatchery",
				ServiceType: services.TypeHatchery,
			}

			var c = sdk.AuthConsumer{
				ID:          cfg.ID,
				Name:        cfg.Name,
				Description: cfg.Description,
				Type:        sdk.ConsumerBuiltin,
				Data:        map[string]string{},
				GroupIDs:    []int64{},
<<<<<<< HEAD
				Scopes:      []sdk.AuthConsumerScope{sdk.AuthConsumerScopeHatchery, sdk.AuthConsumerScopeRunExecution, sdk.AuthConsumerScopeService},
=======
				Scopes:      []sdk.AuthConsumerScope{sdk.AuthConsumerScopeHatchery, sdk.AuthConsumerScopeRunExecution, sdk.AuthConsumerScopeService, sdk.AuthConsumerScopeWorkerModel},
>>>>>>> cbe24fd6
			}

			h.Openstack.API.Token, err = builtin.NewSigninConsumerToken(&c)
			if err != nil {
				return "", err
			}

			startupCfg.Consumers = append(startupCfg.Consumers, cfg)
			privateKey, _ := jws.NewRandomRSAKey()
			privateKeyPEM, _ := jws.ExportPrivateKey(privateKey)
			h.Openstack.RSAPrivateKey = string(privateKeyPEM)
		}
		if h.VSphere != nil {
			var cfg = api.StartupConfigService{
				ID:          sdk.UUID(),
				Name:        "hatchery:vsphere",
				Description: "Autogenerated configuration for vsphere hatchery",
				ServiceType: services.TypeHatchery,
			}

			var c = sdk.AuthConsumer{
				ID:          cfg.ID,
				Name:        cfg.Name,
				Description: cfg.Description,

				Type:     sdk.ConsumerBuiltin,
				Data:     map[string]string{},
				GroupIDs: []int64{},
<<<<<<< HEAD
				Scopes:   []sdk.AuthConsumerScope{sdk.AuthConsumerScopeHatchery, sdk.AuthConsumerScopeRunExecution, sdk.AuthConsumerScopeService},
=======
				Scopes:   []sdk.AuthConsumerScope{sdk.AuthConsumerScopeHatchery, sdk.AuthConsumerScopeRunExecution, sdk.AuthConsumerScopeService, sdk.AuthConsumerScopeWorkerModel},
>>>>>>> cbe24fd6
			}

			h.VSphere.API.Token, err = builtin.NewSigninConsumerToken(&c)
			if err != nil {
				return "", err
			}

			startupCfg.Consumers = append(startupCfg.Consumers, cfg)
			privateKey, _ := jws.NewRandomRSAKey()
			privateKeyPEM, _ := jws.ExportPrivateKey(privateKey)
			h.VSphere.RSAPrivateKey = string(privateKeyPEM)
		}
		if h.Swarm != nil {
			var cfg = api.StartupConfigService{
				ID:          sdk.UUID(),
				Name:        "hatchery:swarm",
				Description: "Autogenerated configuration for swarm hatchery",
				ServiceType: services.TypeHatchery,
			}

			var c = sdk.AuthConsumer{
				ID:          cfg.ID,
				Name:        cfg.Name,
				Description: cfg.Description,

				Type:     sdk.ConsumerBuiltin,
				Data:     map[string]string{},
				GroupIDs: []int64{},
<<<<<<< HEAD
				Scopes:   []sdk.AuthConsumerScope{sdk.AuthConsumerScopeHatchery, sdk.AuthConsumerScopeRunExecution, sdk.AuthConsumerScopeService},
=======
				Scopes:   []sdk.AuthConsumerScope{sdk.AuthConsumerScopeHatchery, sdk.AuthConsumerScopeRunExecution, sdk.AuthConsumerScopeService, sdk.AuthConsumerScopeWorkerModel},
>>>>>>> cbe24fd6
			}

			h.Swarm.API.Token, err = builtin.NewSigninConsumerToken(&c)
			if err != nil {
				return "", err
			}

			startupCfg.Consumers = append(startupCfg.Consumers, cfg)
			privateKey, _ := jws.NewRandomRSAKey()
			privateKeyPEM, _ := jws.ExportPrivateKey(privateKey)
			h.Swarm.RSAPrivateKey = string(privateKeyPEM)
		}
		if h.Marathon != nil {
			var cfg = api.StartupConfigService{
				ID:          sdk.UUID(),
				Name:        "hatchery:marathon",
				Description: "Autogenerated configuration for marathon hatchery",
				ServiceType: services.TypeHatchery,
			}

			var c = sdk.AuthConsumer{
				ID:          cfg.ID,
				Name:        cfg.Name,
				Description: cfg.Description,
				Type:        sdk.ConsumerBuiltin,
				Data:        map[string]string{},
				GroupIDs:    []int64{},
<<<<<<< HEAD
				Scopes:      []sdk.AuthConsumerScope{sdk.AuthConsumerScopeHatchery, sdk.AuthConsumerScopeRunExecution, sdk.AuthConsumerScopeService},
=======
				Scopes:      []sdk.AuthConsumerScope{sdk.AuthConsumerScopeHatchery, sdk.AuthConsumerScopeRunExecution, sdk.AuthConsumerScopeService, sdk.AuthConsumerScopeWorkerModel},
>>>>>>> cbe24fd6
			}

			conf.Hatchery.Marathon.API.Token, err = builtin.NewSigninConsumerToken(&c)
			if err != nil {
				return "", err
			}

			startupCfg.Consumers = append(startupCfg.Consumers, cfg)
			privateKey, _ := jws.NewRandomRSAKey()
			privateKeyPEM, _ := jws.ExportPrivateKey(privateKey)
			h.Marathon.RSAPrivateKey = string(privateKeyPEM)
		}
		if h.Kubernetes != nil {
			var cfg = api.StartupConfigService{
				ID:          sdk.UUID(),
				Name:        "hatchery:kubernetes",
				Description: "Autogenerated configuration for kubernetes hatchery",
				ServiceType: services.TypeHatchery,
			}

			var c = sdk.AuthConsumer{
				ID:          cfg.ID,
				Name:        cfg.Name,
				Description: cfg.Description,
				Type:        sdk.ConsumerBuiltin,
				Data:        map[string]string{},
				GroupIDs:    []int64{},
<<<<<<< HEAD
				Scopes:      []sdk.AuthConsumerScope{sdk.AuthConsumerScopeHatchery, sdk.AuthConsumerScopeRunExecution, sdk.AuthConsumerScopeService},
=======
				Scopes:      []sdk.AuthConsumerScope{sdk.AuthConsumerScopeHatchery, sdk.AuthConsumerScopeRunExecution, sdk.AuthConsumerScopeService, sdk.AuthConsumerScopeWorkerModel},
>>>>>>> cbe24fd6
			}

			conf.Hatchery.Kubernetes.API.Token, err = builtin.NewSigninConsumerToken(&c)
			if err != nil {
				return "", err
			}

			startupCfg.Consumers = append(startupCfg.Consumers, cfg)
			privateKey, _ := jws.NewRandomRSAKey()
			privateKeyPEM, _ := jws.ExportPrivateKey(privateKey)
			h.Kubernetes.RSAPrivateKey = string(privateKeyPEM)
		}
	}

	if conf.Hooks != nil {
		var cfg = api.StartupConfigService{
			ID:          sdk.UUID(),
			Name:        "hooks",
			Description: "Autogenerated configuration for hooks service",
			ServiceType: services.TypeHooks,
		}

		var c = sdk.AuthConsumer{
			ID:          cfg.ID,
			Name:        cfg.Name,
			Description: cfg.Description,
			Type:        sdk.ConsumerBuiltin,
			Data:        map[string]string{},
			GroupIDs:    []int64{},
			Scopes: []sdk.AuthConsumerScope{
				sdk.AuthConsumerScopeService,
				sdk.AuthConsumerScopeHooks,
				sdk.AuthConsumerScopeProject,
				sdk.AuthConsumerScopeRun,
			},
		}

		conf.Hooks.API.Token, err = builtin.NewSigninConsumerToken(&c)
		if err != nil {
			return "", err
		}

		startupCfg.Consumers = append(startupCfg.Consumers, cfg)
	}

	if conf.Repositories != nil {
		var cfg = api.StartupConfigService{
			ID:          sdk.UUID(),
			Name:        "repositories",
			Description: "Autogenerated configuration for repositories service",
			ServiceType: services.TypeHooks,
		}

		var c = sdk.AuthConsumer{
			ID:          cfg.ID,
			Name:        cfg.Name,
			Description: cfg.Description,
			Type:        sdk.ConsumerBuiltin,
			Data:        map[string]string{},
			GroupIDs:    []int64{},
			Scopes:      []sdk.AuthConsumerScope{sdk.AuthConsumerScopeService},
		}

		conf.Repositories.API.Token, err = builtin.NewSigninConsumerToken(&c)
		if err != nil {
			return "", err
		}

		startupCfg.Consumers = append(startupCfg.Consumers, cfg)
	}

	if conf.DatabaseMigrate != nil {
		var cfg = api.StartupConfigService{
			ID:          sdk.UUID(),
			Name:        "migrate",
			Description: "Autogenerated configuration for migrate service",
			ServiceType: services.TypeDBMigrate,
		}

		var c = sdk.AuthConsumer{
			ID:          cfg.ID,
			Name:        cfg.Name,
			Description: cfg.Description,
			Type:        sdk.ConsumerBuiltin,
			Data:        map[string]string{},
			GroupIDs:    []int64{},
			Scopes:      []sdk.AuthConsumerScope{sdk.AuthConsumerScopeService},
		}

		conf.DatabaseMigrate.API.Token, err = builtin.NewSigninConsumerToken(&c)
		if err != nil {
			return "", err
		}

		startupCfg.Consumers = append(startupCfg.Consumers, cfg)
	}

	if conf.VCS != nil {
		var cfg = api.StartupConfigService{
			ID:          sdk.UUID(),
			Name:        "vcs",
			Description: "Autogenerated configuration for vcs service",
			ServiceType: services.TypeVCS,
		}

		var c = sdk.AuthConsumer{
			ID:          cfg.ID,
			Name:        cfg.Name,
			Description: cfg.Description,
			Type:        sdk.ConsumerBuiltin,
			Data:        map[string]string{},
			GroupIDs:    []int64{},
			Scopes:      []sdk.AuthConsumerScope{sdk.AuthConsumerScopeService},
		}

		conf.VCS.API.Token, err = builtin.NewSigninConsumerToken(&c)
		if err != nil {
			return "", err
		}

		startupCfg.Consumers = append(startupCfg.Consumers, cfg)
	}

	if conf.ElasticSearch != nil {
		var cfg = api.StartupConfigService{
			ID:          sdk.UUID(),
			Name:        "elasticSearch",
			Description: "Autogenerated configuration for elasticSearch service",
			ServiceType: services.TypeElasticsearch,
		}

		var c = sdk.AuthConsumer{
			ID:          cfg.ID,
			Name:        cfg.Name,
			Description: cfg.Description,
			Type:        sdk.ConsumerBuiltin,
			Data:        map[string]string{},
			GroupIDs:    []int64{},
			Scopes:      []sdk.AuthConsumerScope{sdk.AuthConsumerScopeService},
		}

		conf.ElasticSearch.API.Token, err = builtin.NewSigninConsumerToken(&c)
		if err != nil {
			return "", err
		}

		startupCfg.Consumers = append(startupCfg.Consumers, cfg)
	}

	return authentication.SignJWS(startupCfg, time.Hour)
}<|MERGE_RESOLUTION|>--- conflicted
+++ resolved
@@ -322,11 +322,7 @@
 				Type:        sdk.ConsumerBuiltin,
 				Data:        map[string]string{},
 				GroupIDs:    []int64{},
-<<<<<<< HEAD
-				Scopes:      []sdk.AuthConsumerScope{sdk.AuthConsumerScopeHatchery, sdk.AuthConsumerScopeRunExecution, sdk.AuthConsumerScopeService},
-=======
 				Scopes:      []sdk.AuthConsumerScope{sdk.AuthConsumerScopeHatchery, sdk.AuthConsumerScopeRunExecution, sdk.AuthConsumerScopeService, sdk.AuthConsumerScopeWorkerModel},
->>>>>>> cbe24fd6
 			}
 
 			h.Openstack.API.Token, err = builtin.NewSigninConsumerToken(&c)
@@ -355,11 +351,7 @@
 				Type:     sdk.ConsumerBuiltin,
 				Data:     map[string]string{},
 				GroupIDs: []int64{},
-<<<<<<< HEAD
-				Scopes:   []sdk.AuthConsumerScope{sdk.AuthConsumerScopeHatchery, sdk.AuthConsumerScopeRunExecution, sdk.AuthConsumerScopeService},
-=======
 				Scopes:   []sdk.AuthConsumerScope{sdk.AuthConsumerScopeHatchery, sdk.AuthConsumerScopeRunExecution, sdk.AuthConsumerScopeService, sdk.AuthConsumerScopeWorkerModel},
->>>>>>> cbe24fd6
 			}
 
 			h.VSphere.API.Token, err = builtin.NewSigninConsumerToken(&c)
@@ -388,11 +380,7 @@
 				Type:     sdk.ConsumerBuiltin,
 				Data:     map[string]string{},
 				GroupIDs: []int64{},
-<<<<<<< HEAD
-				Scopes:   []sdk.AuthConsumerScope{sdk.AuthConsumerScopeHatchery, sdk.AuthConsumerScopeRunExecution, sdk.AuthConsumerScopeService},
-=======
 				Scopes:   []sdk.AuthConsumerScope{sdk.AuthConsumerScopeHatchery, sdk.AuthConsumerScopeRunExecution, sdk.AuthConsumerScopeService, sdk.AuthConsumerScopeWorkerModel},
->>>>>>> cbe24fd6
 			}
 
 			h.Swarm.API.Token, err = builtin.NewSigninConsumerToken(&c)
@@ -420,11 +408,7 @@
 				Type:        sdk.ConsumerBuiltin,
 				Data:        map[string]string{},
 				GroupIDs:    []int64{},
-<<<<<<< HEAD
-				Scopes:      []sdk.AuthConsumerScope{sdk.AuthConsumerScopeHatchery, sdk.AuthConsumerScopeRunExecution, sdk.AuthConsumerScopeService},
-=======
 				Scopes:      []sdk.AuthConsumerScope{sdk.AuthConsumerScopeHatchery, sdk.AuthConsumerScopeRunExecution, sdk.AuthConsumerScopeService, sdk.AuthConsumerScopeWorkerModel},
->>>>>>> cbe24fd6
 			}
 
 			conf.Hatchery.Marathon.API.Token, err = builtin.NewSigninConsumerToken(&c)
@@ -452,11 +436,7 @@
 				Type:        sdk.ConsumerBuiltin,
 				Data:        map[string]string{},
 				GroupIDs:    []int64{},
-<<<<<<< HEAD
-				Scopes:      []sdk.AuthConsumerScope{sdk.AuthConsumerScopeHatchery, sdk.AuthConsumerScopeRunExecution, sdk.AuthConsumerScopeService},
-=======
 				Scopes:      []sdk.AuthConsumerScope{sdk.AuthConsumerScopeHatchery, sdk.AuthConsumerScopeRunExecution, sdk.AuthConsumerScopeService, sdk.AuthConsumerScopeWorkerModel},
->>>>>>> cbe24fd6
 			}
 
 			conf.Hatchery.Kubernetes.API.Token, err = builtin.NewSigninConsumerToken(&c)
