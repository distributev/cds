package hooks

import (
	"context"
	"errors"
	"fmt"
	"io/ioutil"
	"net/http"
	"sort"
	"strconv"
	"time"

	"github.com/gorilla/mux"

	"github.com/ovh/cds/engine/api"
	"github.com/ovh/cds/engine/service"
	"github.com/ovh/cds/sdk"
	"github.com/ovh/cds/sdk/log"
)

func (s *Service) webhookHandler() service.Handler {
	return func(ctx context.Context, w http.ResponseWriter, r *http.Request) error {
		//Get the UUID of the webhook
		vars := mux.Vars(r)
		uuid := vars["uuid"]

		if uuid == "" {
			return sdk.WrapError(sdk.ErrWrongRequest, "Invalid uuid or name")
		}

		//Load the task
		webHook := s.Dao.FindTask(uuid)
		if webHook == nil {
			return sdk.WrapError(sdk.ErrNotFound, "Unknown uuid")
		}

		//Check method
		confValue := webHook.Config[sdk.WebHookModelConfigMethod]
		if r.Method != confValue.Value {
			return sdk.WrapError(sdk.ErrMethodNotAllowed, "Unsupported method %s : %v", r.Method, webHook.Config)
		}

		//Read the body
		req, err := ioutil.ReadAll(r.Body)
		if err != nil {
			return sdk.WrapError(err, "Unable to read request")
		}

		//Prepare a web hook execution
		exec := &sdk.TaskExecution{
			Timestamp: time.Now().UnixNano(),
			Type:      webHook.Type,
			UUID:      webHook.UUID,
			Config:    webHook.Config,
			WebHook: &sdk.WebHookExecution{
				RequestBody:   req,
				RequestHeader: r.Header,
				RequestURL:    r.URL.RawQuery,
			},
		}

		//Save the web hook execution
		s.Dao.SaveTaskExecution(exec)

		//Push the webhook execution in the queue, so it will be executed
		s.Dao.EnqueueTaskExecution(exec)

		//Return the execution
		return service.WriteJSON(w, exec, http.StatusOK)
	}
}

func (s *Service) startTasksHandler() service.Handler {
	return func(ctx context.Context, w http.ResponseWriter, r *http.Request) error {
		if err := s.startTasks(ctx); err != nil {
			return sdk.WithStack(err)
		}
		return nil
	}
}

func (s *Service) stopTasksHandler() service.Handler {
	return func(ctx context.Context, w http.ResponseWriter, r *http.Request) error {
		if err := s.stopTasks(); err != nil {
			return sdk.WithStack(err)
		}
		return nil
	}
}

func (s *Service) startTaskHandler() service.Handler {
	return func(ctx context.Context, w http.ResponseWriter, r *http.Request) error {
		//Get the UUID of the task from the URL
		vars := mux.Vars(r)
		uuid := vars["uuid"]
		if uuid == "" {
			return sdk.WrapError(sdk.ErrWrongRequest, "Invalid uuid")
		}

		//Load the task
		t := s.Dao.FindTask(uuid)
		if t == nil {
			return sdk.WrapError(sdk.ErrNotFound, "Unknown uuid")
		}

		//Start the task
		if _, err := s.startTask(ctx, t); err != nil {
			return sdk.WrapError(err, "Start task")
		}
		return nil
	}
}

func (s *Service) stopTaskHandler() service.Handler {
	return func(ctx context.Context, w http.ResponseWriter, r *http.Request) error {
		//Get the UUID of the task from the URL
		vars := mux.Vars(r)
		uuid := vars["uuid"]
		if uuid == "" {
			return sdk.WrapError(sdk.ErrWrongRequest, "Invalid uuid")
		}

		//Load the task
		t := s.Dao.FindTask(uuid)
		if t == nil {
			return sdk.WrapError(sdk.ErrNotFound, "Unknown uuid")
		}

		//Stop the task
		if err := s.stopTask(t); err != nil {
			return sdk.WrapError(sdk.ErrNotFound, "Stop task")
		}
		return nil
	}
}

func (s *Service) postTaskHandler() service.Handler {
	return func(ctx context.Context, w http.ResponseWriter, r *http.Request) error {
		//This handler read a sdk.WorkflowNodeHook from the body
		hook := &sdk.NodeHook{}
		if err := service.UnmarshalBody(r, hook); err != nil {
			return sdk.WithStack(err)
		}
		if err := s.addTask(ctx, hook); err != nil {
			return sdk.WithStack(err)
		}
		return nil
	}
}

func (s *Service) postAndExecuteTaskHandler() service.Handler {
	return func(ctx context.Context, w http.ResponseWriter, r *http.Request) error {
		//This handler read a sdk.WorkflowNodeOutgoingHook from the body
		var nr sdk.WorkflowNodeRun
		if err := service.UnmarshalBody(r, &nr); err != nil {
			return sdk.WrapError(err, "Hooks> postAndExecuteTaskHandler")
		}
		t, e, err := s.addAndExecuteTask(ctx, nr)
		if err != nil {
			return sdk.WrapError(err, "Hooks> postAndExecuteTaskHandler> unable to add Task")
		}
		t.Executions = []sdk.TaskExecution{e}
		return service.WriteJSON(w, t, http.StatusOK)
	}
}

const (
	sortKeyNbExecutionsTotal = "nb_executions_total"
	sortKeyNbExecutionsTodo  = "nb_executions_todo"
)

func (s *Service) getTasksHandler() service.Handler {
	return func(ctx context.Context, w http.ResponseWriter, r *http.Request) error {
		sortParams, err := api.QuerySort(r)
		if err != nil {
			return sdk.NewError(sdk.ErrWrongRequest, err)
		}
		for k := range sortParams {
			if k != sortKeyNbExecutionsTotal && k != sortKeyNbExecutionsTodo {
				return sdk.NewError(sdk.ErrWrongRequest, fmt.Errorf("invalid given sort key"))
			}
		}

		tasks, err := s.Dao.FindAllTasks()
		if err != nil {
			return sdk.WithStack(err)
		}

		execs, err := s.Dao.FindAllTaskExecutionsForTasks(tasks...)
		if err != nil {
			return sdk.WithStack(err)
		}

		m := make(map[string][]sdk.TaskExecution, len(tasks))
		for _, e := range execs {
			m[e.UUID] = append(m[e.UUID], e)
		}

		for i, t := range tasks {
			var nbTodo int
			for _, e := range m[t.UUID] {
				if e.ProcessingTimestamp == 0 {
					nbTodo++
				}
			}
			tasks[i].NbExecutionsTotal = len(m[t.UUID])
			tasks[i].NbExecutionsTodo = nbTodo
		}

		for k, p := range sortParams {
			switch k {
			case sortKeyNbExecutionsTotal:
				sort.Slice(tasks, func(i, j int) bool {
					return api.SortCompareInt(tasks[i].NbExecutionsTotal, tasks[j].NbExecutionsTotal, p)
				})
			case sortKeyNbExecutionsTodo:
				sort.Slice(tasks, func(i, j int) bool {
					return api.SortCompareInt(tasks[i].NbExecutionsTodo, tasks[j].NbExecutionsTodo, p)
				})
			}
		}

		return service.WriteJSON(w, tasks, http.StatusOK)
	}
}

func (s *Service) putTaskHandler() service.Handler {
	return func(ctx context.Context, w http.ResponseWriter, r *http.Request) error {
		//Get the UUID of the task from the URL
		vars := mux.Vars(r)
		uuid := vars["uuid"]
		if uuid == "" {
			return sdk.WrapError(sdk.ErrWrongRequest, "Hooks> putTaskHandler> invalid uuid")
		}

		//Load the task
		t := s.Dao.FindTask(uuid)
		if t == nil {
			return sdk.WrapError(sdk.ErrNotFound, "Hooks> putTaskHandler> unknown uuid")
		}

		//Stop the task
		if err := s.stopTask(t); err != nil {
			return sdk.WrapError(sdk.ErrNotFound, "Hooks> putTaskHandler> stop task")
		}

		//Save it
		s.Dao.SaveTask(t)

		//Start the task
		if _, err := s.startTask(ctx, t); err != nil {
			return sdk.WrapError(err, "Unable start task %+v", t)
		}

		return nil
	}
}

func (s *Service) getTaskHandler() service.Handler {
	return func(ctx context.Context, w http.ResponseWriter, r *http.Request) error {
		//Get the UUID of the task from the URL
		vars := mux.Vars(r)
		uuid := vars["uuid"]

		//Load the task
		t := s.Dao.FindTask(uuid)
		if t != nil {
			return service.WriteJSON(w, t, http.StatusOK)
		}

		execs, err := s.Dao.FindAllTaskExecutions(t)
		if err != nil {
			return sdk.WrapError(err, "Unable to load executions")
		}

		t.Executions = execs

		return service.WriteJSON(w, t, http.StatusOK)
	}
}

func (s *Service) deleteTaskHandler() service.Handler {
	return func(ctx context.Context, w http.ResponseWriter, r *http.Request) error {
		//Get the UUID of the task from the URL
		vars := mux.Vars(r)
		uuid := vars["uuid"]

		//Load the task
		t := s.Dao.FindTask(uuid)
		if t != nil {
			return service.WriteJSON(w, t, http.StatusOK)
		}

		//Stop the task
		if err := s.stopTask(t); err != nil {
			return sdk.WrapError(sdk.ErrNotFound, "Hooks> putTaskHandler> stop task")
		}

		s.deleteTask(ctx, t)

		return nil
	}
}

func (s *Service) getTaskExecutionsHandler() service.Handler {
	return func(ctx context.Context, w http.ResponseWriter, r *http.Request) error {
		//Get the UUID of the task from the URL
		vars := mux.Vars(r)
		uuid := vars["uuid"]

		//Load the task
		t := s.Dao.FindTask(uuid)
		if t == nil {
			return service.WriteJSON(w, t, http.StatusOK)
		}

		//Load the executions
		execs, err := s.Dao.FindAllTaskExecutions(t)
		if err != nil {
			return sdk.WrapError(err, "Unable to find task executions for %s", uuid)
		}
		t.Executions = execs

		sort.Slice(t.Executions, func(i, j int) bool {
			return t.Executions[i].Timestamp > t.Executions[j].Timestamp
		})

		return service.WriteJSON(w, t, http.StatusOK)
	}
}

func (s *Service) deleteAllTaskExecutionsHandler() service.Handler {
	return func(ctx context.Context, w http.ResponseWriter, r *http.Request) error {
		//Get the UUID of the task from the URL
		vars := mux.Vars(r)
		uuid := vars["uuid"]

		//Load the task
		t := s.Dao.FindTask(uuid)
		if t == nil {
			return service.WriteJSON(w, t, http.StatusOK)
		}

		//Stop the task
		if err := s.stopTask(t); err != nil {
			return sdk.WrapError(sdk.ErrNotFound, "Hooks> deleteAllTaskExecutionsHandler> stop task")
		}

		//Load the executions
		execs, err := s.Dao.FindAllTaskExecutions(t)
		if err != nil {
			return sdk.WrapError(err, "Unable to find task executions for %s", uuid)
		}
		for i := range execs {
			s.Dao.DeleteTaskExecution(&execs[i])
		}

		//Start the task
		if _, err := s.startTask(ctx, t); err != nil {
			return sdk.WrapError(err, "Unable start task %+v", t)
		}

		return service.WriteJSON(w, t, http.StatusOK)
	}
}

func (s *Service) deleteTaskBulkHandler() service.Handler {
	return func(ctx context.Context, w http.ResponseWriter, r *http.Request) error {
		hooks := map[string]sdk.NodeHook{}
		if err := service.UnmarshalBody(r, &hooks); err != nil {
			return sdk.WithStack(err)
		}

		for uuid := range hooks {
			//Load the task
			t := s.Dao.FindTask(uuid)
			if t == nil {
				continue
			}

			//Stop the task
			if err := s.stopTask(t); err != nil {
				return sdk.WrapError(sdk.ErrNotFound, "Stop task %s", err)
			}
			s.deleteTask(ctx, t)
		}

		return nil
	}
}

func (s *Service) postTaskBulkHandler() service.Handler {
	return func(ctx context.Context, w http.ResponseWriter, r *http.Request) error {
		//This handler read a sdk.WorkflowNodeHook from the body
		hooks := map[string]sdk.NodeHook{}
		if err := service.UnmarshalBody(r, &hooks); err != nil {
			return sdk.WithStack(err)
		}

		for _, hook := range hooks {
			err := s.updateTask(ctx, &hook)
			if err == errNoTask {
				if err := s.addTask(ctx, &hook); err != nil {
					return sdk.WithStack(err)
				}
			} else if err != nil {
				return sdk.WithStack(err)
			}
		}
		return service.WriteJSON(w, hooks, http.StatusOK)
	}
}

func (s *Service) addTask(ctx context.Context, h *sdk.NodeHook) error {
	//Parse the hook as a task
	t, err := s.hookToTask(h)
	if err != nil {
		return sdk.WrapError(err, "Unable to parse hook")
	}

	//Save the task
	s.Dao.SaveTask(t)

	//Start the task
	if _, err := s.startTask(ctx, t); err != nil {
		return sdk.WrapError(err, "Unable start task %+v", t)
	}
	return nil
}

func (s *Service) addAndExecuteTask(ctx context.Context, nr sdk.WorkflowNodeRun) (sdk.Task, sdk.TaskExecution, error) {
	// Parse the hook as a task
	t, err := s.nodeRunToTask(nr)
	if err != nil {
		return t, sdk.TaskExecution{}, sdk.WrapError(err, "Hooks> addAndExecuteTask> Unable to parse node run (%+v)", nr)
	}
	// Save the task
	s.Dao.SaveTask(&t)

	// Start the task
	e, err := s.startTask(ctx, &t)
	if err != nil {
		return t, sdk.TaskExecution{}, sdk.WrapError(err, "Unable start task %+v", t)
	}

	return t, *e, nil
}

var errNoTask = errors.New("task not found")

func (s *Service) updateTask(ctx context.Context, h *sdk.NodeHook) error {
	//Parse the hook as a task
	t, err := s.hookToTask(h)
	if err != nil {
		return sdk.WrapError(err, "Unable to parse hook")
	}

	task := s.Dao.FindTask(t.UUID)
	if task == nil {
		return errNoTask
	}

	task.Config = t.Config
	_ = s.stopTask(t)
	execs, _ := s.Dao.FindAllTaskExecutions(t)
	for _, e := range execs {
		if e.Status == TaskExecutionScheduled {
			s.Dao.DeleteTaskExecution(&e)
		}
	}
	if _, err := s.startTask(ctx, t); err != nil {
		return sdk.WrapError(err, "Unable start task %+v", t)
	}
	// Save the task
	s.Dao.SaveTask(t)
	return nil
}

<<<<<<< HEAD
func (s *Service) deleteTask(ctx context.Context, h *sdk.NodeHook) error {
	//Parse the hook as a task
	t, err := s.hookToTask(h)
	if err != nil {
		return sdk.WrapError(err, "Unable to parse hook")
	}

=======
func (s *Service) deleteTask(ctx context.Context, t *sdk.Task) {
>>>>>>> d367be86
	switch t.Type {
	case TypeGerrit:
		s.stopGerritHookTask(t)
	}

	//Delete the task
	s.Dao.DeleteTask(t)
}

// Status returns sdk.MonitoringStatus, implements interface service.Service
func (s *Service) Status() sdk.MonitoringStatus {
	m := s.CommonMonitoring()

	if s.Dao.store == nil {
		return m
	}

	// hook queue in status
	status := sdk.MonitoringStatusOK
	size := s.Dao.QueueLen()
	if size >= 100 {
		status = sdk.MonitoringStatusAlert
	} else if size >= 10 {
		status = sdk.MonitoringStatusWarn
	}
	m.Lines = append(m.Lines, sdk.MonitoringStatusLine{Component: "Queue", Value: fmt.Sprintf("%d", size), Status: status})

	var nbHooksKafkaTotal int64

	tasks, err := s.Dao.FindAllTasks()
	if err != nil {
		log.Error("Status> Unable to find all tasks: %v", err)
	}

	for _, t := range tasks {
		if t.Type == TypeKafka {
			nbHooksKafkaTotal++
		}

		if t.Stopped {
			m.Lines = append(m.Lines, sdk.MonitoringStatusLine{Component: "Task Stopped", Value: t.UUID, Status: sdk.MonitoringStatusWarn})
		}

		execs, err := s.Dao.FindAllTaskExecutions(&t)
		if err != nil {
			log.Error("Status> Unable to find all task executions (%s): %v", t.UUID, err)
			continue
		}

		var nbTodo, nbTotal int
		for _, e := range execs {
			if e.ProcessingTimestamp == 0 {
				nbTodo++
			}
		}
		nbTotal = len(execs)

		if nbTodo >= 20 {
			status = sdk.MonitoringStatusAlert
		} else if nbTodo > 10 {
			status = sdk.MonitoringStatusWarn
		}

		if nbTodo > 10 {
			m.Lines = append(m.Lines, sdk.MonitoringStatusLine{Component: "Execs Todo " + t.UUID, Value: fmt.Sprintf("%d", nbTodo), Status: status})
		}

		if nbTotal >= s.Cfg.ExecutionHistory*10 {
			status = sdk.MonitoringStatusAlert
		} else if nbTotal >= s.Cfg.ExecutionHistory*5 {
			status = sdk.MonitoringStatusWarn
		}

		if nbTotal >= s.Cfg.ExecutionHistory*2 {
			m.Lines = append(m.Lines, sdk.MonitoringStatusLine{Component: "Execs Total " + t.UUID, Value: fmt.Sprintf("%d", nbTotal), Status: status})
		}
	}

	m.Lines = append(m.Lines, sdk.MonitoringStatusLine{Component: "Hook Kafka", Value: fmt.Sprintf("%d", nbHooksKafkaTotal), Status: status})

	statusConsumer := sdk.MonitoringStatusOK
	if nbKafkaConsumers > nbHooksKafkaTotal {
		statusConsumer = sdk.MonitoringStatusWarn
	}
	m.Lines = append(m.Lines, sdk.MonitoringStatusLine{Component: "Hook Kafka Consumers", Value: fmt.Sprintf("%d", nbKafkaConsumers), Status: statusConsumer})

	return m
}

func (s *Service) statusHandler() service.Handler {
	return func(ctx context.Context, w http.ResponseWriter, r *http.Request) error {
		var status = http.StatusOK
		return service.WriteJSON(w, s.Status(), status)
	}
}

func (s *Service) getTaskExecutionHandler() service.Handler {
	return func(ctx context.Context, w http.ResponseWriter, r *http.Request) error {
		//Get the UUID of the task from the URL
		vars := mux.Vars(r)
		uuid := vars["uuid"]
		timestamp := vars["timestamp"]

		//Load the task
		t := s.Dao.FindTask(uuid)
		if t == nil {
			return service.WriteJSON(w, t, http.StatusOK)
		}

		//Load the executions
		execs, err := s.Dao.FindAllTaskExecutions(t)
		if err != nil {
			return sdk.WrapError(err, "Unable to find task executions for %s", uuid)
		}

		for _, e := range execs {
			if strconv.FormatInt(e.Timestamp, 10) == timestamp {
				return service.WriteJSON(w, e, http.StatusOK)
			}
		}

		return sdk.ErrNotFound
	}
}

func (s *Service) postStopTaskExecutionHandler() service.Handler {
	return func(ctx context.Context, w http.ResponseWriter, r *http.Request) error {
		//Get the UUID of the task from the URL
		vars := mux.Vars(r)
		uuid := vars["uuid"]
		timestamp := vars["timestamp"]

		//Load the task
		t := s.Dao.FindTask(uuid)
		if t == nil {
			return service.WriteJSON(w, t, http.StatusOK)
		}

		//Load the executions
		execs, err := s.Dao.FindAllTaskExecutions(t)
		if err != nil {
			return sdk.WrapError(err, "Unable to find task executions for %s", uuid)
		}

		for i := range execs {
			e := &execs[i]
			if strconv.FormatInt(e.Timestamp, 10) == timestamp && e.Status == TaskExecutionDoing || e.Status == TaskExecutionScheduled {
				e.Status = TaskExecutionDone
				e.LastError = TaskExecutionDone
				e.NbErrors = s.Cfg.RetryError + 1
				s.Dao.SaveTaskExecution(e)
				log.Info("Hooks> postStopTaskExecutionHandler> task executions %s:%v has been stoppped", uuid, timestamp)
				return nil
			}
		}

		return nil
	}
}<|MERGE_RESOLUTION|>--- conflicted
+++ resolved
@@ -476,17 +476,7 @@
 	return nil
 }
 
-<<<<<<< HEAD
-func (s *Service) deleteTask(ctx context.Context, h *sdk.NodeHook) error {
-	//Parse the hook as a task
-	t, err := s.hookToTask(h)
-	if err != nil {
-		return sdk.WrapError(err, "Unable to parse hook")
-	}
-
-=======
 func (s *Service) deleteTask(ctx context.Context, t *sdk.Task) {
->>>>>>> d367be86
 	switch t.Type {
 	case TypeGerrit:
 		s.stopGerritHookTask(t)
