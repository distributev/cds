package openstack

import (
	"bytes"
	"context"
	"encoding/base64"
	"fmt"
	"strconv"
	"strings"
	"text/template"
	"time"

	"github.com/gophercloud/gophercloud/openstack/compute/v2/servers"

	"github.com/ovh/cds/sdk"
	"github.com/ovh/cds/sdk/hatchery"
	"github.com/ovh/cds/sdk/log"
	"github.com/ovh/cds/sdk/namesgenerator"
)

// SpawnWorker creates a new cloud instances
// requirements are not supported
func (h *HatcheryOpenstack) SpawnWorker(ctx context.Context, spawnArgs hatchery.SpawnArguments) error {
	//generate a pretty cool name
	name := spawnArgs.Model.Name + "-" + strings.Replace(namesgenerator.GetRandomNameCDS(0), "_", "-", -1)
	if spawnArgs.RegisterOnly {
		name = "register-" + name
	}

	if spawnArgs.JobID > 0 {
		log.Debug("spawnWorker> spawning worker %s model:%s for job %d", name, spawnArgs.Model.Name, spawnArgs.JobID)
	} else {
		log.Debug("spawnWorker> spawning worker %s model:%s", name, spawnArgs.Model.Name)
	}

	if h.hatch == nil {
		return fmt.Errorf("hatchery disconnected from engine")
	}

	if len(h.getServers()) == h.Configuration().Provision.MaxWorker {
		log.Debug("MaxWorker limit (%d) reached", h.Configuration().Provision.MaxWorker)
		return nil
	}

	// Get image ID
	imageID, erri := h.imageID(spawnArgs.Model.ModelVirtualMachine.Image)
	if erri != nil {
		return erri
	}

	// Get flavor ID
	flavorID, errf := h.flavorID(spawnArgs.Model.ModelVirtualMachine.Flavor)
	if errf != nil {
		return errf
	}

	var withExistingImage bool
	if !spawnArgs.Model.NeedRegistration && !spawnArgs.RegisterOnly {
		start := time.Now()
		imgs := h.getImages()
		log.Debug("spawnWorker> call images.List on openstack took %fs, nbImages:%d", time.Since(start).Seconds(), len(imgs))
		for _, img := range imgs {
			workerModelName, _ := img.Metadata["worker_model_name"]
			workerModelLastModified, _ := img.Metadata["worker_model_last_modified"]
			if workerModelName == spawnArgs.Model.Name && workerModelLastModified == spawnArgs.Model.UserLastModified.Unix() {
				withExistingImage = true
				// TODO
				//var jobInfo string
				//if spawnArgs.JobID != 0 {
				//	jobInfo = fmt.Sprintf(" job:%d", spawnArgs.JobID)
				//}
				//log.Debug("spawnWorker> existing image found for worker:%s model:%s img:%s %s %s", name, spawnArgs.Model.Name, img.ID, jobInfo, spawnArg.LogInfo)
				imageID = img.ID
				break
			}
		}
	}

	if spawnArgs.RegisterOnly {
		spawnArgs.Model.ModelVirtualMachine.Cmd += " register"
	}

	udata := spawnArgs.Model.ModelVirtualMachine.PreCmd + "\n" + spawnArgs.Model.ModelVirtualMachine.Cmd + "\n" + spawnArgs.Model.ModelVirtualMachine.PostCmd

	tmpl, errt := template.New("udata").Parse(udata)
	if errt != nil {
		return errt
	}
	udataParam := sdk.WorkerArgs{
		API:               h.Configuration().API.HTTP.URL,
		Name:              name,
		Token:             h.Configuration().API.Token,
		Model:             spawnArgs.Model.ID,
		HatcheryName:      h.Service().Name,
		TTL:               h.Config.WorkerTTL,
		FromWorkerImage:   withExistingImage,
		GraylogHost:       h.Configuration().Provision.WorkerLogsOptions.Graylog.Host,
		GraylogPort:       h.Configuration().Provision.WorkerLogsOptions.Graylog.Port,
		GraylogExtraKey:   h.Configuration().Provision.WorkerLogsOptions.Graylog.ExtraKey,
		GraylogExtraValue: h.Configuration().Provision.WorkerLogsOptions.Graylog.ExtraValue,
		GrpcAPI:           h.Configuration().API.GRPC.URL,
		GrpcInsecure:      h.Configuration().API.GRPC.Insecure,
	}

	udataParam.WorkflowJobID = spawnArgs.JobID

	var buffer bytes.Buffer
	if err := tmpl.Execute(&buffer, udataParam); err != nil {
		return err
	}

	// Encode again
	udata64 := base64.StdEncoding.EncodeToString(buffer.Bytes())

	// Create openstack vm
	meta := map[string]string{
		"worker":                     name,
		"hatchery_name":              h.Service().Name,
		"register_only":              fmt.Sprintf("%t", spawnArgs.RegisterOnly),
		"flavor":                     spawnArgs.Model.ModelVirtualMachine.Flavor,
		"model":                      spawnArgs.Model.ModelVirtualMachine.Image,
		"worker_model_id":            strconv.FormatInt(udataParam.Model, 10),
		"worker_model_name":          spawnArgs.Model.Name,
		"worker_model_last_modified": fmt.Sprintf("%d", spawnArgs.Model.UserLastModified.Unix()),
	}

<<<<<<< HEAD
	// Ip len(ipsInfos.ips) > 0, specify one of those
	var ip string
	if len(ipsInfos.ips) > 0 {
		var errai error
		ip, errai = h.findAvailableIP(name)
		if errai != nil {
			return errai
=======
	maxTries := 3
	for try := 1; try <= maxTries; try++ {
		// Ip len(ipsInfos.ips) > 0, specify one of those
		var ip string
		if len(ipsInfos.ips) > 0 {
			var errai error
			ip, errai = h.findAvailableIP(name)
			if errai != nil {
				return "", errai
			}
			log.Debug("Found %s as available IP", ip)
>>>>>>> d367be86
		}

<<<<<<< HEAD
	networks := []servers.Network{{UUID: h.networkID, FixedIP: ip}}
	r := servers.Create(h.openstackClient, servers.CreateOpts{
		Name:      name,
		FlavorRef: flavorID,
		ImageRef:  imageID,
		Metadata:  meta,
		UserData:  []byte(udata64),
		Networks:  networks,
	})

	server, err := r.Extract()
	if err != nil {
		return fmt.Errorf("SpawnWorker> Unable to create server: name:%s flavor:%s image:%s metadata:%v networks:%s err:%s body:%s", name, flavorID, imageID, meta, networks, err, r.Body)
	}
	log.Debug("SpawnWorker> Created Server ID: %s", server.ID)
	return nil
=======
		networks := []servers.Network{{UUID: h.networkID, FixedIP: ip}}
		r := servers.Create(h.openstackClient, servers.CreateOpts{
			Name:      name,
			FlavorRef: flavorID,
			ImageRef:  imageID,
			Metadata:  meta,
			UserData:  []byte(udata64),
			Networks:  networks,
		})

		server, err := r.Extract()
		if err != nil {
			if strings.Contains(err.Error(), "is already in use on instance") && try < maxTries { // Fixed IP address X.X.X.X is already in use on instance
				log.Warning("SpawnWorker> Unable to create server: name:%s flavor:%s image:%s metadata:%v networks:%s err:%v body:%s - Try %d/%d", name, flavorID, imageID, meta, networks, err, r.Body, try, maxTries)
				continue
			}
			return "", fmt.Errorf("SpawnWorker> Unable to create server: name:%s flavor:%s image:%s metadata:%v networks:%s err:%v body:%s", name, flavorID, imageID, meta, networks, err, r.Body)
		}
		log.Debug("SpawnWorker> Created Server ID: %s", server.ID)
		break
	}
	return name, nil
>>>>>>> d367be86
}<|MERGE_RESOLUTION|>--- conflicted
+++ resolved
@@ -124,15 +124,6 @@
 		"worker_model_last_modified": fmt.Sprintf("%d", spawnArgs.Model.UserLastModified.Unix()),
 	}
 
-<<<<<<< HEAD
-	// Ip len(ipsInfos.ips) > 0, specify one of those
-	var ip string
-	if len(ipsInfos.ips) > 0 {
-		var errai error
-		ip, errai = h.findAvailableIP(name)
-		if errai != nil {
-			return errai
-=======
 	maxTries := 3
 	for try := 1; try <= maxTries; try++ {
 		// Ip len(ipsInfos.ips) > 0, specify one of those
@@ -141,30 +132,11 @@
 			var errai error
 			ip, errai = h.findAvailableIP(name)
 			if errai != nil {
-				return "", errai
+				return errai
 			}
 			log.Debug("Found %s as available IP", ip)
->>>>>>> d367be86
 		}
 
-<<<<<<< HEAD
-	networks := []servers.Network{{UUID: h.networkID, FixedIP: ip}}
-	r := servers.Create(h.openstackClient, servers.CreateOpts{
-		Name:      name,
-		FlavorRef: flavorID,
-		ImageRef:  imageID,
-		Metadata:  meta,
-		UserData:  []byte(udata64),
-		Networks:  networks,
-	})
-
-	server, err := r.Extract()
-	if err != nil {
-		return fmt.Errorf("SpawnWorker> Unable to create server: name:%s flavor:%s image:%s metadata:%v networks:%s err:%s body:%s", name, flavorID, imageID, meta, networks, err, r.Body)
-	}
-	log.Debug("SpawnWorker> Created Server ID: %s", server.ID)
-	return nil
-=======
 		networks := []servers.Network{{UUID: h.networkID, FixedIP: ip}}
 		r := servers.Create(h.openstackClient, servers.CreateOpts{
 			Name:      name,
@@ -181,11 +153,10 @@
 				log.Warning("SpawnWorker> Unable to create server: name:%s flavor:%s image:%s metadata:%v networks:%s err:%v body:%s - Try %d/%d", name, flavorID, imageID, meta, networks, err, r.Body, try, maxTries)
 				continue
 			}
-			return "", fmt.Errorf("SpawnWorker> Unable to create server: name:%s flavor:%s image:%s metadata:%v networks:%s err:%v body:%s", name, flavorID, imageID, meta, networks, err, r.Body)
+			return fmt.Errorf("SpawnWorker> Unable to create server: name:%s flavor:%s image:%s metadata:%v networks:%s err:%v body:%s", name, flavorID, imageID, meta, networks, err, r.Body)
 		}
 		log.Debug("SpawnWorker> Created Server ID: %s", server.ID)
 		break
 	}
-	return name, nil
->>>>>>> d367be86
+	return nil
 }