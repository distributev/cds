package local

import (
	"bytes"
	"context"
	"crypto/rand"
	"crypto/rsa"
	"encoding/hex"
	"fmt"
	"html/template"
	"os"
	"os/exec"
	"path"
	"strings"
	"time"

	"github.com/gorilla/mux"

	"github.com/ovh/cds/engine/api"
	"github.com/ovh/cds/engine/api/services"
	"github.com/ovh/cds/sdk"
	"github.com/ovh/cds/sdk/cdsclient"
	"github.com/ovh/cds/sdk/hatchery"
	"github.com/ovh/cds/sdk/log"
)

// New instanciates a new hatchery local
func New() *HatcheryLocal {
	s := new(HatcheryLocal)
	s.Router = &api.Router{
		Mux: mux.NewRouter(),
	}
	return s
}

// ApplyConfiguration apply an object of type HatcheryConfiguration after checking it
func (h *HatcheryLocal) ApplyConfiguration(cfg interface{}) error {
	if err := h.CheckConfiguration(cfg); err != nil {
		return err
	}

	var ok bool
	h.Config, ok = cfg.(HatcheryConfiguration)
	if !ok {
		return fmt.Errorf("Invalid configuration")
	}

	genname := h.Configuration().Name
	h.Client = cdsclient.NewService(h.Config.API.HTTP.URL, 60*time.Second, h.Config.API.HTTP.Insecure)
	h.API = h.Config.API.HTTP.URL
	h.Name = genname
	h.HTTPURL = h.Config.URL
	h.Token = h.Config.API.Token
	h.Type = services.TypeHatchery
	h.MaxHeartbeatFailures = h.Config.API.MaxHeartbeatFailures
	h.Common.Common.ServiceName = "cds-hatchery-local"

	return nil
}

// Status returns sdk.MonitoringStatus, implements interface service.Service
func (h *HatcheryLocal) Status() sdk.MonitoringStatus {
	m := h.CommonMonitoring()
	if h.IsInitialized() {
		m.Lines = append(m.Lines, sdk.MonitoringStatusLine{
			Component: "Workers",
			Value:     fmt.Sprintf("%d/%d", len(h.WorkersStarted()), h.Config.Provision.MaxWorker),
			Status:    sdk.MonitoringStatusOK,
		})
	}
	return m
}

// CheckConfiguration checks the validity of the configuration object
func (h *HatcheryLocal) CheckConfiguration(cfg interface{}) error {
	hconfig, ok := cfg.(HatcheryConfiguration)
	if !ok {
		return fmt.Errorf("Invalid configuration")
	}

	if hconfig.API.HTTP.URL == "" {
		return fmt.Errorf("API HTTP(s) URL is mandatory")
	}

	if hconfig.API.Token == "" {
		return fmt.Errorf("API Token URL is mandatory")
	}

	if hconfig.Basedir == "" {
		return fmt.Errorf("Invalid basedir directory")
	}

	if hconfig.Name == "" {
		return fmt.Errorf("please enter a name in your local hatchery configuration")
	}

	// TODO
	//if ok, err := api.DirectoryExists(hconfig.Basedir); !ok {
	//	return fmt.Errorf("Basedir doesn't exist")
	//} else if err != nil {
	//	return fmt.Errorf("Invalid basedir: %v", err)
	//}
	return nil
}

// ID must returns hatchery id
func (h *HatcheryLocal) ID() int64 {
	if h.CDSClient().GetService() == nil {
		return 0
	}
	return h.CDSClient().GetService().ID
}

//Service returns service instance
func (h *HatcheryLocal) Service() *sdk.Service {
	return h.CDSClient().GetService()
}

//Hatchery returns hatchery instance
func (h *HatcheryLocal) Hatchery() *sdk.Hatchery {
	return h.hatch
}

// Serve start the hatchery server
func (h *HatcheryLocal) Serve(ctx context.Context) error {
	h.hatch = &sdk.Hatchery{}

	req, err := h.CDSClient().Requirements()
	if err != nil {
		return fmt.Errorf("Cannot fetch requirements: %v", err)
	}

	capa, err := h.checkCapabilities(req)
	if err != nil {
		return fmt.Errorf("Cannot check local capabilities: %v", err)
	}

	h.ModelLocal = sdk.Model{
		Name: h.Name,
		Type: sdk.HostProcess,
		ModelVirtualMachine: sdk.ModelVirtualMachine{
			Image: h.Name,
			Cmd:   "worker --api={{.API}} --token={{.Token}} --basedir={{.BaseDir}} --model={{.Model}} --name={{.Name}} --hatchery-name={{.HatcheryName}} --insecure={{.HTTPInsecure}} --graylog-extra-key={{.GraylogExtraKey}} --graylog-extra-value={{.GraylogExtraValue}} --graylog-host={{.GraylogHost}} --graylog-port={{.GraylogPort}} --booked-workflow-job-id={{.WorkflowJobID}} --single-use --force-exit",
		},
		RegisteredArch:         sdk.GOARCH,
		RegisteredOS:           sdk.GOOS,
		RegisteredCapabilities: capa,
		Provision:              int64(h.Config.NbProvision),
	}

	return h.CommonServe(ctx, h)
}

// checkCapabilities checks all requirements, foreach type binary, check if binary is on current host
// returns an error "Exit status X" if current host misses one requirement
func (h *HatcheryLocal) checkCapabilities(req []sdk.Requirement) ([]sdk.Requirement, error) {
	var tmp map[string]sdk.Requirement

	tmp = make(map[string]sdk.Requirement)
	for _, r := range req {
		ok, err := h.checkRequirement(r)
		if err != nil {
			return nil, err
		}

		if ok {
			tmp[r.Name] = r
		}
	}

	capa := make([]sdk.Requirement, 0, len(tmp))
	for _, r := range tmp {
		capa = append(capa, r)
	}

	return capa, nil
}

//Configuration returns Hatchery CommonConfiguration
func (h *HatcheryLocal) Configuration() hatchery.CommonConfiguration {
	return h.Config.CommonConfiguration
}

// ModelType returns type of hatchery
func (*HatcheryLocal) ModelType() string {
	return sdk.HostProcess
}

// CanSpawn return wether or not hatchery can spawn model.
// requirements are not supported
func (h *HatcheryLocal) CanSpawn(model *sdk.Model, jobID int64, requirements []sdk.Requirement) bool {
	if h.Hatchery() == nil {
		log.Debug("CanSpawn false Hatchery nil")
		return false
	}

	for _, r := range requirements {
		ok, err := h.checkRequirement(r)
		if err != nil || !ok {
			log.Debug("CanSpawn false hatchery.checkRequirement ok:%v err:%v", ok, err)
			return false
		}
	}

	for _, r := range requirements {
		if r.Type == sdk.ServiceRequirement || r.Type == sdk.MemoryRequirement {
			log.Debug("CanSpawn false service or memory")
			return false
		}
	}
	log.Debug("CanSpawn true for job %d", jobID)
	return true
}

// killWorker kill a local process
func (h *HatcheryLocal) killWorker(name string, workerCmd workerCmd) error {
	log.Info("KillLocalWorker> Killing %s", name)
	return workerCmd.cmd.Process.Kill()
}

// SpawnWorker starts a new worker process
func (h *HatcheryLocal) SpawnWorker(ctx context.Context, spawnArgs hatchery.SpawnArguments) error {
	//if spawnArgs.JobID > 0 {
	//	log.Debug("spawnWorker> spawning worker %s (%s) for job %d", wName,
	//		spawnArgs.Model.ModelVirtualMachine.Image, spawnArgs.JobID)
	//} else {
	//	log.Debug("spawnWorker> spawning worker %s (%s)", wName,
	//		spawnArgs.Model.ModelVirtualMachine.Image)
	//}

	// Generate a random string 16 chars length
	bs := make([]byte, 16)
	if _, err := rand.Read(bs); err != nil {
		return err
	}
	rndstr := hex.EncodeToString(bs)[0:16]
	basedir := path.Join(h.Config.Basedir, rndstr)
	// Create the directory
	if err := os.MkdirAll(basedir, os.FileMode(0755)); err != nil {
		return err
	}

	udataParam := sdk.WorkerArgs{
		API:          h.Configuration().API.HTTP.URL,
		Token:        h.Configuration().API.Token,
		BaseDir:      basedir,
		HTTPInsecure: h.Config.API.HTTP.Insecure,
		// TODO
		//Name:              wName,
		Model:             spawnArgs.Model.ID,
		HatcheryName:      h.Service().Name,
		GraylogHost:       h.Configuration().Provision.WorkerLogsOptions.Graylog.Host,
		GraylogPort:       h.Configuration().Provision.WorkerLogsOptions.Graylog.Port,
		GraylogExtraKey:   h.Configuration().Provision.WorkerLogsOptions.Graylog.ExtraKey,
		GraylogExtraValue: h.Configuration().Provision.WorkerLogsOptions.Graylog.ExtraValue,
		GrpcAPI:           h.Configuration().API.GRPC.URL,
		GrpcInsecure:      h.Configuration().API.GRPC.Insecure,
	}

	udataParam.WorkflowJobID = spawnArgs.JobID

	if spawnArgs.Model.ModelVirtualMachine.Cmd == "" {
		return fmt.Errorf("hatchery local> Cannot launch main worker command because it's empty")
	}

	tmpl, errt := template.New("cmd").Parse(spawnArgs.Model.ModelVirtualMachine.Cmd)
	if errt != nil {
		return errt
	}
	var buffer bytes.Buffer
	if errTmpl := tmpl.Execute(&buffer, udataParam); errTmpl != nil {
		return errTmpl
	}

	cmdSplitted := strings.Split(buffer.String(), " -")
	for i := range cmdSplitted[1:] {
		cmdSplitted[i+1] = "-" + strings.Trim(cmdSplitted[i+1], " ")
	}

	binCmd := cmdSplitted[0]
	log.Debug("Command exec: %v", cmdSplitted)
	var cmd *exec.Cmd
	if spawnArgs.RegisterOnly {
		cmdSplitted[0] = "register"
		cmd = exec.Command(binCmd, cmdSplitted...)
	} else {
		cmd = exec.Command(binCmd, cmdSplitted[1:]...)
	}

	// Clearenv
	cmd.Env = []string{}
	env := os.Environ()
	for _, e := range env {
		if !strings.HasPrefix(e, "CDS") && !strings.HasPrefix(e, "HATCHERY") {
			cmd.Env = append(cmd.Env, e)
		}
	}

	if err := cmd.Start(); err != nil {
		log.Error("hatchery> local> %v", err)
		return err
	}

	//log.Debug("worker %s has been spawned by %s", wName, h.Name)

	h.Lock()
	// TODO
	//h.workers[wName] = workerCmd{cmd: cmd, created: time.Now()}
	h.Unlock()
	// Wait in a goroutine so that when process exits, Wait() update cmd.ProcessState
	go func() {
		if err := cmd.Wait(); err != nil {
			log.Error("hatchery> local> %v", err)
		}
	}()

	return nil
}

// WorkersStarted returns the number of instances started but
// not necessarily register on CDS yet
func (h *HatcheryLocal) WorkersStarted() []string {
	h.Mutex.Lock()
	defer h.Mutex.Unlock()
	workers := make([]string, len(h.workers))
	var i int
	for n := range h.workers {
		workers[i] = n
		i++
	}
	return workers
}

// WorkerModelsEnabled returns worker model enabled
func (h *HatcheryLocal) WorkerModelsEnabled() ([]sdk.Model, error) {
<<<<<<< HEAD
	//h.ModelLocal.GroupID = *h.Service().GroupID
	//h.ModelLocal.Group = h.Service().Group
	//return []sdk.Model{h.ModelLocal}, nil

	// TODO
	return nil, nil
}

// PrivateKey TODO.
func (h *HatcheryLocal) PrivateKey() *rsa.PrivateKey {
	return nil
=======
	h.ModelLocal.GroupID = *h.Service().GroupID
	h.ModelLocal.Group = &sdk.Group{
		ID:   h.ModelLocal.GroupID,
		Name: h.ServiceName(),
	}
	return []sdk.Model{h.ModelLocal}, nil
>>>>>>> 6011fa64
}

// WorkersStartedByModel returns the number of instances of given model started but
// not necessarily register on CDS yet
func (h *HatcheryLocal) WorkersStartedByModel(model *sdk.Model) int {
	h.localWorkerIndexCleanup()
	var x int

	h.Mutex.Lock()
	defer h.Mutex.Unlock()
	for name := range h.workers {
		if strings.Contains(name, model.Name) {
			x++
		}
	}

	return x
}

// Init register local hatchery with its worker model
func (h *HatcheryLocal) Init() error {
	h.workers = make(map[string]workerCmd)
	sdk.GoRoutine(context.Background(), "startKillAwolWorkerRoutine", h.startKillAwolWorkerRoutine)
	return nil
}

func (h *HatcheryLocal) localWorkerIndexCleanup() {
	h.Lock()
	defer h.Unlock()

	needToDeleteWorkers := []string{}
	for name, workerCmd := range h.workers {
		// check if worker is still alive
		if workerCmd.cmd.ProcessState != nil && workerCmd.cmd.ProcessState.Exited() {
			needToDeleteWorkers = append(needToDeleteWorkers, name)
		}
	}

	for _, name := range needToDeleteWorkers {
		delete(h.workers, name)
	}
}

func (h *HatcheryLocal) startKillAwolWorkerRoutine(ctx context.Context) {
	t := time.NewTicker(5 * time.Second)
	for range t.C {
		if err := h.killAwolWorkers(); err != nil {
			log.Warning("Cannot kill awol workers: %s", err)
		}
	}
}

func (h *HatcheryLocal) killAwolWorkers() error {
	h.localWorkerIndexCleanup()

	h.Lock()
	defer h.Unlock()

	ctx, cancel := context.WithTimeout(context.Background(), 10*time.Second)
	defer cancel()
	apiWorkers, err := h.CDSClient().WorkerList(ctx)
	if err != nil {
		return err
	}

	mAPIWorkers := make(map[string]sdk.Worker, len(apiWorkers))
	for _, w := range apiWorkers {
		mAPIWorkers[w.Name] = w
	}

	killedWorkers := []string{}
	for name, workerCmd := range h.workers {
		var kill bool
		// if worker not found on api side or disabled, kill it
		if w, ok := mAPIWorkers[name]; !ok {
			// if no name on api, and worker create less than 10 seconds, don't kill it
			if time.Now().Unix()-10 < workerCmd.created.Unix() {
				log.Debug("killAwolWorkers> Avoid killing baby worker %s born at %s", name, workerCmd.created)
				continue
			}
			log.Info("Killing AWOL worker %s", name)
			kill = true
		} else if w.Status == sdk.StatusDisabled {
			log.Info("Killing disabled worker %s", w.Name)
			kill = true
		}

		if kill {
			if err := h.killWorker(name, workerCmd); err != nil {
				log.Warning("Error killing worker %s :%s", name, err)
			}
			killedWorkers = append(killedWorkers, name)
		}
	}

	for _, name := range killedWorkers {
		delete(h.workers, name)
	}

	return nil
}

// NeedRegistration return true if worker model need regsitration
func (h *HatcheryLocal) NeedRegistration(m *sdk.Model) bool {
	return m.NeedRegistration || m.LastRegistration.Unix() < m.UserLastModified.Unix()
}

// checkRequirement checks binary requirement in path
func (h *HatcheryLocal) checkRequirement(r sdk.Requirement) (bool, error) {
	switch r.Type {
	case sdk.BinaryRequirement:
		if _, err := exec.LookPath(r.Value); err != nil {
			log.Debug("checkRequirement> %v not in path", r.Value)
			// Return nil because the error contains 'Exit status X', that's what we wanted
			return false, nil
		}
		return true, nil
	case sdk.PluginRequirement:
		return true, nil
	default:
		return false, nil
	}
}<|MERGE_RESOLUTION|>--- conflicted
+++ resolved
@@ -333,26 +333,18 @@
 
 // WorkerModelsEnabled returns worker model enabled
 func (h *HatcheryLocal) WorkerModelsEnabled() ([]sdk.Model, error) {
-<<<<<<< HEAD
+	// TODO
 	//h.ModelLocal.GroupID = *h.Service().GroupID
-	//h.ModelLocal.Group = h.Service().Group
-	//return []sdk.Model{h.ModelLocal}, nil
-
-	// TODO
-	return nil, nil
+	//h.ModelLocal.Group = &sdk.Group{
+	//	ID:   h.ModelLocal.GroupID,
+	//	Name: h.ServiceName(),
+	//}
+	return []sdk.Model{h.ModelLocal}, nil
 }
 
 // PrivateKey TODO.
 func (h *HatcheryLocal) PrivateKey() *rsa.PrivateKey {
 	return nil
-=======
-	h.ModelLocal.GroupID = *h.Service().GroupID
-	h.ModelLocal.Group = &sdk.Group{
-		ID:   h.ModelLocal.GroupID,
-		Name: h.ServiceName(),
-	}
-	return []sdk.Model{h.ModelLocal}, nil
->>>>>>> 6011fa64
 }
 
 // WorkersStartedByModel returns the number of instances of given model started but
