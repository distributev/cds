--- conflicted
+++ resolved
@@ -19,7 +19,6 @@
 
 //Workflow represents a pipeline based workflow
 type Workflow struct {
-<<<<<<< HEAD
 	ID           int64             `json:"id" db:"id" cli:"-"`
 	Name         string            `json:"name" db:"name" cli:"name,key"`
 	Description  string            `json:"description,omitempty" db:"description" cli:"description"`
@@ -30,17 +29,6 @@
 	Groups       []GroupPermission `json:"groups,omitempty" db:"-" cli:"-"`
 	Permission   int               `json:"permission,omitempty" db:"-" cli:"-"`
 	// TODO: replace Permission by a editable or runnable flag
-=======
-	ID                      int64                        `json:"id" db:"id" cli:"-"`
-	Name                    string                       `json:"name" db:"name" cli:"name,key"`
-	Description             string                       `json:"description,omitempty" db:"description" cli:"description"`
-	Icon                    string                       `json:"icon,omitempty" db:"icon" cli:"-"`
-	LastModified            time.Time                    `json:"last_modified" db:"last_modified" mapstructure:"-"`
-	ProjectID               int64                        `json:"project_id,omitempty" db:"project_id" cli:"-"`
-	ProjectKey              string                       `json:"project_key" db:"-" cli:"-"`
-	Groups                  []GroupPermission            `json:"groups,omitempty" db:"-" cli:"-"`
-	Permission              int                          `json:"permission,omitempty" db:"-" cli:"-"`
->>>>>>> d367be86
 	Metadata                Metadata                     `json:"metadata" yaml:"metadata" db:"-"`
 	Usage                   *Usage                       `json:"usage,omitempty" db:"-" cli:"-"`
 	HistoryLength           int64                        `json:"history_length" db:"history_length" cli:"-"`
@@ -219,15 +207,9 @@
 
 //WorkflowNodeCondition represents a condition to trigger ot not a pipeline in a workflow. Operator can be =, !=, regex
 type WorkflowNodeCondition struct {
-<<<<<<< HEAD
-	Variable string `json:"variable"`
-	Operator string `json:"operator"`
-	Value    string `json:"value"`
-=======
 	Variable string `json:"variable" yaml:"variable"`
 	Operator string `json:"operator" yaml:"operator"`
 	Value    string `json:"value" yaml:"value"`
->>>>>>> d367be86
 }
 
 //WorkflowNodeContextDefaultPayloadVCS represents a default payload when a workflow is attached to a repository Webhook
