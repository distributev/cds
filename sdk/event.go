--- conflicted
+++ resolved
@@ -15,26 +15,6 @@
 // Status is  "Waiting" "Building" "Success" "Fail" "Unknown", optional
 // DateEvent is a date (timestamp format)
 type Event struct {
-<<<<<<< HEAD
-	Timestamp         time.Time              `json:"timestamp"`
-	Hostname          string                 `json:"hostname"`
-	CDSName           string                 `json:"cdsname"`
-	EventType         string                 `json:"type_event"` // go type of payload
-	Payload           map[string]interface{} `json:"payload"`
-	Attempts          int                    `json:"attempt"`
-	Username          string                 `json:"username,omitempty"`
-	UserMail          string                 `json:"user_mail,omitempty"`
-	ProjectKey        string                 `json:"project_key,omitempty"`
-	ApplicationName   string                 `json:"application_name,omitempty"`
-	PipelineName      string                 `json:"pipeline_name,omitempty"`
-	EnvironmentName   string                 `json:"environment_name,omitempty"`
-	WorkflowName      string                 `json:"workflow_name,omitempty"`
-	WorkflowRunNum    int64                  `json:"workflow_run_num,omitempty"`
-	WorkflowRunNumSub int64                  `json:"workflow_run_num_sub,omitempty"`
-	OperationUUID     string                 `json:"operation_uuid,omitempty"`
-	Status            string                 `json:"status,omitempty"`
-	Tags              []WorkflowRunTag       `json:"tag,omitempty"`
-=======
 	Timestamp           time.Time              `json:"timestamp"`
 	Hostname            string                 `json:"hostname"`
 	CDSName             string                 `json:"cdsname"`
@@ -47,13 +27,13 @@
 	ApplicationName     string                 `json:"application_name,omitempty"`
 	PipelineName        string                 `json:"pipeline_name,omitempty"`
 	EnvironmentName     string                 `json:"environment_name,omitempty"`
+	OperationUUID       string                 `json:"operation_uuid,omitempty"`
 	WorkflowName        string                 `json:"workflow_name,omitempty"`
 	WorkflowRunNum      int64                  `json:"workflow_run_num,omitempty"`
 	WorkflowRunNumSub   int64                  `json:"workflow_run_num_sub,omitempty"`
 	Status              string                 `json:"status,omitempty"`
 	Tags                []WorkflowRunTag       `json:"tag,omitempty"`
 	EventIntegrationsID []int64                `json:"event_integrations_id"`
->>>>>>> 57bdf56a
 }
 
 // EventFilter represents filters when getting events
