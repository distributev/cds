package cdsclient

import (
	"bytes"
	"context"
	"encoding/json"
	"fmt"
	"io"
	"io/ioutil"
	"log"
	"net/http"
	"net/http/httputil"
	"regexp"
	"runtime/pprof"
	"strings"
	"time"

	"github.com/ovh/cds/cli"

	"github.com/dgrijalva/jwt-go"

	"github.com/ovh/cds/sdk"
	"github.com/ovh/cds/sdk/tracingutils"
)

const (
	// RequestedIfModifiedSinceHeader is used as HTTP header
	RequestedIfModifiedSinceHeader = "If-Modified-Since"
	// ResponseAPITimeHeader is used as HTTP header
	ResponseAPITimeHeader = "X-Api-Time"
	// ResponseAPINanosecondsTimeHeader is used as HTTP header
	ResponseAPINanosecondsTimeHeader = "X-Api-Nanoseconds-Time"
	// ResponseEtagHeader is used as HTTP header
	ResponseEtagHeader = "Etag"
	// ResponseProcessTimeHeader is used as HTTP header
	ResponseProcessTimeHeader = "X-Api-Process-Time"
)

// RequestModifier is used to modify behavior of Request and Steam functions
type RequestModifier func(req *http.Request)

// HTTPClient is a interface for HTTPClient mock
type HTTPClient interface {
	Do(*http.Request) (*http.Response, error)
}

// SetHeader modify headers of http.Request
func SetHeader(key, value string) RequestModifier {
	return func(req *http.Request) {
		req.Header.Set(key, value)
	}
}

// PostJSON post the *in* struct as json. If set, it unmarshalls the response to *out*
func (c *client) PostJSON(ctx context.Context, path string, in interface{}, out interface{}, mods ...RequestModifier) (int, error) {
	_, _, code, err := c.RequestJSON(ctx, http.MethodPost, path, in, out, mods...)
	return code, err
}

// PostJSON ut the *in* struct as json. If set, it unmarshalls the response to *out*
func (c *client) PutJSON(ctx context.Context, path string, in interface{}, out interface{}, mods ...RequestModifier) (int, error) {
	_, _, code, err := c.RequestJSON(ctx, http.MethodPut, path, in, out, mods...)
	return code, err
}

// GetJSON get the requested path If set, it unmarshalls the response to *out*
func (c *client) GetJSON(ctx context.Context, path string, out interface{}, mods ...RequestModifier) (int, error) {
	_, _, code, err := c.RequestJSON(ctx, http.MethodGet, path, nil, out, mods...)
	return code, err
}

// GetJSONWithHeaders get the requested path If set, it unmarshalls the response to *out* and return response headers
func (c *client) GetJSONWithHeaders(path string, out interface{}, mods ...RequestModifier) (http.Header, int, error) {
	_, header, code, err := c.RequestJSON(context.Background(), http.MethodGet, path, nil, out, mods...)
	return header, code, err
}

// DeleteJSON deletes the requested path If set, it unmarshalls the response to *out*
func (c *client) DeleteJSON(ctx context.Context, path string, out interface{}, mods ...RequestModifier) (int, error) {
	_, _, code, err := c.RequestJSON(ctx, http.MethodDelete, path, nil, out, mods...)
	return code, err
}

// RequestJSON does a request with the *in* struct as json. If set, it unmarshalls the response to *out*
func (c *client) RequestJSON(ctx context.Context, method, path string, in interface{}, out interface{}, mods ...RequestModifier) ([]byte, http.Header, int, error) {
	var b = []byte{}
	var err error

	if in != nil {
		b, err = json.Marshal(in)
		if err != nil {
			return nil, nil, 0, err
		}
	}

	var body io.Reader
	if len(b) > 0 {
		body = bytes.NewBuffer(b)
	}

	res, header, code, err := c.Request(ctx, method, path, body, mods...)
	if err != nil {
		return nil, nil, code, err
	}

	if code >= 400 {
		if err := sdk.DecodeError(res); err != nil {
			return res, nil, code, err
		}
		return res, nil, code, fmt.Errorf("HTTP %d", code)
	}

	if out != nil {
		if err := json.Unmarshal(res, out); err != nil {
			return res, nil, code, err
		}
	}

	return res, header, code, nil
}

// Request executes an authentificated HTTP request on $path given $method and $args
func (c *client) Request(ctx context.Context, method string, path string, body io.Reader, mods ...RequestModifier) ([]byte, http.Header, int, error) {
	respBody, respHeader, code, err := c.Stream(ctx, method, path, body, false, mods...)
	if err != nil {
		return nil, nil, 0, err
	}
	defer func() {
		// Drain and close the body to let the Transport reuse the connection
		io.Copy(ioutil.Discard, respBody)
		respBody.Close()
	}()

	var bodyBtes []byte
	bodyBtes, err = ioutil.ReadAll(respBody)
	if err != nil {
		return nil, nil, code, err
	}

	if c.config.Verbose {
		if len(bodyBtes) > 0 {
			log.Printf("Response Body: %s\n", bodyBtes)
		}
	}

	if code >= 400 {
		if err := sdk.DecodeError(bodyBtes); err != nil {
			return bodyBtes, nil, code, err
		}
		return bodyBtes, nil, code, fmt.Errorf("HTTP %d", code)
	}

	return bodyBtes, respHeader, code, nil
}

// signin route pattern

var signinRouteRegexp = regexp.MustCompile(`\/auth\/consumer\/.*\/signin`)

// Stream makes an authenticated http request and return io.ReadCloser
func (c *client) Stream(ctx context.Context, method string, path string, body io.Reader, noTimeout bool, mods ...RequestModifier) (io.ReadCloser, http.Header, int, error) {
	// Checks that current session_token is still valid
	// If not, challenge a new one against the authenticationToken
	if path != "/auth/consumer/builtin/signin" && !c.config.HasValidSessionToken() && c.config.BuitinConsumerAuthenticationToken != "" {
		if c.config.Verbose {
			fmt.Printf("session token invalid: (%s). Relogin...\n", c.config.SessionToken)
		}
		resp, err := c.AuthConsumerSignin(sdk.ConsumerBuiltin, sdk.AuthConsumerSigninRequest{"token": c.config.BuitinConsumerAuthenticationToken})
		if err != nil {
			return nil, nil, -1, err
		}
		if c.config.Verbose {
			fmt.Println("jwt: ", resp.Token[:12])
		}
		c.config.SessionToken = resp.Token
	}

	labels := pprof.Labels("path", path, "method", method)
	ctx = pprof.WithLabels(ctx, labels)
	pprof.SetGoroutineLabels(ctx)
	var savederror error

	var bodyContent []byte
	var err error
	if body != nil {
		bodyContent, err = ioutil.ReadAll(body)
		if err != nil {
			return nil, nil, 0, err
		}
	}

	url := c.config.Host + path
	if strings.HasPrefix(path, "http") {
		url = path
	}

	for i := 0; i <= c.config.Retry; i++ {
		req, requestError := http.NewRequest(method, url, bytes.NewBuffer(bodyContent))
		if requestError != nil {
			savederror = requestError
			continue
		}

		req = req.WithContext(ctx)
		date := sdk.FormatDateRFC5322(time.Now())
		req.Header.Set("Date", date)
		req.Header.Set("X-CDS-RemoteTime", date)

		if c.config.Verbose {
			log.Printf("Stream > context> %s\n", tracingutils.DumpContext(ctx))
		}
		spanCtx, ok := tracingutils.ContextToSpanContext(ctx)
		if ok {
			tracingutils.DefaultFormat.SpanContextToRequest(spanCtx, req)
		}

		for i := range mods {
			if mods[i] != nil {
				mods[i](req)
			}
		}

		if req.Header.Get("Content-Type") == "" {
			req.Header.Set("Content-Type", "application/json")
		}

		req.Header.Set("Connection", "close")

		//No auth on signing routes
		if !signinRouteRegexp.MatchString(path) {
			if _, _, err := new(jwt.Parser).ParseUnverified(c.config.SessionToken, &sdk.AuthSessionJWTClaims{}); err == nil {
				if c.config.Verbose {
					fmt.Println("JWT recognized")
				}
				auth := "Bearer " + c.config.SessionToken
				req.Header.Add("Authorization", auth)
			}
		}

		if c.config.Verbose {
			log.Println(cli.Green("********REQUEST**********"))
			dmp, _ := httputil.DumpRequestOut(req, true)
			log.Printf("%s", string(dmp))
			log.Println(cli.Green("**************************"))

		}

		var errDo error
		var resp *http.Response
		if noTimeout {
			resp, errDo = c.httpSSEClient.Do(req)
		} else {
			resp, errDo = c.httpClient.Do(req)
		}

<<<<<<< HEAD
		if errDo == nil && c.config.Verbose {
=======
		if errDo != nil {
			return nil, nil, 0, errDo
		}

		if c.config.Verbose {
>>>>>>> cbe24fd6
			log.Println(cli.Yellow("********RESPONSE**********"))
			dmp, _ := httputil.DumpResponse(resp, true)
			log.Printf("%s", string(dmp))
			log.Println(cli.Yellow("**************************"))
		}

		if resp.StatusCode == 401 {
			c.config.SessionToken = ""
		}

		// if everything is fine, return body
		if resp.StatusCode < 500 {
			return resp.Body, resp.Header, resp.StatusCode, nil
		}

		// if no request error by status > 500, check CDS error
		// if there is a CDS errors, return it
		if resp.StatusCode == 500 {
			var body []byte
			var errRead error
			body, errRead = ioutil.ReadAll(resp.Body)
			if errRead != nil {
				resp.Body.Close()
				continue
			}
			if cdserr := sdk.DecodeError(body); cdserr != nil {
				resp.Body.Close()
				return nil, resp.Header, resp.StatusCode, cdserr
			}
		}

		if resp != nil && resp.StatusCode >= 500 {
			savederror = fmt.Errorf("HTTP %d", resp.StatusCode)
			if resp != nil && resp.Body != nil {
				resp.Body.Close()
			}
			continue
		}

		if errDo != nil && (strings.Contains(errDo.Error(), "connection reset by peer") ||
			strings.Contains(errDo.Error(), "unexpected EOF")) {
			savederror = errDo
			if resp != nil && resp.Body != nil {
				resp.Body.Close()
			}
			continue
		}
		if resp != nil && resp.Body != nil {
			resp.Body.Close()
		}
		if errDo != nil {
			return nil, nil, 0, errDo
		}
	}

	return nil, nil, 0, fmt.Errorf("x%d: %s", c.config.Retry, savederror)
}

// UploadMultiPart upload multipart
func (c *client) UploadMultiPart(method string, path string, body *bytes.Buffer, mods ...RequestModifier) ([]byte, int, error) {
	// Checks that current session_token is still valid
	// If not, challenge a new one against the authenticationToken
	if !c.config.HasValidSessionToken() && c.config.BuitinConsumerAuthenticationToken != "" {
		resp, err := c.AuthConsumerSignin(sdk.ConsumerBuiltin, sdk.AuthConsumerSigninRequest{"token": c.config.BuitinConsumerAuthenticationToken})
		if err != nil {
			return nil, -1, err
		}
		c.config.SessionToken = resp.Token
	}

	var req *http.Request
	req, errRequest := http.NewRequest(method, c.config.Host+path, body)
	if errRequest != nil {
		return nil, 0, errRequest
	}

	req.Header.Set("Content-Type", "application/octet-stream")
	req.Header.Set("Connection", "close")

	for i := range mods {
		mods[i](req)
	}

	//No auth on signing routes
	if !signinRouteRegexp.MatchString(path) {
		if _, _, err := new(jwt.Parser).ParseUnverified(c.config.SessionToken, &sdk.AuthSessionJWTClaims{}); err == nil {
			if c.config.Verbose {
				fmt.Println("JWT recognized")
			}
			auth := "Bearer " + c.config.SessionToken
			req.Header.Add("Authorization", auth)
		}
	}

	resp, err := c.httpSSEClient.Do(req)
	if err != nil {
		return nil, 0, err
	}
	defer resp.Body.Close()

	if c.config.Verbose {
		fmt.Printf("Response Status: %s\n", resp.Status)
		fmt.Printf("Request path: %s\n", c.config.Host+path)
		fmt.Printf("Request Headers: %s\n", req.Header)
		fmt.Printf("Response Headers: %s\n", resp.Header)
	}

	if resp.StatusCode == 401 {
		c.config.SessionToken = ""
	}

	var respBody []byte
	respBody, err = ioutil.ReadAll(resp.Body)
	if err != nil {
		return nil, resp.StatusCode, err
	}

	if c.config.Verbose {
		if len(body.Bytes()) > 0 {
			fmt.Printf("Response Body: %s\n", body.String())
		}
	}

	return respBody, resp.StatusCode, nil
}<|MERGE_RESOLUTION|>--- conflicted
+++ resolved
@@ -15,10 +15,9 @@
 	"strings"
 	"time"
 
+	"github.com/dgrijalva/jwt-go"
+
 	"github.com/ovh/cds/cli"
-
-	"github.com/dgrijalva/jwt-go"
-
 	"github.com/ovh/cds/sdk"
 	"github.com/ovh/cds/sdk/tracingutils"
 )
@@ -253,15 +252,11 @@
 			resp, errDo = c.httpClient.Do(req)
 		}
 
-<<<<<<< HEAD
-		if errDo == nil && c.config.Verbose {
-=======
 		if errDo != nil {
 			return nil, nil, 0, errDo
 		}
 
 		if c.config.Verbose {
->>>>>>> cbe24fd6
 			log.Println(cli.Yellow("********RESPONSE**********"))
 			dmp, _ := httputil.DumpResponse(resp, true)
 			log.Printf("%s", string(dmp))
