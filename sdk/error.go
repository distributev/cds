--- conflicted
+++ resolved
@@ -195,14 +195,10 @@
 	ErrEnvironmentNotFound                           = Error{ID: 179, Status: http.StatusBadRequest}
 	ErrIntegrationtNotFound                          = Error{ID: 180, Status: http.StatusBadRequest}
 	ErrBadBrokerConfiguration                        = Error{ID: 181, Status: http.StatusBadRequest}
-<<<<<<< HEAD
 	ErrSignupDisabled                                = Error{ID: 182, Status: http.StatusForbidden}
 	ErrUsernamePresent                               = Error{ID: 183, Status: http.StatusBadRequest}
 	ErrInvalidJobRequirementNetworkAccess            = Error{ID: 184, Status: http.StatusBadRequest}
-=======
-	ErrInvalidJobRequirementNetworkAccess            = Error{ID: 182, Status: http.StatusBadRequest}
-	ErrInvalidWorkerModelNamePattern                 = Error{ID: 183, Status: http.StatusBadRequest}
->>>>>>> 5ff81a36
+	ErrInvalidWorkerModelNamePattern                 = Error{ID: 185, Status: http.StatusBadRequest}
 )
 
 var errorsAmericanEnglish = map[int]string{
