--- conflicted
+++ resolved
@@ -35,14 +35,11 @@
 	return nil
 }
 
-<<<<<<< HEAD
-=======
 // CleanSSHKey erase the specified key
 func CleanSSHKey(fs afero.Fs, path string, key sdk.Variable) error {
 	return fs.RemoveAll(filepath.Join(path, "cds.key."+key.Name+".priv"))
 }
 
->>>>>>> cbe24fd6
 // SSHKey is a type for a ssh key
 type SSHKey struct {
 	Filename string
@@ -96,15 +93,8 @@
 	return &SSHKey{Filename: p, Content: b}, nil
 }
 
-<<<<<<< HEAD
-func write(path, name, content string) error {
-	path = filepath.Join(path, name)
-
-	if err := ioutil.WriteFile(path, []byte(content), os.FileMode(0600)); err != nil {
-=======
 func WriteKey(fs afero.Fs, path, content string) error {
 	if err := afero.WriteFile(fs, path, []byte(content), os.FileMode(0600)); err != nil {
->>>>>>> cbe24fd6
 		return err
 	}
 	return nil
