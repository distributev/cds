--- conflicted
+++ resolved
@@ -6,14 +6,10 @@
 	"fmt"
 	"path/filepath"
 	"strings"
-<<<<<<< HEAD
 
-	"github.com/ovh/cds/sdk/log"
+	"time"
 
 	"github.com/ovh/cds/sdk"
-=======
-	"time"
->>>>>>> abb7a2e7
 )
 
 // Info contains some Information about a git repository
@@ -28,8 +24,14 @@
 
 // ExtractInfo returns an info, containing git information (git.Hash, describe)
 // ignore error if a command fails (example: for empty repository)
-<<<<<<< HEAD
-func ExtractInfo(ctx context.Context, dir string) (Info, error) {
+func ExtractInfo(ctx context.Context, dir string, opts *CloneOpts) (Info, error) {
+	if verbose {
+		t1 := time.Now()
+		defer func(start time.Time) {
+			LogFunc("ExtractInfo in %ss", int(time.Since(start).Seconds()))
+		}(t1)
+	}
+
 	var info Info
 	var err error
 	dir, err = filepath.Abs(dir)
@@ -42,25 +44,8 @@
 	cmdAuthor := []cmd{{workdir: dir, cmd: "git", args: []string{"log", "--format=%an", "-1"}}}
 	cmdAuthorEmail := []cmd{{workdir: dir, cmd: "git", args: []string{"log", "--format=%ae", "-1"}}}
 	cmdCurrentBranch := []cmd{{workdir: dir, cmd: "git", args: []string{"rev-parse", "--abbrev-ref", "HEAD"}}}
-=======
-func ExtractInfo(dir string, opts *CloneOpts) Info {
-	if verbose {
-		t1 := time.Now()
-		defer func(start time.Time) {
-			LogFunc("ExtractInfo in %ss", int(time.Since(start).Seconds()))
-		}(t1)
-	}
-
-	info := Info{}
-	cmdHash := []cmd{{dir: dir, cmd: "git", args: []string{"rev-parse", "HEAD"}}}
-	cmdDescribe := []cmd{{dir: dir, cmd: "git", args: []string{"describe", "--tags"}}}
-	cmdMessage := []cmd{{dir: dir, cmd: "git", args: []string{"log", "--format=%B", "-1"}}}
-	cmdAuthor := []cmd{{dir: dir, cmd: "git", args: []string{"log", "--format=%an", "-1"}}}
-	cmdAuthorEmail := []cmd{{dir: dir, cmd: "git", args: []string{"log", "--format=%ae", "-1"}}}
-	cmdCurrentBranch := []cmd{{dir: dir, cmd: "git", args: []string{"rev-parse", "--abbrev-ref", "HEAD"}}}
 	cmdlsRemoteTags := []cmd{{dir: dir, cmd: "git", args: []string{"ls-remote", "--tags"}}}
 	cmdFetchTags := []cmd{{dir: dir, cmd: "git", args: []string{"fetch", "--tags", "--unshallow"}}}
->>>>>>> abb7a2e7
 
 	// git rev-parse HEAD can fail with
 	// "fatal: ambiguous argument 'HEAD': unknown revision or path not in the working tree."
@@ -79,16 +64,6 @@
 	// git describe can fail with
 	// "fatal: No names found, cannot describe anything."
 	// ignore err
-<<<<<<< HEAD
-	info.GitDescribe, err = gitRawCommandString(cmdDescribe)
-	if err != nil {
-		log.Error(ctx, "git describe failed: %v", err)
-	}
-
-	log.Debug("git.ExtractInfo> %+v", info)
-
-	return info, nil
-=======
 	info.GitDescribe, _ = gitRawCommandString(cmdDescribe)
 
 	if info.GitDescribe == "" && opts.ForceGetGitDescribe {
@@ -101,8 +76,7 @@
 			}
 		}
 	}
-	return info
->>>>>>> abb7a2e7
+	return info, nil
 }
 
 func gitRawCommandString(c cmds) (string, error) {
